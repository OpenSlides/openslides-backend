version: "3"
services:
    backend:
        build:
            context: ..
            dockerfile: dev/Dockerfile.dev
        image: openslides-backend-dev
        user: $USER_ID:$GROUP_ID
        ports:
            - "9002:9002"
            - "9003:9003"
            - "5678:5678"
        command: sleep infinity
        volumes:
            - ../openslides_backend:/app/openslides_backend
            - ../tests:/app/tests
            - ../cli:/app/cli
            - ../global:/app/global
            - ../scripts:/app/scripts
        environment:
            - DATASTORE_READER_HOST=datastore-reader
            - DATASTORE_READER_PORT=9010
            - DATASTORE_WRITER_HOST=datastore-writer
            - DATASTORE_WRITER_PORT=9011
            - AUTH_HOST=auth
            - MESSAGE_BUS_HOST=redis
            - DATASTORE_DATABASE_HOST=postgres
<<<<<<< HEAD
=======
            - DATASTORE_LOG_LEVEL=CRITICAL
>>>>>>> 89e7350e
        depends_on:
            - datastore-writer
        networks:
            - datastore
            - postgres
            - auth
            - redis
    datastore-reader:
        build:
            context: "https://github.com/OpenSlides/openslides-datastore-service.git#main"
            args:
                MODULE: "reader"
                PORT: "9010"
        image: openslides-datastore-reader
        ports:
            - "9010:9010"
        environment:
            - OPENSLIDES_DEVELOPMENT=1
            - DATASTORE_DATABASE_HOST=postgres
        depends_on:
            - postgres
        networks:
            - datastore
            - postgres
    datastore-writer:
        build:
            context: "https://github.com/OpenSlides/openslides-datastore-service.git#main"
            args:
                MODULE: "writer"
                PORT: "9011"
        image: openslides-datastore-writer
        ports:
            - "9011:9011"
        environment:
            - OPENSLIDES_DEVELOPMENT=1
            - DATASTORE_DATABASE_HOST=postgres
        depends_on:
            - postgres
            - redis
        networks:
            - datastore
            - postgres
            - redis
    auth:
        build:
            context: "https://github.com/OpenSlides/openslides-auth-service.git#main"
            dockerfile: "Dockerfile.dev"
        image: openslides-auth-dev
        ports:
            - "9004:9004"
        environment:
            - MESSAGE_BUS_HOST=redis
            - CACHE_HOST=redis
            - DATASTORE_READER_HOST=datastore-reader
            - DATASTORE_READER_PORT=9010
            - DATASTORE_WRITER_HOST=datastore-writer
            - DATASTORE_WRITER_PORT=9011
        depends_on:
            - datastore-reader
            - datastore-writer
            - redis
        networks:
            - datastore
            - auth
            - redis
    vote:
        build:
            context: "https://github.com/OpenSlides/openslides-vote-service.git#main"
        image: openslides-vote-dev
        ports:
            - "9013:9013"
        environment:
            - OPENSLIDES_DEVELOPMENT=1
            - VOTE_HOST=vote
            - DATASTORE_READER_HOST=datastore-reader
            - MESSAGING=redis
            - MESSAGE_BUS_HOST=redis
            - VOTE_REDIS_HOST=redis
            - VOTE_DATABASE_HOST=postgres
            - VOTE_DATABASE_USER=openslides
            - VOTE_DATABASE_NAME=openslides
            - DATASTORE_DATABASE_HOST=postgres
            - AUTH_HOST=auth
        depends_on:
            - datastore-reader
            - redis
            - auth
        networks:
            - datastore
            - redis
            - auth
            - postgres
    postgres:
<<<<<<< HEAD
        image: postgres:11
=======
        image: postgres:13
>>>>>>> 89e7350e
        environment:
            - POSTGRES_USER=openslides
            - POSTGRES_PASSWORD=openslides
            - POSTGRES_DB=openslides
        networks:
            - postgres
    redis:
        image: redis:alpine
        ports:
            - "6379:6379"
        networks:
            - redis
networks:
    datastore:
    postgres:
    redis:
    auth:<|MERGE_RESOLUTION|>--- conflicted
+++ resolved
@@ -25,10 +25,7 @@
             - AUTH_HOST=auth
             - MESSAGE_BUS_HOST=redis
             - DATASTORE_DATABASE_HOST=postgres
-<<<<<<< HEAD
-=======
             - DATASTORE_LOG_LEVEL=CRITICAL
->>>>>>> 89e7350e
         depends_on:
             - datastore-writer
         networks:
@@ -122,11 +119,7 @@
             - auth
             - postgres
     postgres:
-<<<<<<< HEAD
-        image: postgres:11
-=======
         image: postgres:13
->>>>>>> 89e7350e
         environment:
             - POSTGRES_USER=openslides
             - POSTGRES_PASSWORD=openslides
