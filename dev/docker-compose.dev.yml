version: "3"
services:
    backend:
        build:
            context: ..
            dockerfile: dev/Dockerfile.dev
        image: openslides-backend-dev
        user: $USER_ID:$GROUP_ID
        ports:
            - "9002:9002"
            - "9003:9003"
            - "5678:5678"
        command: sleep infinity
        volumes:
            - ../openslides_backend:/app/openslides_backend
            - ../tests:/app/tests
            - ../cli:/app/cli
            - ../global:/app/global
            - ../scripts:/app/scripts
        environment:
            - DATASTORE_READER_HOST=datastore-reader
            - DATASTORE_READER_PORT=9010
            - DATASTORE_WRITER_HOST=datastore-writer
            - DATASTORE_WRITER_PORT=9011
            - AUTH_HOST=auth
            - MESSAGE_BUS_HOST=redis
            - CACHE_HOST=redis
            - DATABASE_HOST=postgres
            - DATASTORE_LOG_LEVEL=CRITICAL
        depends_on:
            - datastore-writer
    datastore-reader:
        build:
            context: "https://github.com/OpenSlides/openslides-datastore-service.git#main"
            args:
                MODULE: "reader"
                PORT: "9010"
        image: openslides-datastore-reader
        ports:
            - "9010:9010"
        environment:
            - OPENSLIDES_DEVELOPMENT=1
            - DATABASE_HOST=postgres
        depends_on:
            - postgres
    datastore-writer:
        build:
            context: "https://github.com/OpenSlides/openslides-datastore-service.git#main"
            args:
                MODULE: "writer"
                PORT: "9011"
        image: openslides-datastore-writer
        ports:
            - "9011:9011"
        environment:
            - OPENSLIDES_DEVELOPMENT=1
            - DATABASE_HOST=postgres
        depends_on:
            - postgres
            - redis
    auth:
        build:
            context: "https://github.com/OpenSlides/openslides-auth-service.git#main"
            dockerfile: "Dockerfile.dev"
        image: openslides-auth-dev
        ports:
            - "9004:9004"
        environment:
            - ACTION_HOST=backend
            - ACTION_PORT=9002
            - MESSAGE_BUS_HOST=redis
            - CACHE_HOST=redis
            - DATASTORE_READER_HOST=datastore-reader
            - DATASTORE_READER_PORT=9010
            - DATASTORE_WRITER_HOST=datastore-writer
            - DATASTORE_WRITER_PORT=9011
        depends_on:
            - datastore-reader
            - datastore-writer
            - redis
    vote:
        build:
            context: "https://github.com/openslides/openslides-vote-service.git#feature/vote-decrypt"
        image: openslides-vote-dev
        ports:
            - "9013:9013"
        environment:
            - OPENSLIDES_DEVELOPMENT=1
            - MESSAGING=redis
            - DATASTORE_READER_HOST=datastore-reader
            - AUTH_HOST=auth
            - VOTE_DECRYPT_SERVICE=vote-decrypt:9014
            - DATABASE_HOST=postgres
            - VOTE_DATABASE_HOST=postgres
            - MESSAGE_BUS_HOST=redis
            - CACHE_HOST=redis
        depends_on:
            - datastore-reader
            - redis
            - auth
<<<<<<< HEAD
            - vote-decrypt
        networks:
            - datastore
            - redis
            - auth
            - postgres
            - vote-decrypt

    vote-decrypt:
        build:
            context: "https://github.com/OpenSlides/vote-decrypt.git#main"
        image: vote-decrypt-dev
        ports:
            - "9014:9014"
        volumes:
            - ./vote_decrypt:/run/secrets
            - ../tests/system/action/poll/vote_decrypt_clear_data:/vote_data
        environment:
            - OPENSLIDES_DEVELOPMENT=1
            - VOTE_DECRYPT_PORT=9014
            - VOTE_DECRYPT_STORE=vote_data
        networks:
            - vote-decrypt
            - postgres
=======
>>>>>>> 0ad86bad
    postgres:
        image: postgres:15
        environment:
            - POSTGRES_USER=openslides
            - POSTGRES_PASSWORD=openslides
            - POSTGRES_DB=openslides
    redis:
        image: redis:alpine
        ports:
<<<<<<< HEAD
            - "6379:6379"
        networks:
            - redis
networks:
    datastore:
    postgres:
    redis:
    auth:
    vote-decrypt:
=======
            - "6379:6379"
>>>>>>> 0ad86bad
<|MERGE_RESOLUTION|>--- conflicted
+++ resolved
@@ -98,13 +98,6 @@
             - datastore-reader
             - redis
             - auth
-<<<<<<< HEAD
-            - vote-decrypt
-        networks:
-            - datastore
-            - redis
-            - auth
-            - postgres
             - vote-decrypt
 
     vote-decrypt:
@@ -120,11 +113,7 @@
             - OPENSLIDES_DEVELOPMENT=1
             - VOTE_DECRYPT_PORT=9014
             - VOTE_DECRYPT_STORE=vote_data
-        networks:
-            - vote-decrypt
-            - postgres
-=======
->>>>>>> 0ad86bad
+
     postgres:
         image: postgres:15
         environment:
@@ -134,16 +123,4 @@
     redis:
         image: redis:alpine
         ports:
-<<<<<<< HEAD
-            - "6379:6379"
-        networks:
-            - redis
-networks:
-    datastore:
-    postgres:
-    redis:
-    auth:
-    vote-decrypt:
-=======
-            - "6379:6379"
->>>>>>> 0ad86bad
+            - "6379:6379"