#!/bin/bash

<<<<<<< HEAD
set -e

=======
>>>>>>> 8b35397a
# Executes all tests. Should errors occur, CATCH will be set to 1, causing an erroneous exit code.

echo "########################################################################"
echo "###################### Run Tests and Linters ###########################"
echo "########################################################################"

<<<<<<< HEAD
# Parameters
while getopts "s" FLAG; do
    case "${FLAG}" in
    s) SKIP_BUILD=true ;;
    *) echo "Can't parse flag ${FLAG}" && break ;;
    esac
done

# Setup
IMAGE_TAG=openslides-backend-tests
LOCAL_PWD=$( cd -- "$( dirname -- "${BASH_SOURCE[0]}" )" &> /dev/null && pwd )
export COMPOSE_DOCKER_CLI_BUILD=0

# Helpers
DC="CONTEXT=dev docker compose -f dev/docker-compose.dev.yml"
=======
# Setup
IMAGE_TAG=openslides-backend-tests
CATCH=0
export COMPOSE_DOCKER_CLI_BUILD=0

# Helpers
USER_ID=$(id -u)
GROUP_ID=$(id -g)
DC="CONTEXT=dev USER_ID=$USER_ID GROUP_ID=$GROUP_ID docker compose -f dev/docker-compose.dev.yml"
>>>>>>> 8b35397a

# Safe Exit
trap 'eval "$DC down --volumes"' EXIT

# Execution
<<<<<<< HEAD
if [ -z "$SKIP_BUILD" ]; then make build-tests; fi
eval "$DC up --build --detach"
eval "$DC exec -T backend scripts/wait.sh datastore-writer 9011"
eval "$DC exec -T backend scripts/wait.sh datastore-reader 9010"
eval "$DC exec -T backend scripts/wait.sh auth 9004"
eval "$DC exec -T backend ./entrypoint.sh pytest --cov"

# Linters
bash "$LOCAL_PWD"/run-lint.sh
=======
make build-test
eval "$DC up --build --detach || CATCH=1"
eval "$DC exec -T backend scripts/wait.sh datastore-writer 9011 || CATCH=1"
eval "$DC exec -T backend scripts/wait.sh datastore-reader 9010 || CATCH=1"
eval "$DC exec -T backend scripts/wait.sh auth 9004 || CATCH=1"
eval "$DC exec -T backend ./entrypoint.sh pytest --cov  || CATCH=1"

exit $CATCH
>>>>>>> 8b35397a
<|MERGE_RESOLUTION|>--- conflicted
+++ resolved
@@ -1,17 +1,13 @@
 #!/bin/bash
 
-<<<<<<< HEAD
 set -e
 
-=======
->>>>>>> 8b35397a
 # Executes all tests. Should errors occur, CATCH will be set to 1, causing an erroneous exit code.
 
 echo "########################################################################"
 echo "###################### Run Tests and Linters ###########################"
 echo "########################################################################"
 
-<<<<<<< HEAD
 # Parameters
 while getopts "s" FLAG; do
     case "${FLAG}" in
@@ -26,24 +22,14 @@
 export COMPOSE_DOCKER_CLI_BUILD=0
 
 # Helpers
-DC="CONTEXT=dev docker compose -f dev/docker-compose.dev.yml"
-=======
-# Setup
-IMAGE_TAG=openslides-backend-tests
-CATCH=0
-export COMPOSE_DOCKER_CLI_BUILD=0
-
-# Helpers
 USER_ID=$(id -u)
 GROUP_ID=$(id -g)
 DC="CONTEXT=dev USER_ID=$USER_ID GROUP_ID=$GROUP_ID docker compose -f dev/docker-compose.dev.yml"
->>>>>>> 8b35397a
 
 # Safe Exit
 trap 'eval "$DC down --volumes"' EXIT
 
 # Execution
-<<<<<<< HEAD
 if [ -z "$SKIP_BUILD" ]; then make build-tests; fi
 eval "$DC up --build --detach"
 eval "$DC exec -T backend scripts/wait.sh datastore-writer 9011"
@@ -52,14 +38,4 @@
 eval "$DC exec -T backend ./entrypoint.sh pytest --cov"
 
 # Linters
-bash "$LOCAL_PWD"/run-lint.sh
-=======
-make build-test
-eval "$DC up --build --detach || CATCH=1"
-eval "$DC exec -T backend scripts/wait.sh datastore-writer 9011 || CATCH=1"
-eval "$DC exec -T backend scripts/wait.sh datastore-reader 9010 || CATCH=1"
-eval "$DC exec -T backend scripts/wait.sh auth 9004 || CATCH=1"
-eval "$DC exec -T backend ./entrypoint.sh pytest --cov  || CATCH=1"
-
-exit $CATCH
->>>>>>> 8b35397a
+bash "$LOCAL_PWD"/run-lint.sh