--- conflicted
+++ resolved
@@ -14,17 +14,9 @@
 python cli/create_schema.py
 printf "\n"
 
-<<<<<<< HEAD
+# TODO: Re-add this code
 # printf "\nMigrations:\n"
 # python openslides_backend/migrations/migrate.py finalize
 # printf "\n"
 
-exec "$@"
-=======
-# TODO: Re-add this code
-# printf "\nMigrations:\n"
-# python openslides_backend/migrations/migrate.py finalize
-# printf "\n"
->>>>>>> b9f3d4c8
-
-# TODO: Fix this script+exec "$@"