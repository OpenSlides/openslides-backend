--- conflicted
+++ resolved
@@ -110,13 +110,6 @@
     else:
         models_yml = requests.get(file).content
 
-<<<<<<< HEAD
-=======
-    # Fix broken keys
-    models_yml = models_yml.replace(b" yes:", b' "yes":')
-    models_yml = models_yml.replace(b" no:", b' "no":')
-
->>>>>>> 4aa7bf08
     # open output stream
     dest: TextIOBase
     if args.check:
