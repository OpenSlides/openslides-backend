--- conflicted
+++ resolved
@@ -66,11 +66,7 @@
         secrets:
             - postgres_password
     postgres:
-<<<<<<< HEAD
-        image: postgres:11
-=======
         image: postgres:13
->>>>>>> 89e7350e
         environment:
             - POSTGRES_USER=openslides
             - POSTGRES_PASSWORD=openslides
