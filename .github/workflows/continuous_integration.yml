--- conflicted
+++ resolved
@@ -50,13 +50,9 @@
     name: Build and test development docker image with Docker Compose
     runs-on: ubuntu-latest
     steps:
-<<<<<<< HEAD
-    - uses: actions/checkout@v4
-      with:
-        submodules: true
-=======
       - uses: actions/checkout@v4
->>>>>>> 8960f794
+        with:
+          submodules: true
 
       - name: Run tests
         run: dev/run-tests.sh
