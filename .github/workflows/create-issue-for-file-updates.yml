--- conflicted
+++ resolved
@@ -42,11 +42,7 @@
           OS_FILE_NAME: permission.yml
         with:
           filename: .github/workflows/announce-file-changes-template.md
-<<<<<<< HEAD
-      
-=======
 
->>>>>>> 376cb6cf
       - name: Generate access token
         uses: tibdex/github-app-token@v2
         id: generate-token
