--- conflicted
+++ resolved
@@ -451,7 +451,6 @@
                             for model in response.values()
                             if model[field_or_star] is not None
                         ]
-<<<<<<< HEAD
                     ):
                         if method == "max":
                             return max(response_values)
@@ -459,14 +458,6 @@
                             return min(response_values)
                     else:
                         return None
-=======
-                        if response_values:
-                            if method == "max":
-                                return max(response_values)
-                            else:
-                                return min(response_values)
-                    return None
->>>>>>> 178f864e
                 case _:
                     raise BadCodingException(
                         f"Invalid aggregate function: {method} frfr"
