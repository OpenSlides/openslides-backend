--- conflicted
+++ resolved
@@ -6,11 +6,8 @@
     get_forwarding_committees,
     get_forwarding_meetings,
     get_history_information,
-<<<<<<< HEAD
     get_user_editable,
-=======
     get_mediafile_context,
->>>>>>> 3daa43c1
     get_user_related_models,
     get_user_scope,
     get_users,
