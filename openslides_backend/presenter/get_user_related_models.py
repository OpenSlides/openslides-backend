from typing import Any, Dict, List

import fastjsonschema

<<<<<<< HEAD
from ..permissions.management_levels import (
    CommitteeManagementLevel,
    OrganizationManagementLevel,
)
from ..permissions.permission_helper import (
    has_committee_management_level,
    has_organization_management_level,
    has_perm,
)
from ..permissions.permissions import Permissions
=======
from openslides_backend.shared.mixins.user_scope_mixin import UserScopeMixin

from ..models.models import Committee
>>>>>>> 89e7350e
from ..services.datastore.commands import GetManyRequest
from ..shared.exceptions import PresenterException
from ..shared.filters import And, FilterOperator
from ..shared.patterns import fqid_from_collection_and_id
from ..shared.schema import schema_version
from .base import BasePresenter
from .presenter import register_presenter

get_user_related_models_schema = fastjsonschema.compile(
    {
        "$schema": schema_version,
        "type": "object",
        "title": "get_user_related_models",
        "description": "get user ids related models",
        "properties": {
            "user_ids": {
                "type": "array",
                "item": {"type": "integer"},
            },
        },
        "required": ["user_ids"],
        "additionalProperties": False,
    }
)


@register_presenter("get_user_related_models")
class GetUserRelatedModels(UserScopeMixin, BasePresenter):
    """
    Collects related models of the user_ids.
    """

    schema = get_user_related_models_schema

    def get_result(self) -> Any:
        result: Dict[str, Any] = {}
        for user_id in self.data["user_ids"]:
            self.check_permissions_for_scope(user_id)
            result[str(user_id)] = {}
            committees_data = self.get_committees_data(user_id)
            meetings_data = self.get_meetings_data(user_id)
            if committees_data:
                result[str(user_id)]["committees"] = committees_data
            if meetings_data:
                result[str(user_id)]["meetings"] = meetings_data
        return result

    def get_committees_data(self, user_id: int) -> List[Dict[str, Any]]:
        committees_data = []
        user = self.datastore.get(
            fqid_from_collection_and_id("user", user_id),
            ["committee_ids", "committee_management_ids"],
        )
        if not user.get("committee_ids"):
            return []
        gmr = GetManyRequest("committee", user["committee_ids"], ["id", "name"])
        committees = {
            committee["id"]: {"name": committee.get("name", ""), "cml": []}
            for committee in self.datastore.get_many([gmr])
            .get("committee", {})
            .values()
        }
        for committee_nr in user.get("committee_management_ids", []):
            if committee_nr in committees:
                committees[committee_nr]["cml"].append("can_manage")
            else:
                raise PresenterException(
                    f"Data error: user has rights for committee {committee_nr}, but faultily is no member of committee."
                )
        for committee_id, committee in committees.items():
            committees_data.append(
                {
                    "id": committee_id,
                    "name": committee.get("name", ""),
                    "cml": ", ".join(committee.get("cml", [])),
                }
            )
        return committees_data

    def get_meetings_data(self, user_id: int) -> List[Dict[str, Any]]:
        meetings_data = []
        user = self.datastore.get(
            fqid_from_collection_and_id("user", user_id), ["meeting_ids"]
        )
        if not user.get("meeting_ids"):
            return []
        gmr = GetManyRequest(
            "meeting",
            user["meeting_ids"],
            ["id", "name", "is_active_in_organization_id"],
        )
        meetings = self.datastore.get_many([gmr]).get("meeting", {}).values()
        for meeting in meetings:
            filter_ = And(
                FilterOperator("meeting_id", "=", meeting["id"]),
                FilterOperator("user_id", "=", user_id),
            )
            meeting_users = self.datastore.filter(
                "meeting_user",
                filter_,
                ["speaker_ids", "submitted_motion_ids", "assignment_candidate_ids"],
            )
            speaker_ids = []
            submitter_ids = []
            candidate_ids = []
            if meeting_users:
                meeting_user = list(meeting_users.values())[0]
                speaker_ids = meeting_user.get("speaker_ids", [])
                submitter_ids = meeting_user.get("submitted_motion_ids", [])
                candidate_ids = meeting_user.get("assignment_candidate_ids", [])
            if submitter_ids or candidate_ids or speaker_ids:
                meetings_data.append(
                    {
                        "id": meeting["id"],
                        "name": meeting.get("name"),
                        "is_active_in_organization_id": meeting.get(
                            "is_active_in_organization_id"
                        ),
                        "submitter_ids": submitter_ids,
                        "candidate_ids": candidate_ids,
                        "speaker_ids": speaker_ids,
                    }
                )
        return meetings_data<|MERGE_RESOLUTION|>--- conflicted
+++ resolved
@@ -2,22 +2,8 @@
 
 import fastjsonschema
 
-<<<<<<< HEAD
-from ..permissions.management_levels import (
-    CommitteeManagementLevel,
-    OrganizationManagementLevel,
-)
-from ..permissions.permission_helper import (
-    has_committee_management_level,
-    has_organization_management_level,
-    has_perm,
-)
-from ..permissions.permissions import Permissions
-=======
 from openslides_backend.shared.mixins.user_scope_mixin import UserScopeMixin
 
-from ..models.models import Committee
->>>>>>> 89e7350e
 from ..services.datastore.commands import GetManyRequest
 from ..shared.exceptions import PresenterException
 from ..shared.filters import And, FilterOperator
