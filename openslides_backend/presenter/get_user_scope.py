from typing import Any

import fastjsonschema

from openslides_backend.shared.schema import id_list_schema

from ..shared.mixins.user_scope_mixin import UserScopeMixin
from ..shared.schema import schema_version
from .base import BasePresenter
from .presenter import register_presenter

get_user_scope_schema = fastjsonschema.compile(
    {
        "$schema": schema_version,
        "type": "object",
        "title": "get_user_related_models",
        "description": "get user ids related models",
        "properties": {
            "user_ids": id_list_schema,
        },
        "required": ["user_ids"],
        "additionalProperties": False,
    }
)


@register_presenter("get_user_scope")
class GetUserScope(UserScopeMixin, BasePresenter):
    """
    Gets for the user_ids the user scope.
    """

    schema = get_user_scope_schema

    def get_result(self) -> Any:
        result: dict[str, Any] = {}
        user_ids = self.data["user_ids"]
        for user_id in user_ids:
<<<<<<< HEAD
            scope, scope_id, user_oml, committee_meeting_ids, home_committee_id = (
                self.get_user_scope(user_id)
            )
=======
            (
                scope,
                scope_id,
                user_oml,
                committee_meeting_ids,
                user_in_archived_meetings_only,
            ) = self.get_user_scope(user_id)
>>>>>>> 56e09193
            committee_ids = [ci for ci in committee_meeting_ids.keys()]
            result[str(user_id)] = {
                "collection": scope,
                "id": scope_id,
                "user_oml": user_oml,
                "committee_ids": committee_ids,
<<<<<<< HEAD
                "home_committee_id": home_committee_id,
=======
                "user_in_archived_meetings_only": user_in_archived_meetings_only,
>>>>>>> 56e09193
            }
        return result<|MERGE_RESOLUTION|>--- conflicted
+++ resolved
@@ -36,29 +36,21 @@
         result: dict[str, Any] = {}
         user_ids = self.data["user_ids"]
         for user_id in user_ids:
-<<<<<<< HEAD
-            scope, scope_id, user_oml, committee_meeting_ids, home_committee_id = (
-                self.get_user_scope(user_id)
-            )
-=======
             (
                 scope,
                 scope_id,
                 user_oml,
                 committee_meeting_ids,
                 user_in_archived_meetings_only,
+                home_committee_id,
             ) = self.get_user_scope(user_id)
->>>>>>> 56e09193
             committee_ids = [ci for ci in committee_meeting_ids.keys()]
             result[str(user_id)] = {
                 "collection": scope,
                 "id": scope_id,
                 "user_oml": user_oml,
                 "committee_ids": committee_ids,
-<<<<<<< HEAD
+                "user_in_archived_meetings_only": user_in_archived_meetings_only,
                 "home_committee_id": home_committee_id,
-=======
-                "user_in_archived_meetings_only": user_in_archived_meetings_only,
->>>>>>> 56e09193
             }
         return result