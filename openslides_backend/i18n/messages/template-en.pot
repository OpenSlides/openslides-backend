--- conflicted
+++ resolved
@@ -33,12 +33,9 @@
 msgid "Delegates"
 msgstr ""
 
-<<<<<<< HEAD
-=======
 msgid "Deleted user"
 msgstr ""
 
->>>>>>> 384997ca
 msgid "Elections"
 msgstr ""
 
