from openslides_backend.action.mixins.meeting_user_helper import (
    get_groups_from_meeting_user,
    get_meeting_user,
)

from ..services.database.commands import GetManyRequest
from ..services.database.interface import Database
from ..shared.exceptions import ActionException, PermissionDenied
from ..shared.patterns import fqid_from_collection_and_id
from .management_levels import OrganizationManagementLevel
from .permissions import Permission, Permissions, permission_parents


def has_perm(
    datastore: Database, user_id: int, permission: Permission, meeting_id: int
) -> bool:
    meeting = datastore.get(
        fqid_from_collection_and_id("meeting", meeting_id),
        [
            "anonymous_group_id",
            "enable_anonymous",
            "locked_from_inside",
            "committee_id",
        ],
        lock_result=False,
    )
    not_locked_from_editing = not meeting.get("locked_from_inside")
    # anonymous cannot be fetched from db
    if user_id > 0:
        # committeeadmins, orgaadmins and superadmins have all permissions if the meeting isn't locked from the inside
        if not_locked_from_editing and has_committee_management_level(
            datastore,
            user_id,
<<<<<<< HEAD
            CommitteeManagementLevel.CAN_MANAGE,
=======
>>>>>>> 3f2d2b37
            meeting["committee_id"],
        ):
            return True

        meeting_user = get_meeting_user(
            datastore, meeting_id, user_id, ["group_ids", "locked_out"]
        )
        if not meeting_user:
            group_ids = []
        elif meeting_user.get("locked_out"):
            return False
        else:
            group_ids = meeting_user.get("group_ids", [])
        if not group_ids:
            return False
    elif user_id == 0:
        # anonymous users are in the anonymous group
        # check if anonymous is allowed
        if not meeting.get("enable_anonymous"):
            raise PermissionDenied(f"Anonymous is not enabled for meeting {meeting_id}")
        if anonymous_group_id := meeting.get("anonymous_group_id"):
            group_ids = [anonymous_group_id]
        else:
            return False
    else:
        return False

    gmr = GetManyRequest(
        "group",
        group_ids,
        ["permissions", "admin_group_for_meeting_id"],
    )
    result = datastore.get_many([gmr], lock_result=False)
    for group in result["group"].values():
        # admins implicitly have all permissions
        if group.get("admin_group_for_meeting_id") == meeting_id:
            return True
        # check if the current group has the needed permission (or a higher one)
        for group_permission in group.get("permissions", []):
            if is_child_permission(permission, group_permission):
                return True
    return False


def is_child_permission(child: Permission, parent: Permission) -> bool:
    """
    Iterate the permission tree (represented in the permissions object) from child to
    parent or until there are no parents anymore
    """
    queue: list[Permission] = [child]
    while queue:
        current = queue.pop()
        if current == parent:
            return True
        parents = permission_parents[current]
        queue.extend(parents)
    return False


def has_organization_management_level(
    datastore: Database,
    user_id: int,
    expected_level: OrganizationManagementLevel,
) -> bool:
    """Checks wether a user has the minimum necessary OrganizationManagementLevel"""
    if user_id > 0:
        user = datastore.get(
            fqid_from_collection_and_id("user", user_id),
            ["organization_management_level"],
        )
        return expected_level <= OrganizationManagementLevel(
            user.get("organization_management_level", "")
        )
    return False


def get_failing_committee_management_levels(
<<<<<<< HEAD
    datastore: Database,
    user_id: int,
    expected_level: CommitteeManagementLevel,
    committee_ids: list[int],
) -> list[int]:
    """
    Checks whether a user has the minimum necessary
    CommitteeManagementLevel for the committees in the list and
    returns the ids of all that fail.
=======
    datastore: DatastoreService,
    user_id: int,
    committee_ids: list[int],
) -> list[int]:
    """
    Checks whether a user committee manager for the committees
    in the list and returns the ids of all that fail.
>>>>>>> 3f2d2b37
    """
    if user_id > 0:
        user = datastore.get(
            fqid_from_collection_and_id("user", user_id),
            ["organization_management_level", "committee_management_ids"],
            lock_result=False,
            use_changed_models=False,
        )
        if user.get("organization_management_level") in (
            OrganizationManagementLevel.SUPERADMIN,
            OrganizationManagementLevel.CAN_MANAGE_ORGANIZATION,
        ):
            return []
        not_trivial = set(committee_ids).difference(
            user.get("committee_management_ids", [])
        )
        if not_trivial:
            committees = datastore.get_many(
                [GetManyRequest("committee", list(not_trivial), ["all_parent_ids"])]
            )["committee"]
            return [
                id_
                for id_, committee in committees.items()
                if not any(
                    parent_id in user.get("committee_management_ids", [])
                    for parent_id in committee.get("all_parent_ids", [])
                )
            ]
    return []


def has_committee_management_level(
    datastore: Database,
    user_id: int,
    committee_id: int,
) -> bool:
<<<<<<< HEAD
    """Checks whether a user has the minimum necessary CommitteeManagementLevel"""
=======
    """
    Checks whether a user is committee manager in the given committee.
    """
>>>>>>> 3f2d2b37
    if user_id > 0:
        user = datastore.get(
            fqid_from_collection_and_id("user", user_id),
            ["organization_management_level", "committee_management_ids"],
            lock_result=False,
            use_changed_models=False,
        )
        if user.get("organization_management_level") in (
            OrganizationManagementLevel.SUPERADMIN,
            OrganizationManagementLevel.CAN_MANAGE_ORGANIZATION,
        ):
            return True
        if committee_id in user.get("committee_management_ids", []) or any(
            parent_id in user.get("committee_management_ids", [])
            for parent_id in datastore.get(
                fqid_from_collection_and_id("committee", committee_id),
                ["all_parent_ids"],
            ).get("all_parent_ids", [])
        ):
            return True
    return False


def get_shared_committee_management_levels(
    datastore: Database,
    user_id: int,
    committee_ids: list[int],
) -> list[int]:
    """
    Checks whether a user is manager in the given committees.
    Returns a list where this is the case or all if the user is orga admin.
    """
    if user_id > 0:
        user = datastore.get(
            fqid_from_collection_and_id("user", user_id),
<<<<<<< HEAD
            ["committee_management_ids"],
=======
            ["organization_management_level", "committee_management_ids"],
>>>>>>> 3f2d2b37
            lock_result=False,
            use_changed_models=False,
        )
        if user.get("organization_management_level") in (
            OrganizationManagementLevel.SUPERADMIN,
            OrganizationManagementLevel.CAN_MANAGE_ORGANIZATION,
        ):
            return committee_ids
        return list(
            set(committee_ids).intersection(user.get("committee_management_ids", []))
        )
    return []


def filter_surplus_permissions(permission_list: list[Permission]) -> list[Permission]:
    reduced_permissions: list[Permission] = []
    for permission in permission_list:
        if any(
            is_child_permission(permission, possible_parent)
            for possible_parent in permission_list
            if possible_parent != permission
        ):
            continue
        elif permission in reduced_permissions:
            continue
        reduced_permissions.append(permission)
    return reduced_permissions


def is_admin(datastore: Database, user_id: int, meeting_id: int) -> bool:
    meeting = datastore.get(
        fqid_from_collection_and_id("meeting", meeting_id),
        ["admin_group_id", "locked_from_inside"],
        lock_result=False,
    )
    if not meeting.get("locked_from_inside") and has_organization_management_level(
        datastore, user_id, OrganizationManagementLevel.CAN_MANAGE_ORGANIZATION
    ):
        return True

    group_ids = get_groups_from_meeting_user(datastore, meeting_id, user_id)
    return bool(group_ids) and meeting["admin_group_id"] in group_ids


anonymous_perms_whitelist: set[Permission] = {
    Permissions.AgendaItem.CAN_SEE,
    Permissions.AgendaItem.CAN_SEE_INTERNAL,
    Permissions.Assignment.CAN_SEE,
    Permissions.ListOfSpeakers.CAN_SEE,
    Permissions.ListOfSpeakers.CAN_SEE_MODERATOR_NOTES,
    Permissions.Mediafile.CAN_SEE,
    Permissions.Meeting.CAN_SEE_AUTOPILOT,
    Permissions.Meeting.CAN_SEE_FRONTPAGE,
    Permissions.Meeting.CAN_SEE_HISTORY,
    Permissions.Meeting.CAN_SEE_LIVESTREAM,
    Permissions.Motion.CAN_SEE,
    Permissions.Motion.CAN_SEE_INTERNAL,
    Permissions.Projector.CAN_SEE,
    Permissions.User.CAN_SEE,
    Permissions.User.CAN_SEE_SENSITIVE_DATA,
    Permissions.Poll.CAN_SEE_PROGRESS,
}


def check_if_perms_are_allowed_for_anonymous(permissions: list[Permission]) -> None:
    if len(forbidden := set(permissions).difference(anonymous_perms_whitelist)):
        raise ActionException(
            f"The following permissions may not be set for the anonymous group: {forbidden}"
        )<|MERGE_RESOLUTION|>--- conflicted
+++ resolved
@@ -31,10 +31,6 @@
         if not_locked_from_editing and has_committee_management_level(
             datastore,
             user_id,
-<<<<<<< HEAD
-            CommitteeManagementLevel.CAN_MANAGE,
-=======
->>>>>>> 3f2d2b37
             meeting["committee_id"],
         ):
             return True
@@ -112,25 +108,13 @@
 
 
 def get_failing_committee_management_levels(
-<<<<<<< HEAD
-    datastore: Database,
-    user_id: int,
-    expected_level: CommitteeManagementLevel,
+    datastore: Database,
+    user_id: int,
     committee_ids: list[int],
 ) -> list[int]:
     """
-    Checks whether a user has the minimum necessary
-    CommitteeManagementLevel for the committees in the list and
-    returns the ids of all that fail.
-=======
-    datastore: DatastoreService,
-    user_id: int,
-    committee_ids: list[int],
-) -> list[int]:
-    """
     Checks whether a user committee manager for the committees
     in the list and returns the ids of all that fail.
->>>>>>> 3f2d2b37
     """
     if user_id > 0:
         user = datastore.get(
@@ -167,13 +151,9 @@
     user_id: int,
     committee_id: int,
 ) -> bool:
-<<<<<<< HEAD
-    """Checks whether a user has the minimum necessary CommitteeManagementLevel"""
-=======
     """
     Checks whether a user is committee manager in the given committee.
     """
->>>>>>> 3f2d2b37
     if user_id > 0:
         user = datastore.get(
             fqid_from_collection_and_id("user", user_id),
@@ -209,11 +189,7 @@
     if user_id > 0:
         user = datastore.get(
             fqid_from_collection_and_id("user", user_id),
-<<<<<<< HEAD
-            ["committee_management_ids"],
-=======
             ["organization_management_level", "committee_management_ids"],
->>>>>>> 3f2d2b37
             lock_result=False,
             use_changed_models=False,
         )
