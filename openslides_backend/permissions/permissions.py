--- conflicted
+++ resolved
@@ -1,14 +1,11 @@
 # Code generated. DO NOT EDIT.
 
 from enum import Enum
+from typing import Dict, List
 
 from .base_classes import Permission
 
-<<<<<<< HEAD
-PERMISSION_YML_CHECKSUM = "ae5496b33e65c38123eac203af69434b"
-=======
-PERMISSION_YML_CHECKSUM = "8ddd9f2bd7ac5added7cdee2bb376494"
->>>>>>> 3a191d57
+PERMISSION_YML_CHECKSUM = "09f85128304dc0cba2fac48b85ab3a75"
 
 
 class _AgendaItem(str, Permission, Enum):
