# Code generated. DO NOT EDIT.

from enum import StrEnum

from .base_classes import Permission


class _AgendaItem(Permission, StrEnum):
    CAN_MANAGE = "agenda_item.can_manage"
    CAN_SEE = "agenda_item.can_see"
    CAN_SEE_INTERNAL = "agenda_item.can_see_internal"


class _Assignment(Permission, StrEnum):
    CAN_MANAGE = "assignment.can_manage"
    CAN_NOMINATE_OTHER = "assignment.can_nominate_other"
    CAN_NOMINATE_SELF = "assignment.can_nominate_self"
    CAN_SEE = "assignment.can_see"


class _Chat(Permission, StrEnum):
    CAN_MANAGE = "chat.can_manage"


class _ListOfSpeakers(Permission, StrEnum):
    CAN_BE_SPEAKER = "list_of_speakers.can_be_speaker"
    CAN_MANAGE = "list_of_speakers.can_manage"
    CAN_MANAGE_MODERATOR_NOTES = "list_of_speakers.can_manage_moderator_notes"
    CAN_SEE = "list_of_speakers.can_see"
    CAN_SEE_MODERATOR_NOTES = "list_of_speakers.can_see_moderator_notes"


class _Mediafile(Permission, StrEnum):
    CAN_MANAGE = "mediafile.can_manage"
    CAN_SEE = "mediafile.can_see"


class _Meeting(Permission, StrEnum):
    CAN_MANAGE_LOGOS_AND_FONTS = "meeting.can_manage_logos_and_fonts"
    CAN_MANAGE_SETTINGS = "meeting.can_manage_settings"
    CAN_SEE_AUTOPILOT = "meeting.can_see_autopilot"
    CAN_SEE_FRONTPAGE = "meeting.can_see_frontpage"
    CAN_SEE_HISTORY = "meeting.can_see_history"
    CAN_SEE_LIVESTREAM = "meeting.can_see_livestream"


class _Motion(Permission, StrEnum):
    CAN_CREATE = "motion.can_create"
    CAN_CREATE_AMENDMENTS = "motion.can_create_amendments"
    CAN_FORWARD = "motion.can_forward"
    CAN_MANAGE = "motion.can_manage"
    CAN_MANAGE_METADATA = "motion.can_manage_metadata"
    CAN_MANAGE_POLLS = "motion.can_manage_polls"
    CAN_SEE = "motion.can_see"
    CAN_SEE_INTERNAL = "motion.can_see_internal"
    CAN_SEE_ORIGIN = "motion.can_see_origin"
    CAN_SUPPORT = "motion.can_support"


class _Poll(Permission, StrEnum):
    CAN_MANAGE = "poll.can_manage"
    CAN_SEE_PROGRESS = "poll.can_see_progress"


class _Projector(Permission, StrEnum):
    CAN_MANAGE = "projector.can_manage"
    CAN_SEE = "projector.can_see"


class _Tag(Permission, StrEnum):
    CAN_MANAGE = "tag.can_manage"


<<<<<<< HEAD
class _User(Permission, StrEnum):
=======
class _User(str, Permission, Enum):
    CAN_EDIT_OWN_DELEGATION = "user.can_edit_own_delegation"
>>>>>>> b70fb814
    CAN_MANAGE = "user.can_manage"
    CAN_MANAGE_PRESENCE = "user.can_manage_presence"
    CAN_SEE = "user.can_see"
    CAN_SEE_SENSITIVE_DATA = "user.can_see_sensitive_data"
    CAN_UPDATE = "user.can_update"


class Permissions:
    AgendaItem = _AgendaItem
    Assignment = _Assignment
    Chat = _Chat
    ListOfSpeakers = _ListOfSpeakers
    Mediafile = _Mediafile
    Meeting = _Meeting
    Motion = _Motion
    Poll = _Poll
    Projector = _Projector
    Tag = _Tag
    User = _User


# Holds the corresponding parent for each permission.
permission_parents: dict[Permission, list[Permission]] = {
    _AgendaItem.CAN_SEE: [_AgendaItem.CAN_SEE_INTERNAL],
    _AgendaItem.CAN_SEE_INTERNAL: [_AgendaItem.CAN_MANAGE],
    _AgendaItem.CAN_MANAGE: [],
    _Assignment.CAN_SEE: [
        _Assignment.CAN_NOMINATE_OTHER,
        _Assignment.CAN_NOMINATE_SELF,
    ],
    _Assignment.CAN_NOMINATE_OTHER: [_Assignment.CAN_MANAGE],
    _Assignment.CAN_MANAGE: [],
    _Assignment.CAN_NOMINATE_SELF: [],
    _Chat.CAN_MANAGE: [],
    _ListOfSpeakers.CAN_SEE: [_ListOfSpeakers.CAN_MANAGE],
    _ListOfSpeakers.CAN_MANAGE: [],
    _ListOfSpeakers.CAN_BE_SPEAKER: [],
    _ListOfSpeakers.CAN_SEE_MODERATOR_NOTES: [
        _ListOfSpeakers.CAN_MANAGE_MODERATOR_NOTES
    ],
    _ListOfSpeakers.CAN_MANAGE_MODERATOR_NOTES: [],
    _Mediafile.CAN_SEE: [_Mediafile.CAN_MANAGE],
    _Mediafile.CAN_MANAGE: [],
    _Meeting.CAN_MANAGE_SETTINGS: [],
    _Meeting.CAN_MANAGE_LOGOS_AND_FONTS: [],
    _Meeting.CAN_SEE_FRONTPAGE: [],
    _Meeting.CAN_SEE_AUTOPILOT: [],
    _Meeting.CAN_SEE_LIVESTREAM: [],
    _Meeting.CAN_SEE_HISTORY: [],
    _Motion.CAN_SEE: [
        _Motion.CAN_MANAGE_METADATA,
        _Motion.CAN_MANAGE_POLLS,
        _Motion.CAN_SEE_INTERNAL,
        _Motion.CAN_CREATE,
        _Motion.CAN_CREATE_AMENDMENTS,
        _Motion.CAN_FORWARD,
        _Motion.CAN_SUPPORT,
        _Motion.CAN_SEE_ORIGIN,
    ],
    _Motion.CAN_MANAGE_METADATA: [_Motion.CAN_MANAGE],
    _Motion.CAN_MANAGE_POLLS: [_Motion.CAN_MANAGE],
    _Motion.CAN_SEE_INTERNAL: [_Motion.CAN_MANAGE],
    _Motion.CAN_CREATE: [_Motion.CAN_MANAGE],
    _Motion.CAN_CREATE_AMENDMENTS: [_Motion.CAN_MANAGE],
    _Motion.CAN_FORWARD: [_Motion.CAN_MANAGE],
    _Motion.CAN_MANAGE: [],
    _Motion.CAN_SUPPORT: [],
    _Motion.CAN_SEE_ORIGIN: [],
<<<<<<< HEAD
=======
    _Poll.CAN_SEE_PROGRESS: [_Poll.CAN_MANAGE],
>>>>>>> b70fb814
    _Poll.CAN_MANAGE: [],
    _Projector.CAN_SEE: [_Projector.CAN_MANAGE],
    _Projector.CAN_MANAGE: [],
    _Tag.CAN_MANAGE: [],
    _User.CAN_SEE: [
        _User.CAN_MANAGE_PRESENCE,
        _User.CAN_SEE_SENSITIVE_DATA,
        _User.CAN_EDIT_OWN_DELEGATION,
    ],
    _User.CAN_MANAGE_PRESENCE: [_User.CAN_MANAGE],
    _User.CAN_SEE_SENSITIVE_DATA: [_User.CAN_UPDATE],
    _User.CAN_UPDATE: [_User.CAN_MANAGE],
    _User.CAN_MANAGE: [],
    _User.CAN_EDIT_OWN_DELEGATION: [],
}<|MERGE_RESOLUTION|>--- conflicted
+++ resolved
@@ -71,12 +71,8 @@
     CAN_MANAGE = "tag.can_manage"
 
 
-<<<<<<< HEAD
 class _User(Permission, StrEnum):
-=======
-class _User(str, Permission, Enum):
     CAN_EDIT_OWN_DELEGATION = "user.can_edit_own_delegation"
->>>>>>> b70fb814
     CAN_MANAGE = "user.can_manage"
     CAN_MANAGE_PRESENCE = "user.can_manage_presence"
     CAN_SEE = "user.can_see"
@@ -145,10 +141,7 @@
     _Motion.CAN_MANAGE: [],
     _Motion.CAN_SUPPORT: [],
     _Motion.CAN_SEE_ORIGIN: [],
-<<<<<<< HEAD
-=======
     _Poll.CAN_SEE_PROGRESS: [_Poll.CAN_MANAGE],
->>>>>>> b70fb814
     _Poll.CAN_MANAGE: [],
     _Projector.CAN_SEE: [_Projector.CAN_MANAGE],
     _Projector.CAN_MANAGE: [],
