# Code generated. DO NOT EDIT.

from enum import Enum

from .base_classes import Permission

PERMISSION_YML_CHECKSUM = "8ddd9f2bd7ac5added7cdee2bb376494"


class _AgendaItem(str, Permission, Enum):
    CAN_MANAGE = "agenda_item.can_manage"
    CAN_MANAGE_MODERATOR_NOTES = "agenda_item.can_manage_moderator_notes"
    CAN_SEE = "agenda_item.can_see"
    CAN_SEE_INTERNAL = "agenda_item.can_see_internal"
    CAN_SEE_MODERATOR_NOTES = "agenda_item.can_see_moderator_notes"


class _Assignment(str, Permission, Enum):
    CAN_MANAGE = "assignment.can_manage"
    CAN_NOMINATE_OTHER = "assignment.can_nominate_other"
    CAN_NOMINATE_SELF = "assignment.can_nominate_self"
    CAN_SEE = "assignment.can_see"


class _Chat(str, Permission, Enum):
    CAN_MANAGE = "chat.can_manage"


class _ListOfSpeakers(str, Permission, Enum):
    CAN_BE_SPEAKER = "list_of_speakers.can_be_speaker"
    CAN_MANAGE = "list_of_speakers.can_manage"
    CAN_SEE = "list_of_speakers.can_see"


class _Mediafile(str, Permission, Enum):
    CAN_MANAGE = "mediafile.can_manage"
    CAN_SEE = "mediafile.can_see"


class _Meeting(str, Permission, Enum):
    CAN_MANAGE_LOGOS_AND_FONTS = "meeting.can_manage_logos_and_fonts"
    CAN_MANAGE_SETTINGS = "meeting.can_manage_settings"
    CAN_SEE_AUTOPILOT = "meeting.can_see_autopilot"
    CAN_SEE_FRONTPAGE = "meeting.can_see_frontpage"
    CAN_SEE_HISTORY = "meeting.can_see_history"
    CAN_SEE_LIVESTREAM = "meeting.can_see_livestream"


class _Motion(str, Permission, Enum):
    CAN_CREATE = "motion.can_create"
    CAN_CREATE_AMENDMENTS = "motion.can_create_amendments"
    CAN_FORWARD = "motion.can_forward"
    CAN_MANAGE = "motion.can_manage"
    CAN_MANAGE_METADATA = "motion.can_manage_metadata"
    CAN_MANAGE_POLLS = "motion.can_manage_polls"
    CAN_SEE = "motion.can_see"
    CAN_SEE_INTERNAL = "motion.can_see_internal"
    CAN_SUPPORT = "motion.can_support"


class _Poll(str, Permission, Enum):
    CAN_MANAGE = "poll.can_manage"


class _Projector(str, Permission, Enum):
    CAN_MANAGE = "projector.can_manage"
    CAN_SEE = "projector.can_see"


class _Tag(str, Permission, Enum):
    CAN_MANAGE = "tag.can_manage"


class _User(str, Permission, Enum):
    CAN_MANAGE = "user.can_manage"
    CAN_MANAGE_PRESENCE = "user.can_manage_presence"
    CAN_SEE = "user.can_see"


class Permissions:
    AgendaItem = _AgendaItem
    Assignment = _Assignment
    Chat = _Chat
    ListOfSpeakers = _ListOfSpeakers
    Mediafile = _Mediafile
    Meeting = _Meeting
    Motion = _Motion
    Poll = _Poll
    Projector = _Projector
    Tag = _Tag
    User = _User


# Holds the corresponding parent for each permission.
<<<<<<< HEAD
permission_parents: Dict[Permission, List[Permission]] = {
    _AgendaItem.CAN_SEE: [
        _AgendaItem.CAN_SEE_INTERNAL,
        _AgendaItem.CAN_SEE_MODERATOR_NOTES,
    ],
=======
permission_parents: dict[Permission, list[Permission]] = {
    _AgendaItem.CAN_SEE: [_AgendaItem.CAN_SEE_INTERNAL],
>>>>>>> 4aa7bf08
    _AgendaItem.CAN_SEE_INTERNAL: [_AgendaItem.CAN_MANAGE],
    _AgendaItem.CAN_MANAGE: [],
    _AgendaItem.CAN_SEE_MODERATOR_NOTES: [_AgendaItem.CAN_MANAGE_MODERATOR_NOTES],
    _AgendaItem.CAN_MANAGE_MODERATOR_NOTES: [],
    _Assignment.CAN_SEE: [
        _Assignment.CAN_NOMINATE_OTHER,
        _Assignment.CAN_NOMINATE_SELF,
    ],
    _Assignment.CAN_NOMINATE_OTHER: [_Assignment.CAN_MANAGE],
    _Assignment.CAN_MANAGE: [],
    _Assignment.CAN_NOMINATE_SELF: [],
    _Chat.CAN_MANAGE: [],
    _ListOfSpeakers.CAN_SEE: [_ListOfSpeakers.CAN_MANAGE],
    _ListOfSpeakers.CAN_MANAGE: [],
    _ListOfSpeakers.CAN_BE_SPEAKER: [],
    _Mediafile.CAN_SEE: [_Mediafile.CAN_MANAGE],
    _Mediafile.CAN_MANAGE: [],
    _Meeting.CAN_MANAGE_SETTINGS: [],
    _Meeting.CAN_MANAGE_LOGOS_AND_FONTS: [],
    _Meeting.CAN_SEE_FRONTPAGE: [],
    _Meeting.CAN_SEE_AUTOPILOT: [],
    _Meeting.CAN_SEE_LIVESTREAM: [],
    _Meeting.CAN_SEE_HISTORY: [],
    _Motion.CAN_SEE: [
        _Motion.CAN_MANAGE_METADATA,
        _Motion.CAN_MANAGE_POLLS,
        _Motion.CAN_SEE_INTERNAL,
        _Motion.CAN_CREATE,
        _Motion.CAN_CREATE_AMENDMENTS,
        _Motion.CAN_FORWARD,
        _Motion.CAN_SUPPORT,
    ],
    _Motion.CAN_MANAGE_METADATA: [_Motion.CAN_MANAGE],
    _Motion.CAN_MANAGE_POLLS: [_Motion.CAN_MANAGE],
    _Motion.CAN_SEE_INTERNAL: [_Motion.CAN_MANAGE],
    _Motion.CAN_CREATE: [_Motion.CAN_MANAGE],
    _Motion.CAN_CREATE_AMENDMENTS: [_Motion.CAN_MANAGE],
    _Motion.CAN_FORWARD: [_Motion.CAN_MANAGE],
    _Motion.CAN_MANAGE: [],
    _Motion.CAN_SUPPORT: [],
    _Poll.CAN_MANAGE: [],
    _Projector.CAN_SEE: [_Projector.CAN_MANAGE],
    _Projector.CAN_MANAGE: [],
    _Tag.CAN_MANAGE: [],
    _User.CAN_SEE: [_User.CAN_MANAGE_PRESENCE],
    _User.CAN_MANAGE_PRESENCE: [_User.CAN_MANAGE],
    _User.CAN_MANAGE: [],
}<|MERGE_RESOLUTION|>--- conflicted
+++ resolved
@@ -92,16 +92,11 @@
 
 
 # Holds the corresponding parent for each permission.
-<<<<<<< HEAD
-permission_parents: Dict[Permission, List[Permission]] = {
+permission_parents: dict[Permission, list[Permission]] = {
     _AgendaItem.CAN_SEE: [
         _AgendaItem.CAN_SEE_INTERNAL,
         _AgendaItem.CAN_SEE_MODERATOR_NOTES,
     ],
-=======
-permission_parents: dict[Permission, list[Permission]] = {
-    _AgendaItem.CAN_SEE: [_AgendaItem.CAN_SEE_INTERNAL],
->>>>>>> 4aa7bf08
     _AgendaItem.CAN_SEE_INTERNAL: [_AgendaItem.CAN_MANAGE],
     _AgendaItem.CAN_MANAGE: [],
     _AgendaItem.CAN_SEE_MODERATOR_NOTES: [_AgendaItem.CAN_MANAGE_MODERATOR_NOTES],
