import os

from psycopg import Connection
from psycopg import errors as psycopg_errors
from psycopg import sql

from openslides_backend.database.db_connection_handling import (
    env,
    get_unpooled_db_connection,
)
from openslides_backend.shared.exceptions import DatabaseException


def create_schema() -> None:
    """
    Helper function to write the database schema into the database.
    """
    connection: Connection
    try:
        connection = get_unpooled_db_connection(env.DATABASE_NAME, False)
    except DatabaseException:
        conn_postgres = get_unpooled_db_connection("postgres", True)
        with conn_postgres:
            with conn_postgres.cursor() as curs:
                curs.execute(
                    sql.SQL("CREATE DATABASE {db};").format(
                        db=sql.Identifier(env.DATABASE_NAME),
                    )
                )
        print("Database openslides created\n")
        connection = get_unpooled_db_connection(env.DATABASE_NAME, False)
    with connection:
        with connection.cursor() as cursor:
            # idempotent key-value-store schema
            path = os.path.realpath(
                os.path.join(os.getcwd(), os.path.dirname(__file__), "schema.sql")
            )
            try:
                cursor.execute(open(path).read())
                print("Idempotent key-value-schema applied by backend\n")
            except psycopg_errors.InternalError_ as e:
                if str(e) == "tuple concurrently updated":
                    connection.rollback()
                    print("Idempotent key-value-schema applied by datastore\n")
                else:
                    raise e

            # programmatic migrations of schema necessary, only apply if not exists
            result = cursor.execute(
                sql.SQL(
                    "SELECT EXISTS (SELECT FROM pg_tables WHERE tablename = %s AND schemaname = %s);"
                ),
                ("poll", "vote"),
            ).fetchone()
            if result and result.get("exists"):
                print(
                    "Assuming relational schema is applied, because table organization_t exists\n"
                )
                return
            path = os.path.realpath(
                os.path.join("global", "meta", "dev", "sql", "schema_relational.sql")
            )
<<<<<<< HEAD
            cursor.execute(open(path).read())
            print("Relational schema applied\n")

            # idempotent vote-service database
            path = os.path.realpath(
                os.path.join(os.getcwd(), "vote-schema", "schema.sql")
            )
            cursor.execute(open(path).read())
            print("Idempotent openslides-vote-service schema applied\n")
=======
            try:
                cursor.execute(open(path).read())
            except Exception as e:
                print(f"On applying relational schema there was an error: {str(e)}\n")
                return
            print("Relational schema applied\n")
>>>>>>> 69b885d5
<|MERGE_RESOLUTION|>--- conflicted
+++ resolved
@@ -60,8 +60,11 @@
             path = os.path.realpath(
                 os.path.join("global", "meta", "dev", "sql", "schema_relational.sql")
             )
-<<<<<<< HEAD
-            cursor.execute(open(path).read())
+            try:
+                cursor.execute(open(path).read())
+            except Exception as e:
+                print(f"On applying relational schema there was an error: {str(e)}\n")
+                return
             print("Relational schema applied\n")
 
             # idempotent vote-service database
@@ -69,12 +72,4 @@
                 os.path.join(os.getcwd(), "vote-schema", "schema.sql")
             )
             cursor.execute(open(path).read())
-            print("Idempotent openslides-vote-service schema applied\n")
-=======
-            try:
-                cursor.execute(open(path).read())
-            except Exception as e:
-                print(f"On applying relational schema there was an error: {str(e)}\n")
-                return
-            print("Relational schema applied\n")
->>>>>>> 69b885d5
+            print("Idempotent openslides-vote-service schema applied\n")