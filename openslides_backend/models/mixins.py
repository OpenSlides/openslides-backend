class AgendaItemModelMixin:
    AGENDA_ITEM = "common"
    INTERNAL_ITEM = "internal"
    HIDDEN_ITEM = "hidden"


DEFAULT_PROJECTOR_OPTIONS = (
    "agenda_item_list",
    "topic",
    "list_of_speakers",
    "current_list_of_speakers",
    "motion",
    "amendment",
    "motion_block",
    "assignment",
    "mediafile",
    "message",
    "countdown",
    "assignment_poll",
    "motion_poll",
    "poll",
)


class MeetingModelMixin:
    LOGO_PLACES = (
        "projector_main",
        "projector_header",
        "web_header",
        "pdf_header_l",
        "pdf_header_r",
        "pdf_footer_l",
        "pdf_footer_r",
        "pdf_ballot_paper",
    )
    FONT_PLACES = (
        "regular",
        "italic",
        "bold",
        "bold_italic",
        "monospace",
        "chyron_speaker_name",
        "projector_h1",
        "projector_h2",
    )
<<<<<<< HEAD
    DEFAULT_PROJECTOR_OPTIONS = (
        "agenda_item_list",
        "topic",
        "list_of_speakers",
        "current_los",
        "motion",
        "amendment",
        "motion_block",
        "assignment",
        "mediafile",
        "message",
        "countdown",
        "assignment_poll",
        "motion_poll",
        "poll",
    )
=======
>>>>>>> f236ecab

    @classmethod
    def all_logo_places(cls) -> list[str]:
        return [f"logo_{place}_id" for place in cls.LOGO_PLACES]

    @classmethod
    def reverse_logo_places(cls) -> list[str]:
        return [f"used_as_logo_{place}_in_meeting_id" for place in cls.LOGO_PLACES]

    @classmethod
    def all_font_places(cls) -> list[str]:
        return [f"font_{place}_id" for place in cls.FONT_PLACES]

    @classmethod
    def reverse_font_places(cls) -> list[str]:
        return [f"used_as_font_{place}_in_meeting_id" for place in cls.FONT_PLACES]

    @classmethod
    def all_default_projectors(cls) -> list[str]:
        return [
            f"default_projector_{option}_ids" for option in DEFAULT_PROJECTOR_OPTIONS
        ]

    @classmethod
    def reverse_default_projectors(cls) -> list[str]:
        return [
            f"used_as_default_projector_for_{option}_in_meeting_id"
            for option in DEFAULT_PROJECTOR_OPTIONS
        ]


class PollModelMixin:
    STATE_CREATED = "created"
    STATE_STARTED = "started"
    STATE_FINISHED = "finished"
    STATE_PUBLISHED = "published"

    TYPE_ANALOG = "analog"
    TYPE_NAMED = "named"
    TYPE_PSEUDOANONYMOUS = "pseudoanonymous"

    ONEHUNDRED_PERCENT_BASE_Y = "Y"
    ONEHUNDRED_PERCENT_BASE_YN = "YN"
    ONEHUNDRED_PERCENT_BASE_YNA = "YNA"
    ONEHUNDRED_PERCENT_BASE_N = "N"
    ONEHUNDRED_PERCENT_BASE_VALID = "valid"
    ONEHUNDRED_PERCENT_BASE_CAST = "cast"
    ONEHUNDRED_PERCENT_BASE_ENTITLED = "entitled"
    ONEHUNDRED_PERCENT_BASE_ENTITLED_PRESENT = "entitled_present"
    ONEHUNDRED_PERCENT_BASE_DISABLED = "disabled"<|MERGE_RESOLUTION|>--- conflicted
+++ resolved
@@ -8,7 +8,7 @@
     "agenda_item_list",
     "topic",
     "list_of_speakers",
-    "current_list_of_speakers",
+    "current_los",
     "motion",
     "amendment",
     "motion_block",
@@ -43,25 +43,6 @@
         "projector_h1",
         "projector_h2",
     )
-<<<<<<< HEAD
-    DEFAULT_PROJECTOR_OPTIONS = (
-        "agenda_item_list",
-        "topic",
-        "list_of_speakers",
-        "current_los",
-        "motion",
-        "amendment",
-        "motion_block",
-        "assignment",
-        "mediafile",
-        "message",
-        "countdown",
-        "assignment_poll",
-        "motion_poll",
-        "poll",
-    )
-=======
->>>>>>> f236ecab
 
     @classmethod
     def all_logo_places(cls) -> list[str]:
