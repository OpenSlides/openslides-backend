--- conflicted
+++ resolved
@@ -171,12 +171,8 @@
     FloatField: check_float,
     BooleanField: check_boolean,
     CharArrayField: check_string_list,
-<<<<<<< HEAD
+    TextArrayField: check_string_list,
     GenericRelationListField: check_fqid_list,
-=======
-    TextArrayField: check_string_list,
-    GenericRelationListField: check_string_list,
->>>>>>> 3894f6c7
     NumberArrayField: check_number_list,
     RelationListField: check_number_list,
     DecimalField: check_decimal,
