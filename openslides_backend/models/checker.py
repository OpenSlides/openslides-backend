--- conflicted
+++ resolved
@@ -205,64 +205,10 @@
         self.migration_mode = migration_mode
         self.repair = repair
         self.fields_to_remove = fields_to_remove
-<<<<<<< HEAD
         self.allowed_collections = (
             set(model_registry.keys()) if self.mode == "all" else MEETING_COLLECTIONS
         )
         # TODO: mediafile blob handling.
-=======
-
-        meeting_collections = [
-            "meeting",
-            "group",
-            "personal_note",
-            "tag",
-            "agenda_item",
-            "list_of_speakers",
-            "structure_level_list_of_speakers",
-            "speaker",
-            "topic",
-            "motion",
-            "motion_submitter",
-            "motion_comment",
-            "motion_comment_section",
-            "motion_category",
-            "motion_block",
-            "motion_change_recommendation",
-            "motion_state",
-            "motion_workflow",
-            "motion_statute_paragraph",
-            "poll",
-            "option",
-            "vote",
-            "assignment",
-            "assignment_candidate",
-            "mediafile",
-            "projector",
-            "projection",
-            "projector_message",
-            "projector_countdown",
-            "chat_group",
-            "chat_message",
-            "point_of_order_category",
-            "structure_level",
-        ]
-        if self.mode == "all":
-            self.allowed_collections = [
-                "organization",
-                "user",
-                "meeting_user",
-                "organization_tag",
-                "theme",
-                "committee",
-            ] + meeting_collections
-        else:
-            self.allowed_collections = meeting_collections
-            # TODO: mediafile blob handling.
-            self.allowed_collections.append("user")
-            self.allowed_collections.append("meeting_user")
-
->>>>>>> a1a56537
         self.errors: list[str] = []
 
     def check_migration_index(self) -> None:
