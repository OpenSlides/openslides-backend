# Code generated. DO NOT EDIT.

from openslides_backend.models import fields
from openslides_backend.models.base import Model

<<<<<<< HEAD
MODELS_YML_CHECKSUM = "e7d16827b8538a7e64bb65f1efc8a867"
=======
MODELS_YML_CHECKSUM = "80d7fc302612376567fed8973f83bc22"
>>>>>>> 89e7350e


class Organization(Model):
    collection = "organization"
    verbose_name = "organization"

    id = fields.IntegerField()
    name = fields.CharField()
    description = fields.HTMLStrictField()
    legal_notice = fields.TextField()
    privacy_policy = fields.TextField()
    login_text = fields.TextField()
    reset_password_verbose_errors = fields.BooleanField()
    enable_electronic_voting = fields.BooleanField()
    enable_chat = fields.BooleanField()
    limit_of_meetings = fields.IntegerField(
        default=0,
        constraints={
            "description": "Maximum of active meetings for the whole organization. 0 means no limitation at all",
            "minimum": 0,
        },
    )
    limit_of_users = fields.IntegerField(
        default=0,
        constraints={
            "description": "Maximum of active users for the whole organization. 0 means no limitation at all",
            "minimum": 0,
        },
    )
    committee_ids = fields.RelationListField(to={"committee": "organization_id"})
    active_meeting_ids = fields.RelationListField(
        to={"meeting": "is_active_in_organization_id"}
    )
    archived_meeting_ids = fields.RelationListField(
        to={"meeting": "is_archived_in_organization_id"}
    )
    template_meeting_ids = fields.RelationListField(
        to={"meeting": "template_for_organization_id"}
    )
    organization_tag_ids = fields.RelationListField(
        to={"organization_tag": "organization_id"}
    )
    theme_id = fields.RelationField(
        to={"theme": "theme_for_organization_id"}, required=True
    )
    theme_ids = fields.RelationListField(to={"theme": "organization_id"})
    mediafile_ids = fields.RelationListField(
        to={"mediafile": "owner_id"}, on_delete=fields.OnDelete.CASCADE
    )
    user_ids = fields.RelationListField(to={"user": "organization_id"})
    users_email_sender = fields.CharField(default="OpenSlides")
    users_email_replyto = fields.CharField()
    users_email_subject = fields.CharField(default="OpenSlides access data")
    users_email_body = fields.TextField(
        default="Dear {name},\n\nthis is your personal OpenSlides login:\n\n{url}\nUsername: {username}\nPassword: {password}\n\n\nThis email was generated automatically."
    )
    url = fields.CharField(default="https://example.com")


class User(Model):
    collection = "user"
    verbose_name = "user"

    id = fields.IntegerField()
    username = fields.CharField(required=True)
    pronoun = fields.CharField()
    title = fields.CharField()
    first_name = fields.CharField()
    last_name = fields.CharField()
    is_active = fields.BooleanField()
    is_physical_person = fields.BooleanField(default=True)
    password = fields.CharField()
    default_password = fields.CharField()
    can_change_own_password = fields.BooleanField(default=True)
    gender = fields.CharField(constraints={"enum": ["male", "female", "diverse"]})
    email = fields.CharField()
    default_number = fields.CharField()
    default_structure_level = fields.CharField()
    default_vote_weight = fields.DecimalField(
        default="1.000000", constraints={"minimum": 0}
    )
    last_email_send = fields.TimestampField()
    is_demo_user = fields.BooleanField()
    last_login = fields.TimestampField(read_only=True)
    organization_management_level = fields.CharField(
        constraints={
            "description": "Hierarchical permission level for the whole organization.",
            "enum": ["superadmin", "can_manage_organization", "can_manage_users"],
        }
    )
    is_present_in_meeting_ids = fields.RelationListField(
        to={"meeting": "present_user_ids"}
    )
    committee_ids = fields.RelationListField(
        to={"committee": "user_ids"},
        read_only=True,
        constraints={"description": "Calculated field."},
    )
    committee_management_ids = fields.RelationListField(to={"committee": "manager_ids"})
    forwarding_committee_ids = fields.RelationListField(
        to={"committee": "forwarding_user_id"}
    )
    meeting_user_ids = fields.RelationListField(
        to={"meeting_user": "user_id"}, on_delete=fields.OnDelete.CASCADE
    )
    poll_voted_ids = fields.RelationListField(to={"poll": "voted_ids"})
    option_ids = fields.RelationListField(to={"option": "content_object_id"})
    vote_ids = fields.RelationListField(to={"vote": "user_id"})
    group__ids = fields.TemplateRelationListField(
        index=6,
        replacement_collection="meeting",
        to={"group": "user_ids"},
    )
    meeting_ids = fields.NumberArrayField(
        read_only=True,
        constraints={
            "description": "Calculated. All ids from group_$_ids as integers."
        },
    )
    organization_id = fields.OrganizationField(
        to={"organization": "user_ids"}, required=True
    )


class MeetingUser(Model):
    collection = "meeting_user"
    verbose_name = "meeting user"

    id = fields.IntegerField(required=True)
    user_id = fields.RelationField(to={"user": "meeting_user_ids"}, required=True)
    meeting_id = fields.RelationField(to={"meeting": "meeting_user_ids"}, required=True)
    comment = fields.HTMLStrictField()
    number = fields.CharField()
    structure_level = fields.CharField()
    about_me = fields.HTMLStrictField()
    vote_weight = fields.DecimalField(constraints={"minimum": 0})
    personal_note_ids = fields.RelationListField(
        to={"personal_note": "meeting_user_id"}, on_delete=fields.OnDelete.CASCADE
    )
    speaker_ids = fields.RelationListField(
        to={"speaker": "meeting_user_id"}, on_delete=fields.OnDelete.CASCADE
    )
<<<<<<< HEAD
    supported_motion_ids = fields.RelationListField(
        to={"motion": "supporter_meeting_user_ids"}
    )
    submitted_motion_ids = fields.RelationListField(
        to={"motion_submitter": "meeting_user_id"}, on_delete=fields.OnDelete.CASCADE
=======
    vote_delegated__to_id = fields.TemplateRelationField(
        index=15,
        replacement_collection="meeting",
        to={"user": "vote_delegations_$_from_ids"},
>>>>>>> 89e7350e
    )
    assignment_candidate_ids = fields.RelationListField(
        to={"assignment_candidate": "meeting_user_id"}
    )
    projection_ids = fields.RelationListField(
        to={"projection": "content_object_id"}, on_delete=fields.OnDelete.CASCADE
    )
<<<<<<< HEAD
    vote_delegated_vote_ids = fields.RelationListField(to={"vote": "delegated_user_id"})
    vote_delegated_to_id = fields.RelationField(
        to={"meeting_user": "vote_delegations_from_ids"}
=======
    poll_candidate_ids = fields.RelationListField(to={"poll_candidate": "user_id"})
    meeting_ids = fields.NumberArrayField(
        read_only=True,
        constraints={
            "description": "Calculated. All ids from group_$_ids as integers."
        },
>>>>>>> 89e7350e
    )
    vote_delegations_from_ids = fields.RelationListField(
        to={"meeting_user": "vote_delegated_to_id"}
    )
    chat_message_ids = fields.RelationListField(to={"chat_message": "meeting_user_id"})


class OrganizationTag(Model):
    collection = "organization_tag"
    verbose_name = "organization tag"

    id = fields.IntegerField()
    name = fields.CharField(required=True)
    color = fields.ColorField(required=True)
    tagged_ids = fields.GenericRelationListField(
        to={"committee": "organization_tag_ids", "meeting": "organization_tag_ids"}
    )
    organization_id = fields.OrganizationField(
        to={"organization": "organization_tag_ids"}, required=True
    )


class Theme(Model):
    collection = "theme"
    verbose_name = "theme"

    id = fields.IntegerField(required=True)
    name = fields.CharField(required=True)
    accent_100 = fields.ColorField()
    accent_200 = fields.ColorField()
    accent_300 = fields.ColorField()
    accent_400 = fields.ColorField()
    accent_50 = fields.ColorField()
    accent_500 = fields.ColorField(required=True)
    accent_600 = fields.ColorField()
    accent_700 = fields.ColorField()
    accent_800 = fields.ColorField()
    accent_900 = fields.ColorField()
    accent_a100 = fields.ColorField()
    accent_a200 = fields.ColorField()
    accent_a400 = fields.ColorField()
    accent_a700 = fields.ColorField()
    primary_100 = fields.ColorField()
    primary_200 = fields.ColorField()
    primary_300 = fields.ColorField()
    primary_400 = fields.ColorField()
    primary_50 = fields.ColorField()
    primary_500 = fields.ColorField(required=True)
    primary_600 = fields.ColorField()
    primary_700 = fields.ColorField()
    primary_800 = fields.ColorField()
    primary_900 = fields.ColorField()
    primary_a100 = fields.ColorField()
    primary_a200 = fields.ColorField()
    primary_a400 = fields.ColorField()
    primary_a700 = fields.ColorField()
    warn_100 = fields.ColorField()
    warn_200 = fields.ColorField()
    warn_300 = fields.ColorField()
    warn_400 = fields.ColorField()
    warn_50 = fields.ColorField()
    warn_500 = fields.ColorField(required=True)
    warn_600 = fields.ColorField()
    warn_700 = fields.ColorField()
    warn_800 = fields.ColorField()
    warn_900 = fields.ColorField()
    warn_a100 = fields.ColorField()
    warn_a200 = fields.ColorField()
    warn_a400 = fields.ColorField()
    warn_a700 = fields.ColorField()
    theme_for_organization_id = fields.RelationField(to={"organization": "theme_id"})
    organization_id = fields.OrganizationField(
        to={"organization": "theme_ids"}, required=True
    )


class Committee(Model):
    collection = "committee"
    verbose_name = "committee"

    id = fields.IntegerField()
    name = fields.CharField(required=True)
    description = fields.HTMLStrictField()
    meeting_ids = fields.RelationListField(
        to={"meeting": "committee_id"}, on_delete=fields.OnDelete.PROTECT
    )
    default_meeting_id = fields.RelationField(
        to={"meeting": "default_meeting_for_committee_id"}
    )
    user_ids = fields.RelationListField(
        to={"user": "committee_ids"},
        read_only=True,
        constraints={"description": "Calculated field."},
    )
    manager_ids = fields.RelationListField(to={"user": "committee_management_ids"})
    forward_to_committee_ids = fields.RelationListField(
        to={"committee": "receive_forwardings_from_committee_ids"}
    )
    receive_forwardings_from_committee_ids = fields.RelationListField(
        to={"committee": "forward_to_committee_ids"}
    )
    forwarding_user_id = fields.RelationField(to={"user": "forwarding_committee_ids"})
    organization_tag_ids = fields.RelationListField(
        to={"organization_tag": "tagged_ids"}
    )
    organization_id = fields.OrganizationField(
        to={"organization": "committee_ids"}, required=True
    )


class Meeting(Model):
    collection = "meeting"
    verbose_name = "meeting"

    id = fields.IntegerField()
    welcome_title = fields.CharField(default="Welcome to OpenSlides")
    welcome_text = fields.HTMLPermissiveField(default="Space for your welcome text.")
    name = fields.CharField(default="OpenSlides", constraints={"maxLength": 100})
    is_active_in_organization_id = fields.RelationField(
        to={"organization": "active_meeting_ids"},
        constraints={"description": "Backrelation and boolean flag at once"},
    )
    is_archived_in_organization_id = fields.RelationField(
        to={"organization": "archived_meeting_ids"},
        constraints={"description": "Backrelation and boolean flag at once"},
    )
    description = fields.CharField(
        default="Presentation and assembly system", constraints={"maxLength": 100}
    )
    location = fields.CharField()
    start_time = fields.TimestampField()
    end_time = fields.TimestampField()
    imported_at = fields.TimestampField()
    jitsi_domain = fields.CharField()
    jitsi_room_name = fields.CharField()
    jitsi_room_password = fields.CharField()
    template_for_organization_id = fields.RelationField(
        to={"organization": "template_meeting_ids"}
    )
    enable_anonymous = fields.BooleanField(default=False)
    custom_translations = fields.JSONField()
    conference_show = fields.BooleanField(default=False)
    conference_auto_connect = fields.BooleanField(default=False)
    conference_los_restriction = fields.BooleanField(default=True)
    conference_stream_url = fields.CharField()
    conference_stream_poster_url = fields.CharField()
    conference_open_microphone = fields.BooleanField(default=False)
    conference_open_video = fields.BooleanField(default=False)
    conference_auto_connect_next_speakers = fields.IntegerField(default=0)
    conference_enable_helpdesk = fields.BooleanField(default=False)
    applause_enable = fields.BooleanField(default=False)
    applause_type = fields.CharField(
        default="applause-type-bar",
        constraints={"enum": ["applause-type-bar", "applause-type-particles"]},
    )
    applause_show_level = fields.BooleanField(default=False)
    applause_min_amount = fields.IntegerField(default=1, constraints={"minimum": 0})
    applause_max_amount = fields.IntegerField(default=0, constraints={"minimum": 0})
    applause_timeout = fields.IntegerField(default=5, constraints={"minimum": 0})
    applause_particle_image_url = fields.CharField()
    projector_countdown_default_time = fields.IntegerField(required=True, default=60)
    projector_countdown_warning_time = fields.IntegerField(
        required=True, default=0, constraints={"minimum": 0}
    )
    export_csv_encoding = fields.CharField(
        default="utf-8", constraints={"enum": ["utf-8", "iso-8859-15"]}
    )
    export_csv_separator = fields.CharField(default=";")
    export_pdf_pagenumber_alignment = fields.CharField(
        default="center", constraints={"enum": ["left", "right", "center"]}
    )
    export_pdf_fontsize = fields.IntegerField(
        default=10, constraints={"enum": [10, 11, 12]}
    )
    export_pdf_line_height = fields.FloatField(
        default=1.25, constraints={"minimum": 1.0}
    )
    export_pdf_page_margin_left = fields.IntegerField(
        default=20, constraints={"minimum": 0}
    )
    export_pdf_page_margin_top = fields.IntegerField(
        default=25, constraints={"minimum": 0}
    )
    export_pdf_page_margin_right = fields.IntegerField(
        default=20, constraints={"minimum": 0}
    )
    export_pdf_page_margin_bottom = fields.IntegerField(
        default=20, constraints={"minimum": 0}
    )
    export_pdf_pagesize = fields.CharField(
        default="A4", constraints={"enum": ["A4", "A5"]}
    )
    agenda_show_subtitles = fields.BooleanField(default=False)
    agenda_enable_numbering = fields.BooleanField(default=True)
    agenda_number_prefix = fields.CharField(constraints={"maxLength": 20})
    agenda_numeral_system = fields.CharField(
        default="arabic", constraints={"enum": ["arabic", "roman"]}
    )
    agenda_item_creation = fields.CharField(
        default="default_no",
        constraints={"enum": ["always", "never", "default_yes", "default_no"]},
    )
    agenda_new_items_default_visibility = fields.CharField(
        default="internal", constraints={"enum": ["common", "internal", "hidden"]}
    )
    agenda_show_internal_items_on_projector = fields.BooleanField(default=False)
    list_of_speakers_amount_last_on_projector = fields.IntegerField(
        default=0, constraints={"minimum": -1}
    )
    list_of_speakers_amount_next_on_projector = fields.IntegerField(
        default=-1, constraints={"minimum": -1}
    )
    list_of_speakers_couple_countdown = fields.BooleanField(default=True)
    list_of_speakers_show_amount_of_speakers_on_slide = fields.BooleanField(
        default=True
    )
    list_of_speakers_present_users_only = fields.BooleanField(default=False)
    list_of_speakers_show_first_contribution = fields.BooleanField(default=False)
    list_of_speakers_enable_point_of_order_speakers = fields.BooleanField(default=True)
    list_of_speakers_enable_pro_contra_speech = fields.BooleanField(default=False)
    list_of_speakers_can_set_contribution_self = fields.BooleanField(default=False)
    list_of_speakers_speaker_note_for_everyone = fields.BooleanField(default=True)
    list_of_speakers_initially_closed = fields.BooleanField(default=False)
    motions_default_workflow_id = fields.RelationField(
        to={"motion_workflow": "default_workflow_meeting_id"}, required=True
    )
    motions_default_amendment_workflow_id = fields.RelationField(
        to={"motion_workflow": "default_amendment_workflow_meeting_id"}, required=True
    )
    motions_default_statute_amendment_workflow_id = fields.RelationField(
        to={"motion_workflow": "default_statute_amendment_workflow_meeting_id"},
        required=True,
    )
    motions_preamble = fields.TextField(default="The assembly may decide:")
    motions_default_line_numbering = fields.CharField(
        default="outside", constraints={"enum": ["outside", "inline", "none"]}
    )
    motions_line_length = fields.IntegerField(default=85, constraints={"minimum": 40})
    motions_reason_required = fields.BooleanField(default=False)
    motions_enable_text_on_projector = fields.BooleanField(default=True)
    motions_enable_reason_on_projector = fields.BooleanField(default=False)
    motions_enable_sidebox_on_projector = fields.BooleanField(default=False)
    motions_enable_recommendation_on_projector = fields.BooleanField(default=True)
    motions_show_referring_motions = fields.BooleanField(default=True)
    motions_show_sequential_number = fields.BooleanField(default=True)
    motions_recommendations_by = fields.CharField()
    motions_block_slide_columns = fields.IntegerField(constraints={"minimum": 1})
    motions_statute_recommendations_by = fields.CharField()
    motions_recommendation_text_mode = fields.CharField(
        default="diff", constraints={"enum": ["original", "changed", "diff", "agreed"]}
    )
    motions_default_sorting = fields.CharField(
        default="number", constraints={"enum": ["number", "weight"]}
    )
    motions_number_type = fields.CharField(
        default="per_category",
        constraints={"enum": ["per_category", "serially_numbered", "manually"]},
    )
    motions_number_min_digits = fields.IntegerField(default=2)
    motions_number_with_blank = fields.BooleanField(default=False)
    motions_statutes_enabled = fields.BooleanField(default=False)
    motions_amendments_enabled = fields.BooleanField(default=True)
    motions_amendments_in_main_list = fields.BooleanField(default=True)
    motions_amendments_of_amendments = fields.BooleanField(default=False)
    motions_amendments_prefix = fields.CharField(default="-Ä")
    motions_amendments_text_mode = fields.CharField(
        default="paragraph",
        constraints={"enum": ["freestyle", "fulltext", "paragraph"]},
    )
    motions_amendments_multiple_paragraphs = fields.BooleanField(default=True)
    motions_supporters_min_amount = fields.IntegerField(
        default=0, constraints={"minimum": 0}
    )
    motions_export_title = fields.CharField(default="Motions")
    motions_export_preamble = fields.TextField()
    motions_export_submitter_recommendation = fields.BooleanField(default=True)
    motions_export_follow_recommendation = fields.BooleanField(default=False)
    motion_poll_ballot_paper_selection = fields.CharField(
        default="CUSTOM_NUMBER",
        constraints={
            "enum": [
                "NUMBER_OF_DELEGATES",
                "NUMBER_OF_ALL_PARTICIPANTS",
                "CUSTOM_NUMBER",
            ]
        },
    )
    motion_poll_ballot_paper_number = fields.IntegerField(default=8)
    motion_poll_default_type = fields.CharField(default="pseudoanonymous")
    motion_poll_default_100_percent_base = fields.CharField(default="YNA")
    motion_poll_default_group_ids = fields.RelationListField(
        to={"group": "used_as_motion_poll_default_id"}
    )
    motion_poll_default_backend = fields.CharField(
        default="fast", constraints={"enum": ["long", "fast"]}
    )
<<<<<<< HEAD
    meeting_user_ids = fields.RelationListField(
        to={"meeting_user": "meeting_id"}, on_delete=fields.OnDelete.CASCADE
    )
=======
    poll_candidate_list_ids = fields.RelationListField(
        to={"poll_candidate_list": "meeting_id"}
    )
    poll_candidate_ids = fields.RelationListField(to={"poll_candidate": "meeting_id"})
>>>>>>> 89e7350e
    users_enable_presence_view = fields.BooleanField(default=False)
    users_enable_vote_weight = fields.BooleanField(default=False)
    users_allow_self_set_present = fields.BooleanField(default=True)
    users_pdf_welcometitle = fields.CharField(default="Welcome to OpenSlides")
    users_pdf_welcometext = fields.TextField(
        default="[Place for your welcome and help text.]"
    )
    users_pdf_wlan_ssid = fields.CharField()
    users_pdf_wlan_password = fields.CharField()
    users_pdf_wlan_encryption = fields.CharField(
        constraints={"enum": ["", "WEP", "WPA", "nopass"]}
    )
    users_email_sender = fields.CharField(default="OpenSlides")
    users_email_replyto = fields.CharField()
    users_email_subject = fields.CharField(default="OpenSlides access data")
    users_email_body = fields.TextField(
        default="Dear {name},\n\nthis is your personal OpenSlides login:\n\n{url}\nUsername: {username}\nPassword: {password}\n\n\nThis email was generated automatically."
    )
    users_enable_vote_delegations = fields.BooleanField()
    assignments_export_title = fields.CharField(default="Elections")
    assignments_export_preamble = fields.TextField()
    assignment_poll_ballot_paper_selection = fields.CharField(
        default="CUSTOM_NUMBER",
        constraints={
            "enum": [
                "NUMBER_OF_DELEGATES",
                "NUMBER_OF_ALL_PARTICIPANTS",
                "CUSTOM_NUMBER",
            ]
        },
    )
    assignment_poll_ballot_paper_number = fields.IntegerField(default=8)
    assignment_poll_add_candidates_to_list_of_speakers = fields.BooleanField(
        default=False
    )
    assignment_poll_enable_max_votes_per_option = fields.BooleanField(default=False)
    assignment_poll_sort_poll_result_by_votes = fields.BooleanField(default=True)
    assignment_poll_default_type = fields.CharField(default="pseudoanonymous")
    assignment_poll_default_method = fields.CharField(default="Y")
    assignment_poll_default_100_percent_base = fields.CharField(default="valid")
    assignment_poll_default_group_ids = fields.RelationListField(
        to={"group": "used_as_assignment_poll_default_id"}
    )
    assignment_poll_default_backend = fields.CharField(
        default="fast", constraints={"enum": ["long", "fast"]}
    )
    poll_ballot_paper_selection = fields.CharField(
        constraints={
            "enum": [
                "NUMBER_OF_DELEGATES",
                "NUMBER_OF_ALL_PARTICIPANTS",
                "CUSTOM_NUMBER",
            ]
        }
    )
    poll_ballot_paper_number = fields.IntegerField()
    poll_sort_poll_result_by_votes = fields.BooleanField()
    poll_default_type = fields.CharField(default="analog")
    poll_default_method = fields.CharField()
    poll_default_100_percent_base = fields.CharField(default="YNA")
    poll_default_group_ids = fields.RelationListField(
        to={"group": "used_as_poll_default_id"}
    )
    poll_default_backend = fields.CharField(
        default="fast", constraints={"enum": ["long", "fast"]}
    )
    poll_couple_countdown = fields.BooleanField(default=True)
    projector_ids = fields.RelationListField(
        to={"projector": "meeting_id"}, on_delete=fields.OnDelete.CASCADE
    )
    all_projection_ids = fields.RelationListField(
        to={"projection": "meeting_id"}, on_delete=fields.OnDelete.CASCADE
    )
    projector_message_ids = fields.RelationListField(
        to={"projector_message": "meeting_id"}, on_delete=fields.OnDelete.CASCADE
    )
    projector_countdown_ids = fields.RelationListField(
        to={"projector_countdown": "meeting_id"}, on_delete=fields.OnDelete.CASCADE
    )
    tag_ids = fields.RelationListField(
        to={"tag": "meeting_id"}, on_delete=fields.OnDelete.CASCADE
    )
    agenda_item_ids = fields.RelationListField(
        to={"agenda_item": "meeting_id"}, on_delete=fields.OnDelete.CASCADE
    )
    list_of_speakers_ids = fields.RelationListField(
        to={"list_of_speakers": "meeting_id"}, on_delete=fields.OnDelete.CASCADE
    )
    speaker_ids = fields.RelationListField(
        to={"speaker": "meeting_id"}, on_delete=fields.OnDelete.CASCADE
    )
    topic_ids = fields.RelationListField(
        to={"topic": "meeting_id"}, on_delete=fields.OnDelete.CASCADE
    )
    group_ids = fields.RelationListField(
        to={"group": "meeting_id"}, on_delete=fields.OnDelete.CASCADE
    )
    mediafile_ids = fields.RelationListField(
        to={"mediafile": "owner_id"}, on_delete=fields.OnDelete.CASCADE
    )
    motion_ids = fields.RelationListField(
        to={"motion": "meeting_id"}, on_delete=fields.OnDelete.CASCADE
    )
    forwarded_motion_ids = fields.RelationListField(
        to={"motion": "origin_meeting_id"}, on_delete=fields.OnDelete.CASCADE
    )
    motion_comment_section_ids = fields.RelationListField(
        to={"motion_comment_section": "meeting_id"}, on_delete=fields.OnDelete.CASCADE
    )
    motion_category_ids = fields.RelationListField(
        to={"motion_category": "meeting_id"}, on_delete=fields.OnDelete.CASCADE
    )
    motion_block_ids = fields.RelationListField(
        to={"motion_block": "meeting_id"}, on_delete=fields.OnDelete.CASCADE
    )
    motion_workflow_ids = fields.RelationListField(
        to={"motion_workflow": "meeting_id"}, on_delete=fields.OnDelete.CASCADE
    )
    motion_statute_paragraph_ids = fields.RelationListField(
        to={"motion_statute_paragraph": "meeting_id"}, on_delete=fields.OnDelete.CASCADE
    )
    motion_comment_ids = fields.RelationListField(
        to={"motion_comment": "meeting_id"}, on_delete=fields.OnDelete.CASCADE
    )
    motion_submitter_ids = fields.RelationListField(
        to={"motion_submitter": "meeting_id"}, on_delete=fields.OnDelete.CASCADE
    )
    motion_change_recommendation_ids = fields.RelationListField(
        to={"motion_change_recommendation": "meeting_id"},
        on_delete=fields.OnDelete.CASCADE,
    )
    motion_state_ids = fields.RelationListField(
        to={"motion_state": "meeting_id"}, on_delete=fields.OnDelete.CASCADE
    )
    poll_ids = fields.RelationListField(
        to={"poll": "meeting_id"}, on_delete=fields.OnDelete.CASCADE
    )
    option_ids = fields.RelationListField(
        to={"option": "meeting_id"}, on_delete=fields.OnDelete.CASCADE
    )
    vote_ids = fields.RelationListField(
        to={"vote": "meeting_id"}, on_delete=fields.OnDelete.CASCADE
    )
    assignment_ids = fields.RelationListField(
        to={"assignment": "meeting_id"}, on_delete=fields.OnDelete.CASCADE
    )
    assignment_candidate_ids = fields.RelationListField(
        to={"assignment_candidate": "meeting_id"}, on_delete=fields.OnDelete.CASCADE
    )
    personal_note_ids = fields.RelationListField(
        to={"personal_note": "meeting_id"}, on_delete=fields.OnDelete.CASCADE
    )
    chat_group_ids = fields.RelationListField(
        to={"chat_group": "meeting_id"}, on_delete=fields.OnDelete.CASCADE
    )
    chat_message_ids = fields.RelationListField(
        to={"chat_message": "meeting_id"}, on_delete=fields.OnDelete.CASCADE
    )
    logo_projector_main_id = fields.RelationField(
        to={"mediafile": "used_as_logo_projector_main_in_meeting_id"}
    )
    logo_projector_header_id = fields.RelationField(
        to={"mediafile": "used_as_logo_projector_header_in_meeting_id"}
    )
    logo_web_header_id = fields.RelationField(
        to={"mediafile": "used_as_logo_web_header_in_meeting_id"}
    )
    logo_pdf_header_l_id = fields.RelationField(
        to={"mediafile": "used_as_logo_pdf_header_l_in_meeting_id"}
    )
    logo_pdf_header_r_id = fields.RelationField(
        to={"mediafile": "used_as_logo_pdf_header_r_in_meeting_id"}
    )
    logo_pdf_footer_l_id = fields.RelationField(
        to={"mediafile": "used_as_logo_pdf_footer_l_in_meeting_id"}
    )
    logo_pdf_footer_r_id = fields.RelationField(
        to={"mediafile": "used_as_logo_pdf_footer_r_in_meeting_id"}
    )
    logo_pdf_ballot_paper_id = fields.RelationField(
        to={"mediafile": "used_as_logo_pdf_ballot_paper_in_meeting_id"}
    )
    font_regular_id = fields.RelationField(
        to={"mediafile": "used_as_font_regular_in_meeting_id"}
    )
    font_italic_id = fields.RelationField(
        to={"mediafile": "used_as_font_italic_in_meeting_id"}
    )
    font_bold_id = fields.RelationField(
        to={"mediafile": "used_as_font_bold_in_meeting_id"}
    )
    font_bold_italic_id = fields.RelationField(
        to={"mediafile": "used_as_font_bold_italic_in_meeting_id"}
    )
    font_monospace_id = fields.RelationField(
        to={"mediafile": "used_as_font_monospace_in_meeting_id"}
    )
    font_chyron_speaker_name_id = fields.RelationField(
        to={"mediafile": "used_as_font_chyron_speaker_name_in_meeting_id"}
    )
    font_projector_h1_id = fields.RelationField(
        to={"mediafile": "used_as_font_projector_h1_in_meeting_id"}
    )
    font_projector_h2_id = fields.RelationField(
        to={"mediafile": "used_as_font_projector_h2_in_meeting_id"}
    )
    committee_id = fields.RelationField(to={"committee": "meeting_ids"}, required=True)
    default_meeting_for_committee_id = fields.RelationField(
        to={"committee": "default_meeting_id"}
    )
    organization_tag_ids = fields.RelationListField(
        to={"organization_tag": "tagged_ids"}
    )
    present_user_ids = fields.RelationListField(
        to={"user": "is_present_in_meeting_ids"}
    )
    user_ids = fields.NumberArrayField(
        read_only=True,
        constraints={
            "description": "Calculated. All user ids from all users assigned to groups of this meeting."
        },
    )
    reference_projector_id = fields.RelationField(
        to={"projector": "used_as_reference_projector_meeting_id"}, required=True
    )
    list_of_speakers_countdown_id = fields.RelationField(
        to={"projector_countdown": "used_as_list_of_speakers_countdown_meeting_id"}
    )
    poll_countdown_id = fields.RelationField(
        to={"projector_countdown": "used_as_poll_countdown_meeting_id"}
    )
<<<<<<< HEAD
=======
    default_projector__ids = fields.TemplateRelationListField(
        index=18,
        to={"projector": "used_as_default_$_in_meeting_id"},
        required=True,
        replacement_enum=[
            "agenda_all_items",
            "topics",
            "list_of_speakers",
            "current_list_of_speakers",
            "motion",
            "amendment",
            "motion_block",
            "assignment",
            "mediafile",
            "projector_message",
            "projector_countdowns",
            "assignment_poll",
            "motion_poll",
            "poll",
        ],
    )
>>>>>>> 89e7350e
    projection_ids = fields.RelationListField(
        to={"projection": "content_object_id"}, on_delete=fields.OnDelete.CASCADE
    )
    default_projector_agenda_all_items_id = fields.RelationField(
        to={"projector": "used_as_default_agenda_all_items_in_meeting_id"},
        required=True,
    )
    default_projector_topics_id = fields.RelationField(
        to={"projector": "used_as_default_topics_in_meeting_id"}, required=True
    )
    default_projector_list_of_speakers_id = fields.RelationField(
        to={"projector": "used_as_default_list_of_speakers_in_meeting_id"},
        required=True,
    )
    default_projector_current_list_of_speakers_id = fields.RelationField(
        to={"projector": "used_as_default_current_list_of_speakers_in_meeting_id"},
        required=True,
    )
    default_projector_motion_id = fields.RelationField(
        to={"projector": "used_as_default_motion_in_meeting_id"}, required=True
    )
    default_projector_amendment_id = fields.RelationField(
        to={"projector": "used_as_default_amendment_in_meeting_id"}, required=True
    )
    default_projector_motion_block_id = fields.RelationField(
        to={"projector": "used_as_default_motion_block_in_meeting_id"}, required=True
    )
    default_projector_assignment_id = fields.RelationField(
        to={"projector": "used_as_default_assignment_in_meeting_id"}, required=True
    )
    default_projector_user_id = fields.RelationField(
        to={"projector": "used_as_default_user_in_meeting_id"}, required=True
    )
    default_projector_mediafile_id = fields.RelationField(
        to={"projector": "used_as_default_mediafile_in_meeting_id"}, required=True
    )
    default_projector_projector_message_id = fields.RelationField(
        to={"projector": "used_as_default_projector_message_in_meeting_id"},
        required=True,
    )
    default_projector_projector_countdowns_id = fields.RelationField(
        to={"projector": "used_as_default_projector_countdowns_in_meeting_id"},
        required=True,
    )
    default_projector_assignment_poll_id = fields.RelationField(
        to={"projector": "used_as_default_assignment_poll_in_meeting_id"}, required=True
    )
    default_projector_motion_poll_id = fields.RelationField(
        to={"projector": "used_as_default_motion_poll_in_meeting_id"}, required=True
    )
    default_projector_poll_id = fields.RelationField(
        to={"projector": "used_as_default_poll_in_meeting_id"}, required=True
    )
    default_group_id = fields.RelationField(
        to={"group": "default_group_for_meeting_id"}, required=True
    )
    admin_group_id = fields.RelationField(to={"group": "admin_group_for_meeting_id"})

    LOGO_ENUM = (
        "projector_main",
        "projector_header",
        "web_header",
        "pdf_header_l",
        "pdf_header_r",
        "pdf_footer_l",
        "pdf_footer_r",
        "pdf_ballot_paper",
    )
    FONT_ENUM = (
        "regular",
        "italic",
        "bold",
        "bold_italic",
        "monospace",
        "chyron_speaker_name",
        "projector_h1",
        "projector_h2",
    )
    DEFAULT_PROJECTOR_ENUM = (
        "agenda_all_items",
        "topics",
        "list_of_speakers",
        "current_list_of_speakers",
        "motion",
        "amendment",
        "motion_block",
        "assignment",
        "user",
        "mediafile",
        "projector_message",
        "projector_countdowns",
        "assignment_poll",
        "motion_poll",
        "poll",
    )


class Group(Model):
    collection = "group"
    verbose_name = "group"

    id = fields.IntegerField()
    name = fields.CharField(required=True)
    permissions = fields.CharArrayField(
        in_array_constraints={
            "enum": [
                "agenda_item.can_manage",
                "agenda_item.can_see",
                "agenda_item.can_see_internal",
                "assignment.can_manage",
                "assignment.can_nominate_other",
                "assignment.can_nominate_self",
                "assignment.can_see",
                "chat.can_manage",
                "list_of_speakers.can_be_speaker",
                "list_of_speakers.can_manage",
                "list_of_speakers.can_see",
                "mediafile.can_manage",
                "mediafile.can_see",
                "meeting.can_manage_logos_and_fonts",
                "meeting.can_manage_settings",
                "meeting.can_see_autopilot",
                "meeting.can_see_frontpage",
                "meeting.can_see_history",
                "meeting.can_see_livestream",
                "motion.can_create",
                "motion.can_create_amendments",
                "motion.can_forward",
                "motion.can_manage",
                "motion.can_manage_metadata",
                "motion.can_manage_polls",
                "motion.can_see",
                "motion.can_see_internal",
                "motion.can_support",
                "poll.can_manage",
                "projector.can_manage",
                "projector.can_see",
                "tag.can_manage",
                "user.can_manage",
                "user.can_manage_presence",
                "user.can_see",
            ]
        }
    )
    weight = fields.IntegerField()
    user_ids = fields.RelationListField(to={"user": "group_$_ids"})
    default_group_for_meeting_id = fields.RelationField(
        to={"meeting": "default_group_id"}, on_delete=fields.OnDelete.PROTECT
    )
    admin_group_for_meeting_id = fields.RelationField(
        to={"meeting": "admin_group_id"}, on_delete=fields.OnDelete.PROTECT
    )
    mediafile_access_group_ids = fields.RelationListField(
        to={"mediafile": "access_group_ids"}, equal_fields="meeting_id"
    )
    mediafile_inherited_access_group_ids = fields.RelationListField(
        to={"mediafile": "inherited_access_group_ids"},
        read_only=True,
        constraints={"description": "Calculated field."},
    )
    read_comment_section_ids = fields.RelationListField(
        to={"motion_comment_section": "read_group_ids"}, equal_fields="meeting_id"
    )
    write_comment_section_ids = fields.RelationListField(
        to={"motion_comment_section": "write_group_ids"}, equal_fields="meeting_id"
    )
    read_chat_group_ids = fields.RelationListField(
        to={"chat_group": "read_group_ids"}, equal_fields="meeting_id"
    )
    write_chat_group_ids = fields.RelationListField(
        to={"chat_group": "write_group_ids"}, equal_fields="meeting_id"
    )
    poll_ids = fields.RelationListField(
        to={"poll": "entitled_group_ids"}, equal_fields="meeting_id"
    )
    used_as_motion_poll_default_id = fields.RelationField(
        to={"meeting": "motion_poll_default_group_ids"}
    )
    used_as_assignment_poll_default_id = fields.RelationField(
        to={"meeting": "assignment_poll_default_group_ids"}
    )
    used_as_poll_default_id = fields.RelationField(
        to={"meeting": "poll_default_group_ids"}
    )
    meeting_id = fields.RelationField(to={"meeting": "group_ids"}, required=True)


class PersonalNote(Model):
    collection = "personal_note"
    verbose_name = "personal note"

    id = fields.IntegerField()
    note = fields.HTMLStrictField()
    star = fields.BooleanField()
    meeting_user_id = fields.RelationField(
        to={"meeting_user": "personal_note_ids"}, required=True
    )
    content_object_id = fields.GenericRelationField(
        to={"motion": "personal_note_ids"}, equal_fields="meeting_id"
    )
    meeting_id = fields.RelationField(
        to={"meeting": "personal_note_ids"}, required=True
    )


class Tag(Model):
    collection = "tag"
    verbose_name = "tag"

    id = fields.IntegerField()
    name = fields.CharField(required=True)
    tagged_ids = fields.GenericRelationListField(
        to={
            "agenda_item": "tag_ids",
            "assignment": "tag_ids",
            "motion": "tag_ids",
            "topic": "tag_ids",
        },
        equal_fields="meeting_id",
    )
    meeting_id = fields.RelationField(to={"meeting": "tag_ids"}, required=True)


class AgendaItem(Model):
    collection = "agenda_item"
    verbose_name = "agenda item"

    id = fields.IntegerField()
    item_number = fields.CharField()
    comment = fields.CharField()
    closed = fields.BooleanField(default=False)
    type = fields.CharField(
        default="common", constraints={"enum": ["common", "internal", "hidden"]}
    )
    duration = fields.IntegerField(
        constraints={"description": "Given in seconds", "minimum": 0}
    )
    is_internal = fields.BooleanField(
        read_only=True, constraints={"description": "Calculated by the server"}
    )
    is_hidden = fields.BooleanField(
        read_only=True, constraints={"description": "Calculated by the server"}
    )
    level = fields.IntegerField(
        read_only=True, constraints={"description": "Calculated by the server"}
    )
    weight = fields.IntegerField(default=10000)
    content_object_id = fields.GenericRelationField(
        to={
            "motion": "agenda_item_id",
            "motion_block": "agenda_item_id",
            "assignment": "agenda_item_id",
            "topic": "agenda_item_id",
        },
        required=True,
        equal_fields="meeting_id",
    )
    parent_id = fields.RelationField(
        to={"agenda_item": "child_ids"}, equal_fields="meeting_id"
    )
    child_ids = fields.RelationListField(
        to={"agenda_item": "parent_id"}, equal_fields="meeting_id"
    )
    tag_ids = fields.RelationListField(
        to={"tag": "tagged_ids"}, equal_fields="meeting_id"
    )
    projection_ids = fields.RelationListField(
        to={"projection": "content_object_id"},
        on_delete=fields.OnDelete.CASCADE,
        equal_fields="meeting_id",
    )
    meeting_id = fields.RelationField(to={"meeting": "agenda_item_ids"}, required=True)

    AGENDA_ITEM = "common"
    INTERNAL_ITEM = "internal"
    HIDDEN_ITEM = "hidden"


class ListOfSpeakers(Model):
    collection = "list_of_speakers"
    verbose_name = "list of speakers"

    id = fields.IntegerField()
    closed = fields.BooleanField(default=False)
    sequential_number = fields.IntegerField(
        required=True,
        read_only=True,
        constraints={
            "description": "The (positive) serial number of this motion. This number is auto-generated and read-only."
        },
    )
    content_object_id = fields.GenericRelationField(
        to={
            "motion": "list_of_speakers_id",
            "motion_block": "list_of_speakers_id",
            "assignment": "list_of_speakers_id",
            "topic": "list_of_speakers_id",
            "mediafile": "list_of_speakers_id",
        },
        required=True,
        equal_fields="meeting_id",
    )
    speaker_ids = fields.RelationListField(
        to={"speaker": "list_of_speakers_id"},
        on_delete=fields.OnDelete.CASCADE,
        equal_fields="meeting_id",
    )
    projection_ids = fields.RelationListField(
        to={"projection": "content_object_id"},
        on_delete=fields.OnDelete.CASCADE,
        equal_fields="meeting_id",
    )
    meeting_id = fields.RelationField(
        to={"meeting": "list_of_speakers_ids"}, required=True
    )


class Speaker(Model):
    collection = "speaker"
    verbose_name = "speaker"

    id = fields.IntegerField()
    begin_time = fields.TimestampField(read_only=True)
    end_time = fields.TimestampField(read_only=True)
    weight = fields.IntegerField(default=10000)
    speech_state = fields.CharField(
        constraints={"enum": ["contribution", "pro", "contra"]}
    )
    note = fields.CharField(constraints={"maxLength": 250})
    point_of_order = fields.BooleanField()
    list_of_speakers_id = fields.RelationField(
        to={"list_of_speakers": "speaker_ids"}, required=True, equal_fields="meeting_id"
    )
    meeting_user_id = fields.RelationField(
        to={"meeting_user": "speaker_ids"}, required=True, equal_fields="meeting_id"
    )
    meeting_id = fields.RelationField(to={"meeting": "speaker_ids"}, required=True)


class Topic(Model):
    collection = "topic"
    verbose_name = "topic"

    id = fields.IntegerField()
    title = fields.CharField(required=True)
    text = fields.HTMLPermissiveField()
    sequential_number = fields.IntegerField(
        required=True,
        read_only=True,
        constraints={
            "description": "The (positive) serial number of this motion. This number is auto-generated and read-only."
        },
    )
    attachment_ids = fields.RelationListField(
        to={"mediafile": "attachment_ids"}, equal_fields="meeting_id"
    )
    agenda_item_id = fields.RelationField(
        to={"agenda_item": "content_object_id"},
        on_delete=fields.OnDelete.CASCADE,
        required=True,
        equal_fields="meeting_id",
    )
    list_of_speakers_id = fields.RelationField(
        to={"list_of_speakers": "content_object_id"},
        on_delete=fields.OnDelete.CASCADE,
        required=True,
        equal_fields="meeting_id",
    )
    tag_ids = fields.RelationListField(
        to={"tag": "tagged_ids"}, equal_fields="meeting_id"
    )
    poll_ids = fields.RelationListField(
        to={"poll": "content_object_id"},
        on_delete=fields.OnDelete.CASCADE,
        equal_fields="meeting_id",
    )
    projection_ids = fields.RelationListField(
        to={"projection": "content_object_id"},
        on_delete=fields.OnDelete.CASCADE,
        equal_fields="meeting_id",
    )
    meeting_id = fields.RelationField(to={"meeting": "topic_ids"}, required=True)


class Motion(Model):
    collection = "motion"
    verbose_name = "motion"

    id = fields.IntegerField()
    number = fields.CharField()
    number_value = fields.IntegerField(
        read_only=True,
        constraints={
            "description": "The number value of this motion. This number is auto-generated and read-only."
        },
    )
    sequential_number = fields.IntegerField(
        required=True,
        read_only=True,
        constraints={
            "description": "The (positive) serial number of this motion. This number is auto-generated and read-only."
        },
    )
    title = fields.CharField(required=True)
    text = fields.HTMLStrictField()
    amendment_paragraph = fields.JSONField()
    modified_final_version = fields.HTMLStrictField()
    reason = fields.HTMLStrictField()
    category_weight = fields.IntegerField(default=10000)
    state_extension = fields.CharField()
    recommendation_extension = fields.CharField()
    sort_weight = fields.IntegerField(default=10000)
    created = fields.TimestampField(read_only=True)
    last_modified = fields.TimestampField(read_only=True)
    start_line_number = fields.IntegerField(default=1, constraints={"minimum": 1})
    forwarded = fields.TimestampField(read_only=True)
    lead_motion_id = fields.RelationField(
        to={"motion": "amendment_ids"}, equal_fields="meeting_id"
    )
    amendment_ids = fields.RelationListField(
        to={"motion": "lead_motion_id"}, equal_fields="meeting_id"
    )
    sort_parent_id = fields.RelationField(
        to={"motion": "sort_child_ids"}, equal_fields="meeting_id"
    )
    sort_child_ids = fields.RelationListField(
        to={"motion": "sort_parent_id"}, equal_fields="meeting_id"
    )
    origin_id = fields.RelationField(to={"motion": "derived_motion_ids"})
    origin_meeting_id = fields.RelationField(to={"meeting": "forwarded_motion_ids"})
    derived_motion_ids = fields.RelationListField(to={"motion": "origin_id"})
    all_origin_ids = fields.RelationListField(to={"motion": "all_derived_motion_ids"})
    all_derived_motion_ids = fields.RelationListField(to={"motion": "all_origin_ids"})
    state_id = fields.RelationField(
        to={"motion_state": "motion_ids"}, required=True, equal_fields="meeting_id"
    )
    recommendation_id = fields.RelationField(
        to={"motion_state": "motion_recommendation_ids"}, equal_fields="meeting_id"
    )
    state_extension_reference_ids = fields.GenericRelationListField(
        to={"motion": "referenced_in_motion_state_extension_ids"},
        equal_fields="meeting_id",
    )
    referenced_in_motion_state_extension_ids = fields.RelationListField(
        to={"motion": "state_extension_reference_ids"}, equal_fields="meeting_id"
    )
    recommendation_extension_reference_ids = fields.GenericRelationListField(
        to={"motion": "referenced_in_motion_recommendation_extension_ids"},
        equal_fields="meeting_id",
    )
    referenced_in_motion_recommendation_extension_ids = fields.RelationListField(
        to={"motion": "recommendation_extension_reference_ids"},
        equal_fields="meeting_id",
    )
    category_id = fields.RelationField(
        to={"motion_category": "motion_ids"}, equal_fields="meeting_id"
    )
    block_id = fields.RelationField(
        to={"motion_block": "motion_ids"}, equal_fields="meeting_id"
    )
    submitter_ids = fields.RelationListField(
        to={"motion_submitter": "motion_id"},
        on_delete=fields.OnDelete.CASCADE,
        equal_fields="meeting_id",
    )
    supporter_meeting_user_ids = fields.RelationListField(
        to={"meeting_user": "supported_motion_ids"}
    )
    poll_ids = fields.RelationListField(
        to={"poll": "content_object_id"},
        on_delete=fields.OnDelete.CASCADE,
        equal_fields="meeting_id",
    )
    option_ids = fields.RelationListField(
        to={"option": "content_object_id"},
        on_delete=fields.OnDelete.CASCADE,
        equal_fields="meeting_id",
    )
    change_recommendation_ids = fields.RelationListField(
        to={"motion_change_recommendation": "motion_id"},
        on_delete=fields.OnDelete.CASCADE,
        equal_fields="meeting_id",
    )
    statute_paragraph_id = fields.RelationField(
        to={"motion_statute_paragraph": "motion_ids"}, equal_fields="meeting_id"
    )
    comment_ids = fields.RelationListField(
        to={"motion_comment": "motion_id"},
        on_delete=fields.OnDelete.CASCADE,
        equal_fields="meeting_id",
    )
    agenda_item_id = fields.RelationField(
        to={"agenda_item": "content_object_id"},
        on_delete=fields.OnDelete.CASCADE,
        equal_fields="meeting_id",
    )
    list_of_speakers_id = fields.RelationField(
        to={"list_of_speakers": "content_object_id"},
        on_delete=fields.OnDelete.CASCADE,
        required=True,
        equal_fields="meeting_id",
    )
    tag_ids = fields.RelationListField(
        to={"tag": "tagged_ids"}, equal_fields="meeting_id"
    )
    attachment_ids = fields.RelationListField(
        to={"mediafile": "attachment_ids"}, equal_fields="meeting_id"
    )
    projection_ids = fields.RelationListField(
        to={"projection": "content_object_id"},
        on_delete=fields.OnDelete.CASCADE,
        equal_fields="meeting_id",
    )
    personal_note_ids = fields.RelationListField(
        to={"personal_note": "content_object_id"},
        on_delete=fields.OnDelete.CASCADE,
        equal_fields="meeting_id",
    )
    meeting_id = fields.RelationField(to={"meeting": "motion_ids"}, required=True)


class MotionSubmitter(Model):
    collection = "motion_submitter"
    verbose_name = "motion submitter"

    id = fields.IntegerField()
    weight = fields.IntegerField()
    meeting_user_id = fields.RelationField(
        to={"meeting_user": "submitted_motion_ids"}, required=True
    )
    motion_id = fields.RelationField(
        to={"motion": "submitter_ids"}, required=True, equal_fields="meeting_id"
    )
    meeting_id = fields.RelationField(
        to={"meeting": "motion_submitter_ids"}, required=True
    )


class MotionComment(Model):
    collection = "motion_comment"
    verbose_name = "motion comment"

    id = fields.IntegerField()
    comment = fields.HTMLStrictField()
    motion_id = fields.RelationField(
        to={"motion": "comment_ids"}, required=True, equal_fields="meeting_id"
    )
    section_id = fields.RelationField(
        to={"motion_comment_section": "comment_ids"},
        required=True,
        equal_fields="meeting_id",
    )
    meeting_id = fields.RelationField(
        to={"meeting": "motion_comment_ids"}, required=True
    )


class MotionCommentSection(Model):
    collection = "motion_comment_section"
    verbose_name = "motion comment section"

    id = fields.IntegerField()
    name = fields.CharField(required=True)
    weight = fields.IntegerField(default=10000)
    sequential_number = fields.IntegerField(
        required=True,
        read_only=True,
        constraints={
            "description": "The (positive) serial number of this motion. This number is auto-generated and read-only."
        },
    )
    submitter_can_write = fields.BooleanField()
    comment_ids = fields.RelationListField(
        to={"motion_comment": "section_id"},
        on_delete=fields.OnDelete.PROTECT,
        equal_fields="meeting_id",
    )
    read_group_ids = fields.RelationListField(
        to={"group": "read_comment_section_ids"}, equal_fields="meeting_id"
    )
    write_group_ids = fields.RelationListField(
        to={"group": "write_comment_section_ids"}, equal_fields="meeting_id"
    )
    meeting_id = fields.RelationField(
        to={"meeting": "motion_comment_section_ids"}, required=True
    )


class MotionCategory(Model):
    collection = "motion_category"
    verbose_name = "motion category"

    id = fields.IntegerField()
    name = fields.CharField(required=True)
    prefix = fields.CharField()
    weight = fields.IntegerField(default=10000)
    level = fields.IntegerField(
        read_only=True, constraints={"description": "Calculated field."}
    )
    sequential_number = fields.IntegerField(
        required=True,
        read_only=True,
        constraints={
            "description": "The (positive) serial number of this motion. This number is auto-generated and read-only."
        },
    )
    parent_id = fields.RelationField(
        to={"motion_category": "child_ids"}, equal_fields="meeting_id"
    )
    child_ids = fields.RelationListField(
        to={"motion_category": "parent_id"}, equal_fields="meeting_id"
    )
    motion_ids = fields.RelationListField(
        to={"motion": "category_id"}, equal_fields="meeting_id"
    )
    meeting_id = fields.RelationField(
        to={"meeting": "motion_category_ids"}, required=True
    )


class MotionBlock(Model):
    collection = "motion_block"
    verbose_name = "motion block"

    id = fields.IntegerField()
    title = fields.CharField(required=True)
    internal = fields.BooleanField()
    sequential_number = fields.IntegerField(
        required=True,
        read_only=True,
        constraints={
            "description": "The (positive) serial number of this motion. This number is auto-generated and read-only."
        },
    )
    motion_ids = fields.RelationListField(
        to={"motion": "block_id"}, equal_fields="meeting_id"
    )
    agenda_item_id = fields.RelationField(
        to={"agenda_item": "content_object_id"},
        on_delete=fields.OnDelete.CASCADE,
        equal_fields="meeting_id",
    )
    list_of_speakers_id = fields.RelationField(
        to={"list_of_speakers": "content_object_id"},
        on_delete=fields.OnDelete.CASCADE,
        required=True,
        equal_fields="meeting_id",
    )
    projection_ids = fields.RelationListField(
        to={"projection": "content_object_id"},
        on_delete=fields.OnDelete.CASCADE,
        equal_fields="meeting_id",
    )
    meeting_id = fields.RelationField(to={"meeting": "motion_block_ids"}, required=True)


class MotionChangeRecommendation(Model):
    collection = "motion_change_recommendation"
    verbose_name = "motion change recommendation"

    id = fields.IntegerField()
    rejected = fields.BooleanField(default=False)
    internal = fields.BooleanField(default=False)
    type = fields.CharField(
        default="replacement",
        constraints={"enum": ["replacement", "insertion", "deletion", "other"]},
    )
    other_description = fields.CharField()
    line_from = fields.IntegerField(constraints={"minimum": 0})
    line_to = fields.IntegerField(constraints={"minimum": 0})
    text = fields.HTMLStrictField()
    creation_time = fields.TimestampField(read_only=True)
    motion_id = fields.RelationField(
        to={"motion": "change_recommendation_ids"},
        required=True,
        equal_fields="meeting_id",
    )
    meeting_id = fields.RelationField(
        to={"meeting": "motion_change_recommendation_ids"}, required=True
    )


class MotionState(Model):
    collection = "motion_state"
    verbose_name = "motion state"

    id = fields.IntegerField()
    name = fields.CharField(required=True)
    weight = fields.IntegerField(required=True)
    recommendation_label = fields.CharField()
    css_class = fields.CharField(
        required=True,
        default="lightblue",
        constraints={"enum": ["grey", "red", "green", "lightblue", "yellow"]},
    )
    restrictions = fields.CharArrayField(
        default=[],
        in_array_constraints={
            "enum": [
                "motion.can_see_internal",
                "motion.can_manage_metadata",
                "motion.can_manage",
                "is_submitter",
            ]
        },
    )
    allow_support = fields.BooleanField(default=False)
    allow_create_poll = fields.BooleanField(default=False)
    allow_submitter_edit = fields.BooleanField(default=False)
    set_number = fields.BooleanField(default=True)
    show_state_extension_field = fields.BooleanField(default=False)
    show_recommendation_extension_field = fields.BooleanField(default=False)
    merge_amendment_into_final = fields.CharField(
        default="undefined",
        constraints={"enum": ["do_not_merge", "undefined", "do_merge"]},
    )
    allow_motion_forwarding = fields.BooleanField()
    set_created_timestamp = fields.BooleanField()
    submitter_withdraw_state_id = fields.RelationField(
        to={"motion_state": "submitter_withdraw_back_ids"},
        equal_fields=["meeting_id", "workflow_id"],
    )
    submitter_withdraw_back_ids = fields.RelationListField(
        to={"motion_state": "submitter_withdraw_state_id"},
        equal_fields=["meeting_id", "workflow_id"],
    )
    next_state_ids = fields.RelationListField(
        to={"motion_state": "previous_state_ids"},
        equal_fields=["meeting_id", "workflow_id"],
    )
    previous_state_ids = fields.RelationListField(
        to={"motion_state": "next_state_ids"},
        equal_fields=["meeting_id", "workflow_id"],
    )
    motion_ids = fields.RelationListField(
        to={"motion": "state_id"},
        on_delete=fields.OnDelete.PROTECT,
        equal_fields="meeting_id",
    )
    motion_recommendation_ids = fields.RelationListField(
        to={"motion": "recommendation_id"}, equal_fields="meeting_id"
    )
    workflow_id = fields.RelationField(
        to={"motion_workflow": "state_ids"}, required=True, equal_fields="meeting_id"
    )
    first_state_of_workflow_id = fields.RelationField(
        to={"motion_workflow": "first_state_id"},
        on_delete=fields.OnDelete.PROTECT,
        equal_fields="meeting_id",
    )
    meeting_id = fields.RelationField(to={"meeting": "motion_state_ids"}, required=True)


class MotionWorkflow(Model):
    collection = "motion_workflow"
    verbose_name = "motion workflow"

    id = fields.IntegerField()
    name = fields.CharField(required=True)
    sequential_number = fields.IntegerField(
        required=True,
        read_only=True,
        constraints={
            "description": "The (positive) serial number of this motion. This number is auto-generated and read-only."
        },
    )
    state_ids = fields.RelationListField(
        to={"motion_state": "workflow_id"},
        on_delete=fields.OnDelete.CASCADE,
        equal_fields="meeting_id",
    )
    first_state_id = fields.RelationField(
        to={"motion_state": "first_state_of_workflow_id"},
        required=True,
        equal_fields="meeting_id",
    )
    default_workflow_meeting_id = fields.RelationField(
        to={"meeting": "motions_default_workflow_id"}
    )
    default_amendment_workflow_meeting_id = fields.RelationField(
        to={"meeting": "motions_default_amendment_workflow_id"}
    )
    default_statute_amendment_workflow_meeting_id = fields.RelationField(
        to={"meeting": "motions_default_statute_amendment_workflow_id"}
    )
    meeting_id = fields.RelationField(
        to={"meeting": "motion_workflow_ids"}, required=True
    )


class MotionStatuteParagraph(Model):
    collection = "motion_statute_paragraph"
    verbose_name = "motion statute paragraph"

    id = fields.IntegerField()
    title = fields.CharField(required=True)
    text = fields.HTMLStrictField()
    weight = fields.IntegerField(default=10000)
    sequential_number = fields.IntegerField(
        required=True,
        read_only=True,
        constraints={
            "description": "The (positive) serial number of this motion. This number is auto-generated and read-only."
        },
    )
    motion_ids = fields.RelationListField(
        to={"motion": "statute_paragraph_id"}, equal_fields="meeting_id"
    )
    meeting_id = fields.RelationField(
        to={"meeting": "motion_statute_paragraph_ids"}, required=True
    )


class Poll(Model):
    collection = "poll"
    verbose_name = "poll"

    id = fields.IntegerField()
    description = fields.TextField()
    title = fields.CharField(required=True)
    type = fields.CharField(
        required=True,
        constraints={"enum": ["analog", "named", "pseudoanonymous", "cryptographic"]},
    )
    backend = fields.CharField(
        required=True, default="fast", constraints={"enum": ["long", "fast"]}
    )
    is_pseudoanonymized = fields.BooleanField()
    pollmethod = fields.CharField(
        required=True, constraints={"enum": ["Y", "YN", "YNA", "N"]}
    )
    state = fields.CharField(
        default="created",
        constraints={"enum": ["created", "started", "finished", "published"]},
    )
    min_votes_amount = fields.IntegerField(default=1, constraints={"minimum": 1})
    max_votes_amount = fields.IntegerField(default=1, constraints={"minimum": 1})
    max_votes_per_option = fields.IntegerField(default=1, constraints={"minimum": 1})
    global_yes = fields.BooleanField(default=False)
    global_no = fields.BooleanField(default=False)
    global_abstain = fields.BooleanField(default=False)
    onehundred_percent_base = fields.CharField(
        required=True,
        default="disabled",
        constraints={
            "enum": ["Y", "YN", "YNA", "N", "valid", "cast", "entitled", "disabled"]
        },
    )
    votesvalid = fields.DecimalField()
    votesinvalid = fields.DecimalField()
    votescast = fields.DecimalField()
    entitled_users_at_stop = fields.JSONField()
    sequential_number = fields.IntegerField(
        required=True,
        read_only=True,
        constraints={
            "description": "The (positive) serial number of this motion. This number is auto-generated and read-only."
        },
    )
    crypt_key = fields.CharField(
        read_only=True,
        constraints={"description": "base64 public key to cryptographic votes."},
    )
    crypt_signature = fields.CharField(
        read_only=True,
        constraints={"description": "base64 signature of cryptographic_key."},
    )
    votes_raw = fields.TextField(
        read_only=True, constraints={"description": "original form of decrypted votes."}
    )
    votes_signature = fields.CharField(
        read_only=True,
        constraints={"description": "base64 signature of votes_raw field."},
    )
    content_object_id = fields.GenericRelationField(
        to={"motion": "poll_ids", "assignment": "poll_ids", "topic": "poll_ids"},
        required=True,
        equal_fields="meeting_id",
    )
    option_ids = fields.RelationListField(
        to={"option": "poll_id"},
        on_delete=fields.OnDelete.CASCADE,
        equal_fields="meeting_id",
    )
    global_option_id = fields.RelationField(
        to={"option": "used_as_global_option_in_poll_id"},
        on_delete=fields.OnDelete.CASCADE,
        equal_fields="meeting_id",
    )
    voted_ids = fields.RelationListField(to={"user": "poll_voted_ids"})
    entitled_group_ids = fields.RelationListField(
        to={"group": "poll_ids"}, equal_fields="meeting_id"
    )
    projection_ids = fields.RelationListField(
        to={"projection": "content_object_id"},
        on_delete=fields.OnDelete.CASCADE,
        equal_fields="meeting_id",
    )
    meeting_id = fields.RelationField(to={"meeting": "poll_ids"}, required=True)

    STATE_CREATED = "created"
    STATE_STARTED = "started"
    STATE_FINISHED = "finished"
    STATE_PUBLISHED = "published"

    TYPE_ANALOG = "analog"
    TYPE_NAMED = "named"
    TYPE_PSEUDOANONYMOUS = "pseudoanonymous"


class Option(Model):
    collection = "option"
    verbose_name = "option"

    id = fields.IntegerField()
    weight = fields.IntegerField(default=10000)
    text = fields.HTMLStrictField()
    yes = fields.DecimalField()
    no = fields.DecimalField()
    abstain = fields.DecimalField()
    poll_id = fields.RelationField(to={"poll": "option_ids"}, equal_fields="meeting_id")
    used_as_global_option_in_poll_id = fields.RelationField(
        to={"poll": "global_option_id"}, equal_fields="meeting_id"
    )
    vote_ids = fields.RelationListField(
        to={"vote": "option_id"},
        on_delete=fields.OnDelete.CASCADE,
        equal_fields="meeting_id",
    )
    content_object_id = fields.GenericRelationField(
<<<<<<< HEAD
        to={"user": "option_ids", "motion": "option_ids"}, equal_fields="meeting_id"
=======
        to={
            "poll_candidate_list": "option_id",
            "user": "option_$_ids",
            "motion": "option_ids",
        },
        equal_fields="meeting_id",
>>>>>>> 89e7350e
    )
    meeting_id = fields.RelationField(to={"meeting": "option_ids"}, required=True)


class Vote(Model):
    collection = "vote"
    verbose_name = "vote"

    id = fields.IntegerField()
    weight = fields.DecimalField()
    value = fields.CharField()
    user_token = fields.CharField(required=True)
    option_id = fields.RelationField(
        to={"option": "vote_ids"}, required=True, equal_fields="meeting_id"
    )
    user_id = fields.RelationField(to={"user": "vote_ids"})
    delegated_user_id = fields.RelationField(
        to={"meeting_user": "vote_delegated_vote_ids"}
    )
    meeting_id = fields.RelationField(to={"meeting": "vote_ids"}, required=True)


class Assignment(Model):
    collection = "assignment"
    verbose_name = "assignment"

    id = fields.IntegerField()
    title = fields.CharField(required=True)
    description = fields.HTMLStrictField()
    open_posts = fields.IntegerField(default=0, constraints={"minimum": 0})
    phase = fields.CharField(
        default="search", constraints={"enum": ["search", "voting", "finished"]}
    )
    default_poll_description = fields.TextField()
    number_poll_candidates = fields.BooleanField()
    sequential_number = fields.IntegerField(
        required=True,
        read_only=True,
        constraints={
            "description": "The (positive) serial number of this motion. This number is auto-generated and read-only."
        },
    )
    candidate_ids = fields.RelationListField(
        to={"assignment_candidate": "assignment_id"},
        on_delete=fields.OnDelete.CASCADE,
        equal_fields="meeting_id",
    )
    poll_ids = fields.RelationListField(
        to={"poll": "content_object_id"},
        on_delete=fields.OnDelete.CASCADE,
        equal_fields="meeting_id",
    )
    agenda_item_id = fields.RelationField(
        to={"agenda_item": "content_object_id"},
        on_delete=fields.OnDelete.CASCADE,
        equal_fields="meeting_id",
    )
    list_of_speakers_id = fields.RelationField(
        to={"list_of_speakers": "content_object_id"},
        on_delete=fields.OnDelete.CASCADE,
        required=True,
        equal_fields="meeting_id",
    )
    tag_ids = fields.RelationListField(
        to={"tag": "tagged_ids"}, equal_fields="meeting_id"
    )
    attachment_ids = fields.RelationListField(
        to={"mediafile": "attachment_ids"}, equal_fields="meeting_id"
    )
    projection_ids = fields.RelationListField(
        to={"projection": "content_object_id"},
        on_delete=fields.OnDelete.CASCADE,
        equal_fields="meeting_id",
    )
    meeting_id = fields.RelationField(to={"meeting": "assignment_ids"}, required=True)


class AssignmentCandidate(Model):
    collection = "assignment_candidate"
    verbose_name = "assignment candidate"

    id = fields.IntegerField()
    weight = fields.IntegerField(default=10000)
    assignment_id = fields.RelationField(
        to={"assignment": "candidate_ids"}, required=True, equal_fields="meeting_id"
    )
    meeting_user_id = fields.RelationField(
        to={"meeting_user": "assignment_candidate_ids"}
    )
    meeting_id = fields.RelationField(
        to={"meeting": "assignment_candidate_ids"}, required=True
    )


class PollCandidateList(Model):
    collection = "poll_candidate_list"
    verbose_name = "poll candidate list"

    id = fields.IntegerField()
    poll_candidate_ids = fields.RelationListField(
        to={"poll_candidate": "poll_candidate_list_id"},
        on_delete=fields.OnDelete.CASCADE,
        equal_fields="meeting_id",
    )
    meeting_id = fields.RelationField(
        to={"meeting": "poll_candidate_list_ids"}, required=True
    )
    option_id = fields.RelationField(
        to={"option": "content_object_id"}, required=True, equal_fields="meeting_id"
    )


class PollCandidate(Model):
    collection = "poll_candidate"
    verbose_name = "poll candidate"

    id = fields.IntegerField()
    poll_candidate_list_id = fields.RelationField(
        to={"poll_candidate_list": "poll_candidate_ids"},
        required=True,
        equal_fields="meeting_id",
    )
    user_id = fields.RelationField(to={"user": "poll_candidate_ids"}, required=True)
    weight = fields.IntegerField(required=True)
    meeting_id = fields.RelationField(
        to={"meeting": "poll_candidate_ids"}, required=True
    )


class Mediafile(Model):
    collection = "mediafile"
    verbose_name = "mediafile"

    id = fields.IntegerField()
    title = fields.CharField(
        constraints={"description": "Title and parent_id must be unique."}
    )
    is_directory = fields.BooleanField()
    filesize = fields.IntegerField(
        read_only=True,
        constraints={"description": "In bytes, not the human readable format anymore."},
    )
    filename = fields.CharField(
        constraints={
            "description": "The uploaded filename. Will be used for downloading. Only writeable on create."
        }
    )
    mimetype = fields.CharField()
    pdf_information = fields.JSONField()
    create_timestamp = fields.TimestampField()
    is_public = fields.BooleanField(
        required=True,
        read_only=True,
        constraints={
            "description": "Calculated field. inherited_access_group_ids == [] can have two causes: cancelling access groups (=> is_public := false) or no access groups at all (=> is_public := true)"
        },
    )
    token = fields.CharField()
    inherited_access_group_ids = fields.RelationListField(
        to={"group": "mediafile_inherited_access_group_ids"},
        read_only=True,
        constraints={"description": "Calculated field."},
    )
    access_group_ids = fields.RelationListField(
        to={"group": "mediafile_access_group_ids"}
    )
    parent_id = fields.RelationField(
        to={"mediafile": "child_ids"}, equal_fields="owner_id"
    )
    child_ids = fields.RelationListField(
        to={"mediafile": "parent_id"}, equal_fields="owner_id"
    )
    list_of_speakers_id = fields.RelationField(
        to={"list_of_speakers": "content_object_id"}, on_delete=fields.OnDelete.CASCADE
    )
    projection_ids = fields.RelationListField(
        to={"projection": "content_object_id"}, on_delete=fields.OnDelete.CASCADE
    )
    attachment_ids = fields.GenericRelationListField(
        to={
            "motion": "attachment_ids",
            "topic": "attachment_ids",
            "assignment": "attachment_ids",
        }
    )
    owner_id = fields.GenericRelationField(
        to={"organization": "mediafile_ids", "meeting": "mediafile_ids"}, required=True
    )
    used_as_logo_projector_main_in_meeting_id = fields.RelationField(
        to={"meeting": "logo_projector_main_id"}
    )
    used_as_logo_projector_header_in_meeting_id = fields.RelationField(
        to={"meeting": "logo_projector_header_id"}
    )
    used_as_logo_web_header_in_meeting_id = fields.RelationField(
        to={"meeting": "logo_web_header_id"}
    )
    used_as_logo_pdf_header_l_in_meeting_id = fields.RelationField(
        to={"meeting": "logo_pdf_header_l_id"}
    )
    used_as_logo_pdf_header_r_in_meeting_id = fields.RelationField(
        to={"meeting": "logo_pdf_header_r_id"}
    )
    used_as_logo_pdf_footer_l_in_meeting_id = fields.RelationField(
        to={"meeting": "logo_pdf_footer_l_id"}
    )
    used_as_logo_pdf_footer_r_in_meeting_id = fields.RelationField(
        to={"meeting": "logo_pdf_footer_r_id"}
    )
    used_as_logo_pdf_ballot_paper_in_meeting_id = fields.RelationField(
        to={"meeting": "logo_pdf_ballot_paper_id"}
    )
    used_as_font_regular_in_meeting_id = fields.RelationField(
        to={"meeting": "font_regular_id"}
    )
    used_as_font_italic_in_meeting_id = fields.RelationField(
        to={"meeting": "font_italic_id"}
    )
    used_as_font_bold_in_meeting_id = fields.RelationField(
        to={"meeting": "font_bold_id"}
    )
    used_as_font_bold_italic_in_meeting_id = fields.RelationField(
        to={"meeting": "font_bold_italic_id"}
    )
    used_as_font_monospace_in_meeting_id = fields.RelationField(
        to={"meeting": "font_monospace_id"}
    )
    used_as_font_chyron_speaker_name_in_meeting_id = fields.RelationField(
        to={"meeting": "font_chyron_speaker_name_id"}
    )
    used_as_font_projector_h1_in_meeting_id = fields.RelationField(
        to={"meeting": "font_projector_h1_id"}
    )
    used_as_font_projector_h2_in_meeting_id = fields.RelationField(
        to={"meeting": "font_projector_h2_id"}
    )


class Projector(Model):
    collection = "projector"
    verbose_name = "projector"

    id = fields.IntegerField()
    name = fields.CharField()
    scale = fields.IntegerField(default=0)
    scroll = fields.IntegerField(default=0)
    width = fields.IntegerField(default=1200, constraints={"minimum": 1})
    aspect_ratio_numerator = fields.IntegerField(default=16, constraints={"minimum": 1})
    aspect_ratio_denominator = fields.IntegerField(
        default=9, constraints={"minimum": 1}
    )
    color = fields.ColorField(default="#000000")
    background_color = fields.ColorField(default="#ffffff")
    header_background_color = fields.ColorField(default="#317796")
    header_font_color = fields.ColorField(default="#f5f5f5")
    header_h1_color = fields.ColorField(default="#317796")
    chyron_background_color = fields.ColorField(default="#317796")
    chyron_font_color = fields.ColorField(default="#ffffff")
    show_header_footer = fields.BooleanField(default=True)
    show_title = fields.BooleanField(default=True)
    show_logo = fields.BooleanField(default=True)
    show_clock = fields.BooleanField(default=True)
    sequential_number = fields.IntegerField(
        required=True,
        read_only=True,
        constraints={
            "description": "The (positive) serial number of this motion. This number is auto-generated and read-only."
        },
    )
    current_projection_ids = fields.RelationListField(
        to={"projection": "current_projector_id"},
        on_delete=fields.OnDelete.CASCADE,
        equal_fields="meeting_id",
    )
    preview_projection_ids = fields.RelationListField(
        to={"projection": "preview_projector_id"},
        on_delete=fields.OnDelete.CASCADE,
        equal_fields="meeting_id",
    )
    history_projection_ids = fields.RelationListField(
        to={"projection": "history_projector_id"},
        on_delete=fields.OnDelete.CASCADE,
        equal_fields="meeting_id",
    )
    used_as_reference_projector_meeting_id = fields.RelationField(
        to={"meeting": "reference_projector_id"}
    )
<<<<<<< HEAD
    used_as_default_agenda_all_items_in_meeting_id = fields.RelationField(
        to={"meeting": "default_projector_agenda_all_items_id"}
    )
    used_as_default_topics_in_meeting_id = fields.RelationField(
        to={"meeting": "default_projector_topics_id"}
    )
    used_as_default_list_of_speakers_in_meeting_id = fields.RelationField(
        to={"meeting": "default_projector_list_of_speakers_id"}
    )
    used_as_default_current_list_of_speakers_in_meeting_id = fields.RelationField(
        to={"meeting": "default_projector_current_list_of_speakers_id"}
    )
    used_as_default_motion_in_meeting_id = fields.RelationField(
        to={"meeting": "default_projector_motion_id"}
    )
    used_as_default_amendment_in_meeting_id = fields.RelationField(
        to={"meeting": "default_projector_amendment_id"}
    )
    used_as_default_motion_block_in_meeting_id = fields.RelationField(
        to={"meeting": "default_projector_motion_block_id"}
    )
    used_as_default_assignment_in_meeting_id = fields.RelationField(
        to={"meeting": "default_projector_assignment_id"}
    )
    used_as_default_user_in_meeting_id = fields.RelationField(
        to={"meeting": "default_projector_user_id"}
    )
    used_as_default_mediafile_in_meeting_id = fields.RelationField(
        to={"meeting": "default_projector_mediafile_id"}
    )
    used_as_default_projector_message_in_meeting_id = fields.RelationField(
        to={"meeting": "default_projector_projector_message_id"}
    )
    used_as_default_projector_countdowns_in_meeting_id = fields.RelationField(
        to={"meeting": "default_projector_projector_countdowns_id"}
    )
    used_as_default_assignment_poll_in_meeting_id = fields.RelationField(
        to={"meeting": "default_projector_assignment_poll_id"}
    )
    used_as_default_motion_poll_in_meeting_id = fields.RelationField(
        to={"meeting": "default_projector_motion_poll_id"}
    )
    used_as_default_poll_in_meeting_id = fields.RelationField(
        to={"meeting": "default_projector_poll_id"}
=======
    used_as_default__in_meeting_id = fields.TemplateRelationField(
        index=16,
        to={"meeting": "default_projector_$_ids"},
        replacement_enum=[
            "agenda_all_items",
            "topics",
            "list_of_speakers",
            "current_list_of_speakers",
            "motion",
            "amendment",
            "motion_block",
            "assignment",
            "mediafile",
            "projector_message",
            "projector_countdowns",
            "assignment_poll",
            "motion_poll",
            "poll",
        ],
>>>>>>> 89e7350e
    )
    meeting_id = fields.RelationField(to={"meeting": "projector_ids"}, required=True)


class Projection(Model):
    collection = "projection"
    verbose_name = "projection"

    id = fields.IntegerField()
    options = fields.JSONField()
    stable = fields.BooleanField(default=False)
    weight = fields.IntegerField()
    type = fields.CharField()
    current_projector_id = fields.RelationField(
        to={"projector": "current_projection_ids"}, equal_fields="meeting_id"
    )
    preview_projector_id = fields.RelationField(
        to={"projector": "preview_projection_ids"}, equal_fields="meeting_id"
    )
    history_projector_id = fields.RelationField(
        to={"projector": "history_projection_ids"}, equal_fields="meeting_id"
    )
    content_object_id = fields.GenericRelationField(
        to={
<<<<<<< HEAD
            "meeting_user": "projection_ids",
=======
>>>>>>> 89e7350e
            "projector_countdown": "projection_ids",
            "projector_message": "projection_ids",
            "poll": "projection_ids",
            "topic": "projection_ids",
            "agenda_item": "projection_ids",
            "assignment": "projection_ids",
            "motion_block": "projection_ids",
            "list_of_speakers": "projection_ids",
            "mediafile": "projection_ids",
            "motion": "projection_ids",
            "meeting": "projection_ids",
        },
        required=True,
        equal_fields="meeting_id",
    )
    meeting_id = fields.RelationField(
        to={"meeting": "all_projection_ids"}, required=True
    )


class ProjectorMessage(Model):
    collection = "projector_message"
    verbose_name = "projector message"

    id = fields.IntegerField()
    message = fields.HTMLStrictField()
    projection_ids = fields.RelationListField(
        to={"projection": "content_object_id"},
        on_delete=fields.OnDelete.CASCADE,
        equal_fields="meeting_id",
    )
    meeting_id = fields.RelationField(
        to={"meeting": "projector_message_ids"}, required=True
    )


class ProjectorCountdown(Model):
    collection = "projector_countdown"
    verbose_name = "projector countdown"

    id = fields.IntegerField()
    title = fields.CharField(required=True)
    description = fields.CharField(default="")
    default_time = fields.IntegerField()
    countdown_time = fields.FloatField(default=60)
    running = fields.BooleanField(default=False)
    projection_ids = fields.RelationListField(
        to={"projection": "content_object_id"},
        on_delete=fields.OnDelete.CASCADE,
        equal_fields="meeting_id",
    )
    used_as_list_of_speakers_countdown_meeting_id = fields.RelationField(
        to={"meeting": "list_of_speakers_countdown_id"}
    )
    used_as_poll_countdown_meeting_id = fields.RelationField(
        to={"meeting": "poll_countdown_id"}
    )
    meeting_id = fields.RelationField(
        to={"meeting": "projector_countdown_ids"}, required=True
    )


class ChatGroup(Model):
    collection = "chat_group"
    verbose_name = "chat group"

    id = fields.IntegerField()
    name = fields.CharField(required=True)
    weight = fields.IntegerField(default=10000)
    chat_message_ids = fields.RelationListField(
        to={"chat_message": "chat_group_id"},
        on_delete=fields.OnDelete.CASCADE,
        equal_fields="meeting_id",
    )
    read_group_ids = fields.RelationListField(
        to={"group": "read_chat_group_ids"}, equal_fields="meeting_id"
    )
    write_group_ids = fields.RelationListField(
        to={"group": "write_chat_group_ids"}, equal_fields="meeting_id"
    )
    meeting_id = fields.RelationField(to={"meeting": "chat_group_ids"}, required=True)


class ChatMessage(Model):
    collection = "chat_message"
    verbose_name = "chat message"

    id = fields.IntegerField()
    content = fields.HTMLStrictField(required=True)
    created = fields.TimestampField(required=True)
    meeting_user_id = fields.RelationField(
        to={"meeting_user": "chat_message_ids"}, required=True
    )
    chat_group_id = fields.RelationField(
        to={"chat_group": "chat_message_ids"}, required=True
    )
    meeting_id = fields.RelationField(to={"meeting": "chat_message_ids"}, required=True)


class ActionWorker(Model):
    collection = "action_worker"
    verbose_name = "action worker"

    id = fields.IntegerField()
    name = fields.CharField(required=True)
    state = fields.CharField(
        required=True, constraints={"enum": ["running", "end", "aborted"]}
    )
    created = fields.TimestampField(required=True)
    timestamp = fields.TimestampField(required=True)
    result = fields.JSONField()<|MERGE_RESOLUTION|>--- conflicted
+++ resolved
@@ -3,11 +3,7 @@
 from openslides_backend.models import fields
 from openslides_backend.models.base import Model
 
-<<<<<<< HEAD
-MODELS_YML_CHECKSUM = "e7d16827b8538a7e64bb65f1efc8a867"
-=======
-MODELS_YML_CHECKSUM = "80d7fc302612376567fed8973f83bc22"
->>>>>>> 89e7350e
+MODELS_YML_CHECKSUM = "a703ad454662c592c31ba57b899dec3c"
 
 
 class Organization(Model):
@@ -121,6 +117,7 @@
         replacement_collection="meeting",
         to={"group": "user_ids"},
     )
+    poll_candidate_ids = fields.RelationListField(to={"poll_candidate": "user_id"})
     meeting_ids = fields.NumberArrayField(
         read_only=True,
         constraints={
@@ -150,18 +147,11 @@
     speaker_ids = fields.RelationListField(
         to={"speaker": "meeting_user_id"}, on_delete=fields.OnDelete.CASCADE
     )
-<<<<<<< HEAD
     supported_motion_ids = fields.RelationListField(
         to={"motion": "supporter_meeting_user_ids"}
     )
     submitted_motion_ids = fields.RelationListField(
         to={"motion_submitter": "meeting_user_id"}, on_delete=fields.OnDelete.CASCADE
-=======
-    vote_delegated__to_id = fields.TemplateRelationField(
-        index=15,
-        replacement_collection="meeting",
-        to={"user": "vote_delegations_$_from_ids"},
->>>>>>> 89e7350e
     )
     assignment_candidate_ids = fields.RelationListField(
         to={"assignment_candidate": "meeting_user_id"}
@@ -169,18 +159,9 @@
     projection_ids = fields.RelationListField(
         to={"projection": "content_object_id"}, on_delete=fields.OnDelete.CASCADE
     )
-<<<<<<< HEAD
     vote_delegated_vote_ids = fields.RelationListField(to={"vote": "delegated_user_id"})
     vote_delegated_to_id = fields.RelationField(
         to={"meeting_user": "vote_delegations_from_ids"}
-=======
-    poll_candidate_ids = fields.RelationListField(to={"poll_candidate": "user_id"})
-    meeting_ids = fields.NumberArrayField(
-        read_only=True,
-        constraints={
-            "description": "Calculated. All ids from group_$_ids as integers."
-        },
->>>>>>> 89e7350e
     )
     vote_delegations_from_ids = fields.RelationListField(
         to={"meeting_user": "vote_delegated_to_id"}
@@ -477,16 +458,13 @@
     motion_poll_default_backend = fields.CharField(
         default="fast", constraints={"enum": ["long", "fast"]}
     )
-<<<<<<< HEAD
+    poll_candidate_list_ids = fields.RelationListField(
+        to={"poll_candidate_list": "meeting_id"}
+    )
+    poll_candidate_ids = fields.RelationListField(to={"poll_candidate": "meeting_id"})
     meeting_user_ids = fields.RelationListField(
         to={"meeting_user": "meeting_id"}, on_delete=fields.OnDelete.CASCADE
     )
-=======
-    poll_candidate_list_ids = fields.RelationListField(
-        to={"poll_candidate_list": "meeting_id"}
-    )
-    poll_candidate_ids = fields.RelationListField(to={"poll_candidate": "meeting_id"})
->>>>>>> 89e7350e
     users_enable_presence_view = fields.BooleanField(default=False)
     users_enable_vote_weight = fields.BooleanField(default=False)
     users_allow_self_set_present = fields.BooleanField(default=True)
@@ -718,81 +696,54 @@
     poll_countdown_id = fields.RelationField(
         to={"projector_countdown": "used_as_poll_countdown_meeting_id"}
     )
-<<<<<<< HEAD
-=======
-    default_projector__ids = fields.TemplateRelationListField(
-        index=18,
-        to={"projector": "used_as_default_$_in_meeting_id"},
-        required=True,
-        replacement_enum=[
-            "agenda_all_items",
-            "topics",
-            "list_of_speakers",
-            "current_list_of_speakers",
-            "motion",
-            "amendment",
-            "motion_block",
-            "assignment",
-            "mediafile",
-            "projector_message",
-            "projector_countdowns",
-            "assignment_poll",
-            "motion_poll",
-            "poll",
-        ],
-    )
->>>>>>> 89e7350e
     projection_ids = fields.RelationListField(
         to={"projection": "content_object_id"}, on_delete=fields.OnDelete.CASCADE
     )
-    default_projector_agenda_all_items_id = fields.RelationField(
+    default_projector_agenda_all_items_ids = fields.RelationListField(
         to={"projector": "used_as_default_agenda_all_items_in_meeting_id"},
         required=True,
     )
-    default_projector_topics_id = fields.RelationField(
+    default_projector_topics_ids = fields.RelationListField(
         to={"projector": "used_as_default_topics_in_meeting_id"}, required=True
     )
-    default_projector_list_of_speakers_id = fields.RelationField(
+    default_projector_list_of_speakers_ids = fields.RelationListField(
         to={"projector": "used_as_default_list_of_speakers_in_meeting_id"},
         required=True,
     )
-    default_projector_current_list_of_speakers_id = fields.RelationField(
+    default_projector_current_list_of_speakers_ids = fields.RelationListField(
         to={"projector": "used_as_default_current_list_of_speakers_in_meeting_id"},
         required=True,
     )
-    default_projector_motion_id = fields.RelationField(
+    default_projector_motion_ids = fields.RelationListField(
         to={"projector": "used_as_default_motion_in_meeting_id"}, required=True
     )
-    default_projector_amendment_id = fields.RelationField(
+    default_projector_amendment_ids = fields.RelationListField(
         to={"projector": "used_as_default_amendment_in_meeting_id"}, required=True
     )
-    default_projector_motion_block_id = fields.RelationField(
+    default_projector_motion_block_ids = fields.RelationListField(
         to={"projector": "used_as_default_motion_block_in_meeting_id"}, required=True
     )
-    default_projector_assignment_id = fields.RelationField(
+    default_projector_assignment_ids = fields.RelationListField(
         to={"projector": "used_as_default_assignment_in_meeting_id"}, required=True
     )
-    default_projector_user_id = fields.RelationField(
-        to={"projector": "used_as_default_user_in_meeting_id"}, required=True
-    )
-    default_projector_mediafile_id = fields.RelationField(
+    default_projector_mediafile_ids = fields.RelationListField(
         to={"projector": "used_as_default_mediafile_in_meeting_id"}, required=True
     )
-    default_projector_projector_message_id = fields.RelationField(
+    default_projector_projector_message_ids = fields.RelationListField(
         to={"projector": "used_as_default_projector_message_in_meeting_id"},
         required=True,
     )
-    default_projector_projector_countdowns_id = fields.RelationField(
+    default_projector_projector_countdowns_ids = fields.RelationListField(
         to={"projector": "used_as_default_projector_countdowns_in_meeting_id"},
         required=True,
     )
-    default_projector_assignment_poll_id = fields.RelationField(
+    default_projector_assignment_poll_ids = fields.RelationListField(
         to={"projector": "used_as_default_assignment_poll_in_meeting_id"}, required=True
     )
-    default_projector_motion_poll_id = fields.RelationField(
+    default_projector_motion_poll_ids = fields.RelationListField(
         to={"projector": "used_as_default_motion_poll_in_meeting_id"}, required=True
     )
-    default_projector_poll_id = fields.RelationField(
+    default_projector_poll_ids = fields.RelationListField(
         to={"projector": "used_as_default_poll_in_meeting_id"}, required=True
     )
     default_group_id = fields.RelationField(
@@ -829,7 +780,6 @@
         "amendment",
         "motion_block",
         "assignment",
-        "user",
         "mediafile",
         "projector_message",
         "projector_countdowns",
@@ -1672,16 +1622,12 @@
         equal_fields="meeting_id",
     )
     content_object_id = fields.GenericRelationField(
-<<<<<<< HEAD
-        to={"user": "option_ids", "motion": "option_ids"}, equal_fields="meeting_id"
-=======
         to={
             "poll_candidate_list": "option_id",
-            "user": "option_$_ids",
+            "user": "option_ids",
             "motion": "option_ids",
         },
         equal_fields="meeting_id",
->>>>>>> 89e7350e
     )
     meeting_id = fields.RelationField(to={"meeting": "option_ids"}, required=True)
 
@@ -1969,72 +1915,47 @@
     used_as_reference_projector_meeting_id = fields.RelationField(
         to={"meeting": "reference_projector_id"}
     )
-<<<<<<< HEAD
     used_as_default_agenda_all_items_in_meeting_id = fields.RelationField(
-        to={"meeting": "default_projector_agenda_all_items_id"}
+        to={"meeting": "default_projector_agenda_all_items_ids"}
     )
     used_as_default_topics_in_meeting_id = fields.RelationField(
-        to={"meeting": "default_projector_topics_id"}
+        to={"meeting": "default_projector_topics_ids"}
     )
     used_as_default_list_of_speakers_in_meeting_id = fields.RelationField(
-        to={"meeting": "default_projector_list_of_speakers_id"}
+        to={"meeting": "default_projector_list_of_speakers_ids"}
     )
     used_as_default_current_list_of_speakers_in_meeting_id = fields.RelationField(
-        to={"meeting": "default_projector_current_list_of_speakers_id"}
+        to={"meeting": "default_projector_current_list_of_speakers_ids"}
     )
     used_as_default_motion_in_meeting_id = fields.RelationField(
-        to={"meeting": "default_projector_motion_id"}
+        to={"meeting": "default_projector_motion_ids"}
     )
     used_as_default_amendment_in_meeting_id = fields.RelationField(
-        to={"meeting": "default_projector_amendment_id"}
+        to={"meeting": "default_projector_amendment_ids"}
     )
     used_as_default_motion_block_in_meeting_id = fields.RelationField(
-        to={"meeting": "default_projector_motion_block_id"}
+        to={"meeting": "default_projector_motion_block_ids"}
     )
     used_as_default_assignment_in_meeting_id = fields.RelationField(
-        to={"meeting": "default_projector_assignment_id"}
-    )
-    used_as_default_user_in_meeting_id = fields.RelationField(
-        to={"meeting": "default_projector_user_id"}
+        to={"meeting": "default_projector_assignment_ids"}
     )
     used_as_default_mediafile_in_meeting_id = fields.RelationField(
-        to={"meeting": "default_projector_mediafile_id"}
+        to={"meeting": "default_projector_mediafile_ids"}
     )
     used_as_default_projector_message_in_meeting_id = fields.RelationField(
-        to={"meeting": "default_projector_projector_message_id"}
+        to={"meeting": "default_projector_projector_message_ids"}
     )
     used_as_default_projector_countdowns_in_meeting_id = fields.RelationField(
-        to={"meeting": "default_projector_projector_countdowns_id"}
+        to={"meeting": "default_projector_projector_countdowns_ids"}
     )
     used_as_default_assignment_poll_in_meeting_id = fields.RelationField(
-        to={"meeting": "default_projector_assignment_poll_id"}
+        to={"meeting": "default_projector_assignment_poll_ids"}
     )
     used_as_default_motion_poll_in_meeting_id = fields.RelationField(
-        to={"meeting": "default_projector_motion_poll_id"}
+        to={"meeting": "default_projector_motion_poll_ids"}
     )
     used_as_default_poll_in_meeting_id = fields.RelationField(
-        to={"meeting": "default_projector_poll_id"}
-=======
-    used_as_default__in_meeting_id = fields.TemplateRelationField(
-        index=16,
-        to={"meeting": "default_projector_$_ids"},
-        replacement_enum=[
-            "agenda_all_items",
-            "topics",
-            "list_of_speakers",
-            "current_list_of_speakers",
-            "motion",
-            "amendment",
-            "motion_block",
-            "assignment",
-            "mediafile",
-            "projector_message",
-            "projector_countdowns",
-            "assignment_poll",
-            "motion_poll",
-            "poll",
-        ],
->>>>>>> 89e7350e
+        to={"meeting": "default_projector_poll_ids"}
     )
     meeting_id = fields.RelationField(to={"meeting": "projector_ids"}, required=True)
 
@@ -2059,10 +1980,6 @@
     )
     content_object_id = fields.GenericRelationField(
         to={
-<<<<<<< HEAD
-            "meeting_user": "projection_ids",
-=======
->>>>>>> 89e7350e
             "projector_countdown": "projection_ids",
             "projector_message": "projection_ids",
             "poll": "projection_ids",
