--- conflicted
+++ resolved
@@ -4,11 +4,6 @@
 from .base import Model
 from .mixins import AgendaItemModelMixin, MeetingModelMixin, PollModelMixin
 
-<<<<<<< HEAD
-MODELS_YML_CHECKSUM = "79b9fb9e3fe1d10ed69fab62667a532f"
-
-=======
->>>>>>> 2b5ff46d
 
 class Organization(Model):
     collection = "organization"
@@ -2285,11 +2280,7 @@
     id = fields.IntegerField()
     name = fields.CharField(
         required=True,
-<<<<<<< HEAD
-        constraints={"enum": ["account", "participant", "topic", "motion"]},
-=======
-        constraints={"enum": ["account", "participant", "topic", "committee"]},
->>>>>>> 2b5ff46d
+        constraints={"enum": ["account", "participant", "topic", "committee", "motion"]},
     )
     state = fields.CharField(
         required=True, constraints={"enum": ["warning", "error", "done"]}
