# Code generated. DO NOT EDIT.

from openslides_backend.models import fields
from openslides_backend.models.base import Model

<<<<<<< HEAD
MODELS_YML_CHECKSUM = "7c88b789af2f13a44b8ea054c1987fe0"
=======
MODELS_YML_CHECKSUM = "821ae10bd2fcfbea44cd9493bc231220"
>>>>>>> bff2dcec


class Organization(Model):
    collection = "organization"
    verbose_name = "organization"

    id = fields.IntegerField()
    name = fields.CharField()
    description = fields.HTMLStrictField()
    legal_notice = fields.TextField()
    privacy_policy = fields.TextField()
    login_text = fields.TextField()
    reset_password_verbose_errors = fields.BooleanField()
    genders = fields.CharArrayField(default=["male", "female", "diverse", "non-binary"])
    enable_electronic_voting = fields.BooleanField()
    enable_chat = fields.BooleanField()
    limit_of_meetings = fields.IntegerField(
        default=0,
        constraints={
            "description": "Maximum of active meetings for the whole organization. 0 means no limitation at all",
            "minimum": 0,
        },
    )
    limit_of_users = fields.IntegerField(
        default=0,
        constraints={
            "description": "Maximum of active users for the whole organization. 0 means no limitation at all",
            "minimum": 0,
        },
    )
    default_language = fields.CharField(
        required=True, constraints={"enum": ["en", "de", "it", "es", "ru", "cs"]}
    )
    saml_enabled = fields.BooleanField()
    saml_login_button_text = fields.CharField(default="SAML login")
    saml_attr_mapping = fields.JSONField()
    saml_metadata_idp = fields.TextField()
    saml_metadata_sp = fields.TextField()
    saml_private_key = fields.CharField()
    committee_ids = fields.RelationListField(to={"committee": "organization_id"})
    active_meeting_ids = fields.RelationListField(
        to={"meeting": "is_active_in_organization_id"}
    )
    archived_meeting_ids = fields.RelationListField(
        to={"meeting": "is_archived_in_organization_id"}
    )
    template_meeting_ids = fields.RelationListField(
        to={"meeting": "template_for_organization_id"}
    )
    organization_tag_ids = fields.RelationListField(
        to={"organization_tag": "organization_id"}
    )
    theme_id = fields.RelationField(
        to={"theme": "theme_for_organization_id"}, required=True
    )
    theme_ids = fields.RelationListField(to={"theme": "organization_id"})
    mediafile_ids = fields.RelationListField(
        to={"mediafile": "owner_id"}, on_delete=fields.OnDelete.CASCADE
    )
    user_ids = fields.RelationListField(to={"user": "organization_id"})
    users_email_sender = fields.CharField(default="OpenSlides")
    users_email_replyto = fields.CharField()
    users_email_subject = fields.CharField(default="OpenSlides access data")
    users_email_body = fields.TextField(
        default="Dear {name},\n\nthis is your personal OpenSlides login:\n\n{url}\nUsername: {username}\nPassword: {password}\n\n\nThis email was generated automatically."
    )
    url = fields.CharField(default="https://example.com")


class User(Model):
    collection = "user"
    verbose_name = "user"

    id = fields.IntegerField()
    username = fields.CharField(required=True)
    saml_id = fields.CharField(
        constraints={
            "minLength": 1,
            "description": "unique-key from IdP for SAML login",
        }
    )
    pronoun = fields.CharField(constraints={"maxLength": 32})
    title = fields.CharField()
    first_name = fields.CharField()
    last_name = fields.CharField()
    is_active = fields.BooleanField()
    is_physical_person = fields.BooleanField(default=True)
    password = fields.CharField()
    default_password = fields.CharField()
    can_change_own_password = fields.BooleanField(default=True)
    gender = fields.CharField()
    email = fields.CharField()
    default_number = fields.CharField()
    default_structure_level = fields.CharField()
    default_vote_weight = fields.DecimalField(
        default="1.000000", constraints={"minimum": 0}
    )
    last_email_sent = fields.TimestampField()
    is_demo_user = fields.BooleanField()
    last_login = fields.TimestampField(read_only=True)
    organization_management_level = fields.CharField(
        constraints={
            "description": "Hierarchical permission level for the whole organization.",
            "enum": ["superadmin", "can_manage_organization", "can_manage_users"],
        }
    )
    is_present_in_meeting_ids = fields.RelationListField(
        to={"meeting": "present_user_ids"}
    )
    committee_ids = fields.RelationListField(
        to={"committee": "user_ids"},
        read_only=True,
        constraints={"description": "Calculated field."},
    )
    committee_management_ids = fields.RelationListField(to={"committee": "manager_ids"})
    forwarding_committee_ids = fields.RelationListField(
        to={"committee": "forwarding_user_id"}
    )
    meeting_user_ids = fields.RelationListField(
        to={"meeting_user": "user_id"}, on_delete=fields.OnDelete.CASCADE
    )
    poll_voted_ids = fields.RelationListField(to={"poll": "voted_ids"})
    option_ids = fields.RelationListField(to={"option": "content_object_id"})
    vote_ids = fields.RelationListField(to={"vote": "user_id"})
    delegated_vote_ids = fields.RelationListField(to={"vote": "delegated_user_id"})
    poll_candidate_ids = fields.RelationListField(to={"poll_candidate": "user_id"})
    meeting_ids = fields.NumberArrayField(
        read_only=True,
        constraints={
            "description": "Calculated. All ids from meetings calculated via meeting_user and group_ids as integers."
        },
    )
    organization_id = fields.OrganizationField(
        to={"organization": "user_ids"}, required=True
    )


class MeetingUser(Model):
    collection = "meeting_user"
    verbose_name = "meeting user"

    id = fields.IntegerField(required=True)
    comment = fields.HTMLStrictField()
    number = fields.CharField()
    structure_level = fields.CharField()
    about_me = fields.HTMLStrictField()
    vote_weight = fields.DecimalField(constraints={"minimum": 0})
    user_id = fields.RelationField(to={"user": "meeting_user_ids"}, required=True)
    meeting_id = fields.RelationField(to={"meeting": "meeting_user_ids"}, required=True)
    personal_note_ids = fields.RelationListField(
        to={"personal_note": "meeting_user_id"}, on_delete=fields.OnDelete.CASCADE
    )
    speaker_ids = fields.RelationListField(
        to={"speaker": "meeting_user_id"}, on_delete=fields.OnDelete.CASCADE
    )
    supported_motion_ids = fields.RelationListField(
        to={"motion": "supporter_meeting_user_ids"}
    )
    motion_submitter_ids = fields.RelationListField(
        to={"motion_submitter": "meeting_user_id"}, on_delete=fields.OnDelete.CASCADE
    )
    assignment_candidate_ids = fields.RelationListField(
        to={"assignment_candidate": "meeting_user_id"}
    )
    vote_delegated_to_id = fields.RelationField(
        to={"meeting_user": "vote_delegations_from_ids"}
    )
    vote_delegations_from_ids = fields.RelationListField(
        to={"meeting_user": "vote_delegated_to_id"}
    )
    chat_message_ids = fields.RelationListField(to={"chat_message": "meeting_user_id"})
    group_ids = fields.RelationListField(
        to={"group": "meeting_user_ids"}, equal_fields="meeting_id"
    )


class OrganizationTag(Model):
    collection = "organization_tag"
    verbose_name = "organization tag"

    id = fields.IntegerField()
    name = fields.CharField(required=True)
    color = fields.ColorField(required=True)
    tagged_ids = fields.GenericRelationListField(
        to={"committee": "organization_tag_ids", "meeting": "organization_tag_ids"}
    )
    organization_id = fields.OrganizationField(
        to={"organization": "organization_tag_ids"}, required=True
    )


class Theme(Model):
    collection = "theme"
    verbose_name = "theme"

    id = fields.IntegerField(required=True)
    name = fields.CharField(required=True)
    accent_100 = fields.ColorField()
    accent_200 = fields.ColorField()
    accent_300 = fields.ColorField()
    accent_400 = fields.ColorField()
    accent_50 = fields.ColorField()
    accent_500 = fields.ColorField(required=True)
    accent_600 = fields.ColorField()
    accent_700 = fields.ColorField()
    accent_800 = fields.ColorField()
    accent_900 = fields.ColorField()
    accent_a100 = fields.ColorField()
    accent_a200 = fields.ColorField()
    accent_a400 = fields.ColorField()
    accent_a700 = fields.ColorField()
    primary_100 = fields.ColorField()
    primary_200 = fields.ColorField()
    primary_300 = fields.ColorField()
    primary_400 = fields.ColorField()
    primary_50 = fields.ColorField()
    primary_500 = fields.ColorField(required=True)
    primary_600 = fields.ColorField()
    primary_700 = fields.ColorField()
    primary_800 = fields.ColorField()
    primary_900 = fields.ColorField()
    primary_a100 = fields.ColorField()
    primary_a200 = fields.ColorField()
    primary_a400 = fields.ColorField()
    primary_a700 = fields.ColorField()
    warn_100 = fields.ColorField()
    warn_200 = fields.ColorField()
    warn_300 = fields.ColorField()
    warn_400 = fields.ColorField()
    warn_50 = fields.ColorField()
    warn_500 = fields.ColorField(required=True)
    warn_600 = fields.ColorField()
    warn_700 = fields.ColorField()
    warn_800 = fields.ColorField()
    warn_900 = fields.ColorField()
    warn_a100 = fields.ColorField()
    warn_a200 = fields.ColorField()
    warn_a400 = fields.ColorField()
    warn_a700 = fields.ColorField()
    headbar = fields.ColorField()
    yes = fields.ColorField()
    no = fields.ColorField()
    abstain = fields.ColorField()
    theme_for_organization_id = fields.RelationField(to={"organization": "theme_id"})
    organization_id = fields.OrganizationField(
        to={"organization": "theme_ids"}, required=True
    )


class Committee(Model):
    collection = "committee"
    verbose_name = "committee"

    id = fields.IntegerField()
    name = fields.CharField(required=True)
    description = fields.HTMLStrictField()
    external_id = fields.CharField(constraints={"description": "unique"})
    meeting_ids = fields.RelationListField(
        to={"meeting": "committee_id"}, on_delete=fields.OnDelete.PROTECT
    )
    default_meeting_id = fields.RelationField(
        to={"meeting": "default_meeting_for_committee_id"}
    )
    user_ids = fields.RelationListField(
        to={"user": "committee_ids"},
        read_only=True,
        constraints={"description": "Calculated field."},
    )
    manager_ids = fields.RelationListField(to={"user": "committee_management_ids"})
    forward_to_committee_ids = fields.RelationListField(
        to={"committee": "receive_forwardings_from_committee_ids"}
    )
    receive_forwardings_from_committee_ids = fields.RelationListField(
        to={"committee": "forward_to_committee_ids"}
    )
    forwarding_user_id = fields.RelationField(to={"user": "forwarding_committee_ids"})
    organization_tag_ids = fields.RelationListField(
        to={"organization_tag": "tagged_ids"}
    )
    organization_id = fields.OrganizationField(
        to={"organization": "committee_ids"}, required=True
    )


class Meeting(Model):
    collection = "meeting"
    verbose_name = "meeting"

    id = fields.IntegerField()
    external_id = fields.CharField(constraints={"description": "unique in committee"})
    welcome_title = fields.CharField(default="Welcome to OpenSlides")
    welcome_text = fields.HTMLPermissiveField(default="Space for your welcome text.")
    name = fields.CharField(
        required=True, default="OpenSlides", constraints={"maxLength": 100}
    )
    is_active_in_organization_id = fields.RelationField(
        to={"organization": "active_meeting_ids"},
        constraints={"description": "Backrelation and boolean flag at once"},
    )
    is_archived_in_organization_id = fields.RelationField(
        to={"organization": "archived_meeting_ids"},
        constraints={"description": "Backrelation and boolean flag at once"},
    )
    description = fields.CharField(
        default="Presentation and assembly system", constraints={"maxLength": 100}
    )
    location = fields.CharField()
    start_time = fields.TimestampField()
    end_time = fields.TimestampField()
    imported_at = fields.TimestampField()
    language = fields.CharField(
        read_only=True, constraints={"enum": ["en", "de", "it", "es", "ru", "cs"]}
    )
    jitsi_domain = fields.CharField()
    jitsi_room_name = fields.CharField()
    jitsi_room_password = fields.CharField()
    template_for_organization_id = fields.RelationField(
        to={"organization": "template_meeting_ids"}
    )
    enable_anonymous = fields.BooleanField(default=False)
    custom_translations = fields.JSONField()
    conference_show = fields.BooleanField(default=False)
    conference_auto_connect = fields.BooleanField(default=False)
    conference_los_restriction = fields.BooleanField(default=True)
    conference_stream_url = fields.CharField()
    conference_stream_poster_url = fields.CharField()
    conference_open_microphone = fields.BooleanField(default=False)
    conference_open_video = fields.BooleanField(default=False)
    conference_auto_connect_next_speakers = fields.IntegerField(default=0)
    conference_enable_helpdesk = fields.BooleanField(default=False)
    applause_enable = fields.BooleanField(default=False)
    applause_type = fields.CharField(
        default="applause-type-bar",
        constraints={"enum": ["applause-type-bar", "applause-type-particles"]},
    )
    applause_show_level = fields.BooleanField(default=False)
    applause_min_amount = fields.IntegerField(default=1, constraints={"minimum": 0})
    applause_max_amount = fields.IntegerField(default=0, constraints={"minimum": 0})
    applause_timeout = fields.IntegerField(default=5, constraints={"minimum": 0})
    applause_particle_image_url = fields.CharField()
    projector_countdown_default_time = fields.IntegerField(required=True, default=60)
    projector_countdown_warning_time = fields.IntegerField(
        required=True, default=0, constraints={"minimum": 0}
    )
    export_csv_encoding = fields.CharField(
        default="utf-8", constraints={"enum": ["utf-8", "iso-8859-15"]}
    )
    export_csv_separator = fields.CharField(default=";")
    export_pdf_pagenumber_alignment = fields.CharField(
        default="center", constraints={"enum": ["left", "right", "center"]}
    )
    export_pdf_fontsize = fields.IntegerField(
        default=10, constraints={"enum": [10, 11, 12]}
    )
    export_pdf_line_height = fields.FloatField(
        default=1.25, constraints={"minimum": 1.0}
    )
    export_pdf_page_margin_left = fields.IntegerField(
        default=20, constraints={"minimum": 0}
    )
    export_pdf_page_margin_top = fields.IntegerField(
        default=25, constraints={"minimum": 0}
    )
    export_pdf_page_margin_right = fields.IntegerField(
        default=20, constraints={"minimum": 0}
    )
    export_pdf_page_margin_bottom = fields.IntegerField(
        default=20, constraints={"minimum": 0}
    )
    export_pdf_pagesize = fields.CharField(
        default="A4", constraints={"enum": ["A4", "A5"]}
    )
    agenda_show_subtitles = fields.BooleanField(default=False)
    agenda_enable_numbering = fields.BooleanField(default=True)
    agenda_number_prefix = fields.CharField(constraints={"maxLength": 20})
    agenda_numeral_system = fields.CharField(
        default="arabic", constraints={"enum": ["arabic", "roman"]}
    )
    agenda_item_creation = fields.CharField(
        default="default_no",
        constraints={"enum": ["always", "never", "default_yes", "default_no"]},
    )
    agenda_new_items_default_visibility = fields.CharField(
        default="internal", constraints={"enum": ["common", "internal", "hidden"]}
    )
    agenda_show_internal_items_on_projector = fields.BooleanField(default=False)
    list_of_speakers_amount_last_on_projector = fields.IntegerField(
        default=0, constraints={"minimum": -1}
    )
    list_of_speakers_amount_next_on_projector = fields.IntegerField(
        default=-1, constraints={"minimum": -1}
    )
    list_of_speakers_couple_countdown = fields.BooleanField(default=True)
    list_of_speakers_show_amount_of_speakers_on_slide = fields.BooleanField(
        default=True
    )
    list_of_speakers_present_users_only = fields.BooleanField(default=False)
    list_of_speakers_show_first_contribution = fields.BooleanField(default=False)
    list_of_speakers_enable_point_of_order_speakers = fields.BooleanField(default=True)
    list_of_speakers_enable_point_of_order_categories = fields.BooleanField(
        default=False
    )
    list_of_speakers_enable_pro_contra_speech = fields.BooleanField(default=False)
    list_of_speakers_can_set_contribution_self = fields.BooleanField(default=False)
    list_of_speakers_speaker_note_for_everyone = fields.BooleanField(default=True)
    list_of_speakers_initially_closed = fields.BooleanField(default=False)
    motions_default_workflow_id = fields.RelationField(
        to={"motion_workflow": "default_workflow_meeting_id"}, required=True
    )
    motions_default_amendment_workflow_id = fields.RelationField(
        to={"motion_workflow": "default_amendment_workflow_meeting_id"}, required=True
    )
    motions_default_statute_amendment_workflow_id = fields.RelationField(
        to={"motion_workflow": "default_statute_amendment_workflow_meeting_id"},
        required=True,
    )
    motions_preamble = fields.TextField(default="The assembly may decide:")
    motions_default_line_numbering = fields.CharField(
        default="outside", constraints={"enum": ["outside", "inline", "none"]}
    )
    motions_line_length = fields.IntegerField(default=85, constraints={"minimum": 40})
    motions_reason_required = fields.BooleanField(default=False)
    motions_enable_text_on_projector = fields.BooleanField(default=True)
    motions_enable_reason_on_projector = fields.BooleanField(default=False)
    motions_enable_sidebox_on_projector = fields.BooleanField(default=False)
    motions_enable_recommendation_on_projector = fields.BooleanField(default=True)
    motions_show_referring_motions = fields.BooleanField(default=True)
    motions_show_sequential_number = fields.BooleanField(default=True)
    motions_recommendations_by = fields.CharField()
    motions_block_slide_columns = fields.IntegerField(constraints={"minimum": 1})
    motions_statute_recommendations_by = fields.CharField()
    motions_recommendation_text_mode = fields.CharField(
        default="diff", constraints={"enum": ["original", "changed", "diff", "agreed"]}
    )
    motions_default_sorting = fields.CharField(
        default="number", constraints={"enum": ["number", "weight"]}
    )
    motions_number_type = fields.CharField(
        default="per_category",
        constraints={"enum": ["per_category", "serially_numbered", "manually"]},
    )
    motions_number_min_digits = fields.IntegerField(default=2)
    motions_number_with_blank = fields.BooleanField(default=False)
    motions_statutes_enabled = fields.BooleanField(default=False)
    motions_amendments_enabled = fields.BooleanField(default=True)
    motions_amendments_in_main_list = fields.BooleanField(default=True)
    motions_amendments_of_amendments = fields.BooleanField(default=False)
    motions_amendments_prefix = fields.CharField(default="-Ä")
    motions_amendments_text_mode = fields.CharField(
        default="paragraph",
        constraints={"enum": ["freestyle", "fulltext", "paragraph"]},
    )
    motions_amendments_multiple_paragraphs = fields.BooleanField(default=True)
    motions_supporters_min_amount = fields.IntegerField(
        default=0, constraints={"minimum": 0}
    )
    motions_export_title = fields.CharField(default="Motions")
    motions_export_preamble = fields.TextField()
    motions_export_submitter_recommendation = fields.BooleanField(default=True)
    motions_export_follow_recommendation = fields.BooleanField(default=False)
    motion_poll_ballot_paper_selection = fields.CharField(
        default="CUSTOM_NUMBER",
        constraints={
            "enum": [
                "NUMBER_OF_DELEGATES",
                "NUMBER_OF_ALL_PARTICIPANTS",
                "CUSTOM_NUMBER",
            ]
        },
    )
    motion_poll_ballot_paper_number = fields.IntegerField(default=8)
    motion_poll_default_type = fields.CharField(default="pseudoanonymous")
    motion_poll_default_onehundred_percent_base = fields.CharField(default="YNA")
    motion_poll_default_group_ids = fields.RelationListField(
        to={"group": "used_as_motion_poll_default_id"}
    )
    motion_poll_default_backend = fields.CharField(
        default="fast", constraints={"enum": ["long", "fast"]}
    )
    poll_candidate_list_ids = fields.RelationListField(
        to={"poll_candidate_list": "meeting_id"}
    )
    poll_candidate_ids = fields.RelationListField(to={"poll_candidate": "meeting_id"})
    meeting_user_ids = fields.RelationListField(
        to={"meeting_user": "meeting_id"}, on_delete=fields.OnDelete.CASCADE
    )
    users_enable_presence_view = fields.BooleanField(default=False)
    users_enable_vote_weight = fields.BooleanField(default=False)
    users_allow_self_set_present = fields.BooleanField(default=True)
    users_pdf_welcometitle = fields.CharField(default="Welcome to OpenSlides")
    users_pdf_welcometext = fields.TextField(
        default="[Place for your welcome and help text.]"
    )
    users_pdf_wlan_ssid = fields.CharField()
    users_pdf_wlan_password = fields.CharField()
    users_pdf_wlan_encryption = fields.CharField(
        constraints={"enum": ["", "WEP", "WPA", "nopass"]}
    )
    users_email_sender = fields.CharField(default="OpenSlides")
    users_email_replyto = fields.CharField()
    users_email_subject = fields.CharField(default="OpenSlides access data")
    users_email_body = fields.TextField(
        default="Dear {name},\n\nthis is your personal OpenSlides login:\n\n{url}\nUsername: {username}\nPassword: {password}\n\n\nThis email was generated automatically."
    )
    users_enable_vote_delegations = fields.BooleanField()
    assignments_export_title = fields.CharField(default="Elections")
    assignments_export_preamble = fields.TextField()
    assignment_poll_ballot_paper_selection = fields.CharField(
        default="CUSTOM_NUMBER",
        constraints={
            "enum": [
                "NUMBER_OF_DELEGATES",
                "NUMBER_OF_ALL_PARTICIPANTS",
                "CUSTOM_NUMBER",
            ]
        },
    )
    assignment_poll_ballot_paper_number = fields.IntegerField(default=8)
    assignment_poll_add_candidates_to_list_of_speakers = fields.BooleanField(
        default=False
    )
    assignment_poll_enable_max_votes_per_option = fields.BooleanField(default=False)
    assignment_poll_sort_poll_result_by_votes = fields.BooleanField(default=True)
    assignment_poll_default_type = fields.CharField(default="pseudoanonymous")
    assignment_poll_default_method = fields.CharField(default="Y")
    assignment_poll_default_onehundred_percent_base = fields.CharField(default="valid")
    assignment_poll_default_group_ids = fields.RelationListField(
        to={"group": "used_as_assignment_poll_default_id"}
    )
    assignment_poll_default_backend = fields.CharField(
        default="fast", constraints={"enum": ["long", "fast"]}
    )
    poll_ballot_paper_selection = fields.CharField(
        constraints={
            "enum": [
                "NUMBER_OF_DELEGATES",
                "NUMBER_OF_ALL_PARTICIPANTS",
                "CUSTOM_NUMBER",
            ]
        }
    )
    poll_ballot_paper_number = fields.IntegerField()
    poll_sort_poll_result_by_votes = fields.BooleanField()
    poll_default_type = fields.CharField(default="analog")
    poll_default_method = fields.CharField()
    poll_default_onehundred_percent_base = fields.CharField(default="YNA")
    poll_default_group_ids = fields.RelationListField(
        to={"group": "used_as_poll_default_id"}
    )
    poll_default_backend = fields.CharField(
        default="fast", constraints={"enum": ["long", "fast"]}
    )
    poll_couple_countdown = fields.BooleanField(default=True)
    topic_poll_default_group_ids = fields.RelationListField(
        to={"group": "used_as_topic_poll_default_id"}
    )
    projector_ids = fields.RelationListField(
        to={"projector": "meeting_id"}, on_delete=fields.OnDelete.CASCADE
    )
    all_projection_ids = fields.RelationListField(
        to={"projection": "meeting_id"}, on_delete=fields.OnDelete.CASCADE
    )
    projector_message_ids = fields.RelationListField(
        to={"projector_message": "meeting_id"}, on_delete=fields.OnDelete.CASCADE
    )
    projector_countdown_ids = fields.RelationListField(
        to={"projector_countdown": "meeting_id"}, on_delete=fields.OnDelete.CASCADE
    )
    tag_ids = fields.RelationListField(
        to={"tag": "meeting_id"}, on_delete=fields.OnDelete.CASCADE
    )
    agenda_item_ids = fields.RelationListField(
        to={"agenda_item": "meeting_id"}, on_delete=fields.OnDelete.CASCADE
    )
    list_of_speakers_ids = fields.RelationListField(
        to={"list_of_speakers": "meeting_id"}, on_delete=fields.OnDelete.CASCADE
    )
    point_of_order_category_ids = fields.RelationListField(
        to={"point_of_order_category": "meeting_id"}, on_delete=fields.OnDelete.CASCADE
    )
    speaker_ids = fields.RelationListField(
        to={"speaker": "meeting_id"}, on_delete=fields.OnDelete.CASCADE
    )
    topic_ids = fields.RelationListField(
        to={"topic": "meeting_id"}, on_delete=fields.OnDelete.CASCADE
    )
    group_ids = fields.RelationListField(
        to={"group": "meeting_id"}, on_delete=fields.OnDelete.CASCADE
    )
    mediafile_ids = fields.RelationListField(
        to={"mediafile": "owner_id"}, on_delete=fields.OnDelete.CASCADE
    )
    motion_ids = fields.RelationListField(
        to={"motion": "meeting_id"}, on_delete=fields.OnDelete.CASCADE
    )
    forwarded_motion_ids = fields.RelationListField(
        to={"motion": "origin_meeting_id"}, on_delete=fields.OnDelete.CASCADE
    )
    motion_comment_section_ids = fields.RelationListField(
        to={"motion_comment_section": "meeting_id"}, on_delete=fields.OnDelete.CASCADE
    )
    motion_category_ids = fields.RelationListField(
        to={"motion_category": "meeting_id"}, on_delete=fields.OnDelete.CASCADE
    )
    motion_block_ids = fields.RelationListField(
        to={"motion_block": "meeting_id"}, on_delete=fields.OnDelete.CASCADE
    )
    motion_workflow_ids = fields.RelationListField(
        to={"motion_workflow": "meeting_id"}, on_delete=fields.OnDelete.CASCADE
    )
    motion_statute_paragraph_ids = fields.RelationListField(
        to={"motion_statute_paragraph": "meeting_id"}, on_delete=fields.OnDelete.CASCADE
    )
    motion_comment_ids = fields.RelationListField(
        to={"motion_comment": "meeting_id"}, on_delete=fields.OnDelete.CASCADE
    )
    motion_submitter_ids = fields.RelationListField(
        to={"motion_submitter": "meeting_id"}, on_delete=fields.OnDelete.CASCADE
    )
    motion_change_recommendation_ids = fields.RelationListField(
        to={"motion_change_recommendation": "meeting_id"},
        on_delete=fields.OnDelete.CASCADE,
    )
    motion_state_ids = fields.RelationListField(
        to={"motion_state": "meeting_id"}, on_delete=fields.OnDelete.CASCADE
    )
    poll_ids = fields.RelationListField(
        to={"poll": "meeting_id"}, on_delete=fields.OnDelete.CASCADE
    )
    option_ids = fields.RelationListField(
        to={"option": "meeting_id"}, on_delete=fields.OnDelete.CASCADE
    )
    vote_ids = fields.RelationListField(
        to={"vote": "meeting_id"}, on_delete=fields.OnDelete.CASCADE
    )
    assignment_ids = fields.RelationListField(
        to={"assignment": "meeting_id"}, on_delete=fields.OnDelete.CASCADE
    )
    assignment_candidate_ids = fields.RelationListField(
        to={"assignment_candidate": "meeting_id"}, on_delete=fields.OnDelete.CASCADE
    )
    personal_note_ids = fields.RelationListField(
        to={"personal_note": "meeting_id"}, on_delete=fields.OnDelete.CASCADE
    )
    chat_group_ids = fields.RelationListField(
        to={"chat_group": "meeting_id"}, on_delete=fields.OnDelete.CASCADE
    )
    chat_message_ids = fields.RelationListField(
        to={"chat_message": "meeting_id"}, on_delete=fields.OnDelete.CASCADE
    )
    logo_projector_main_id = fields.RelationField(
        to={"mediafile": "used_as_logo_projector_main_in_meeting_id"}
    )
    logo_projector_header_id = fields.RelationField(
        to={"mediafile": "used_as_logo_projector_header_in_meeting_id"}
    )
    logo_web_header_id = fields.RelationField(
        to={"mediafile": "used_as_logo_web_header_in_meeting_id"}
    )
    logo_pdf_header_l_id = fields.RelationField(
        to={"mediafile": "used_as_logo_pdf_header_l_in_meeting_id"}
    )
    logo_pdf_header_r_id = fields.RelationField(
        to={"mediafile": "used_as_logo_pdf_header_r_in_meeting_id"}
    )
    logo_pdf_footer_l_id = fields.RelationField(
        to={"mediafile": "used_as_logo_pdf_footer_l_in_meeting_id"}
    )
    logo_pdf_footer_r_id = fields.RelationField(
        to={"mediafile": "used_as_logo_pdf_footer_r_in_meeting_id"}
    )
    logo_pdf_ballot_paper_id = fields.RelationField(
        to={"mediafile": "used_as_logo_pdf_ballot_paper_in_meeting_id"}
    )
    font_regular_id = fields.RelationField(
        to={"mediafile": "used_as_font_regular_in_meeting_id"}
    )
    font_italic_id = fields.RelationField(
        to={"mediafile": "used_as_font_italic_in_meeting_id"}
    )
    font_bold_id = fields.RelationField(
        to={"mediafile": "used_as_font_bold_in_meeting_id"}
    )
    font_bold_italic_id = fields.RelationField(
        to={"mediafile": "used_as_font_bold_italic_in_meeting_id"}
    )
    font_monospace_id = fields.RelationField(
        to={"mediafile": "used_as_font_monospace_in_meeting_id"}
    )
    font_chyron_speaker_name_id = fields.RelationField(
        to={"mediafile": "used_as_font_chyron_speaker_name_in_meeting_id"}
    )
    font_projector_h1_id = fields.RelationField(
        to={"mediafile": "used_as_font_projector_h1_in_meeting_id"}
    )
    font_projector_h2_id = fields.RelationField(
        to={"mediafile": "used_as_font_projector_h2_in_meeting_id"}
    )
    committee_id = fields.RelationField(to={"committee": "meeting_ids"}, required=True)
    default_meeting_for_committee_id = fields.RelationField(
        to={"committee": "default_meeting_id"}
    )
    organization_tag_ids = fields.RelationListField(
        to={"organization_tag": "tagged_ids"}
    )
    present_user_ids = fields.RelationListField(
        to={"user": "is_present_in_meeting_ids"}
    )
    user_ids = fields.NumberArrayField(
        read_only=True,
        constraints={
            "description": "Calculated. All user ids from all users assigned to groups of this meeting."
        },
    )
    reference_projector_id = fields.RelationField(
        to={"projector": "used_as_reference_projector_meeting_id"}, required=True
    )
    list_of_speakers_countdown_id = fields.RelationField(
        to={"projector_countdown": "used_as_list_of_speakers_countdown_meeting_id"}
    )
    poll_countdown_id = fields.RelationField(
        to={"projector_countdown": "used_as_poll_countdown_meeting_id"}
    )
    projection_ids = fields.RelationListField(
        to={"projection": "content_object_id"}, on_delete=fields.OnDelete.CASCADE
    )
    default_projector_agenda_item_list_ids = fields.RelationListField(
        to={
            "projector": "used_as_default_projector_for_agenda_item_list_in_meeting_id"
        },
        required=True,
    )
    default_projector_topic_ids = fields.RelationListField(
        to={"projector": "used_as_default_projector_for_topic_in_meeting_id"},
        required=True,
    )
    default_projector_list_of_speakers_ids = fields.RelationListField(
        to={
            "projector": "used_as_default_projector_for_list_of_speakers_in_meeting_id"
        },
        required=True,
    )
    default_projector_current_list_of_speakers_ids = fields.RelationListField(
        to={
            "projector": "used_as_default_projector_for_current_list_of_speakers_in_meeting_id"
        },
        required=True,
    )
    default_projector_motion_ids = fields.RelationListField(
        to={"projector": "used_as_default_projector_for_motion_in_meeting_id"},
        required=True,
    )
    default_projector_amendment_ids = fields.RelationListField(
        to={"projector": "used_as_default_projector_for_amendment_in_meeting_id"},
        required=True,
    )
    default_projector_motion_block_ids = fields.RelationListField(
        to={"projector": "used_as_default_projector_for_motion_block_in_meeting_id"},
        required=True,
    )
    default_projector_assignment_ids = fields.RelationListField(
        to={"projector": "used_as_default_projector_for_assignment_in_meeting_id"},
        required=True,
    )
    default_projector_mediafile_ids = fields.RelationListField(
        to={"projector": "used_as_default_projector_for_mediafile_in_meeting_id"},
        required=True,
    )
    default_projector_message_ids = fields.RelationListField(
        to={"projector": "used_as_default_projector_for_message_in_meeting_id"},
        required=True,
    )
    default_projector_countdown_ids = fields.RelationListField(
        to={"projector": "used_as_default_projector_for_countdown_in_meeting_id"},
        required=True,
    )
    default_projector_assignment_poll_ids = fields.RelationListField(
        to={"projector": "used_as_default_projector_for_assignment_poll_in_meeting_id"},
        required=True,
    )
    default_projector_motion_poll_ids = fields.RelationListField(
        to={"projector": "used_as_default_projector_for_motion_poll_in_meeting_id"},
        required=True,
    )
    default_projector_poll_ids = fields.RelationListField(
        to={"projector": "used_as_default_projector_for_poll_in_meeting_id"},
        required=True,
    )
    default_group_id = fields.RelationField(
        to={"group": "default_group_for_meeting_id"}, required=True
    )
    admin_group_id = fields.RelationField(to={"group": "admin_group_for_meeting_id"})

    LOGO_ENUM = (
        "projector_main",
        "projector_header",
        "web_header",
        "pdf_header_l",
        "pdf_header_r",
        "pdf_footer_l",
        "pdf_footer_r",
        "pdf_ballot_paper",
    )
    FONT_ENUM = (
        "regular",
        "italic",
        "bold",
        "bold_italic",
        "monospace",
        "chyron_speaker_name",
        "projector_h1",
        "projector_h2",
    )
    DEFAULT_PROJECTOR_ENUM = (
        "agenda_item_list",
        "topic",
        "list_of_speakers",
        "current_list_of_speakers",
        "motion",
        "amendment",
        "motion_block",
        "assignment",
        "mediafile",
        "message",
        "countdown",
        "assignment_poll",
        "motion_poll",
        "poll",
    )


class Group(Model):
    collection = "group"
    verbose_name = "group"

    id = fields.IntegerField()
    external_id = fields.CharField(constraints={"description": "unique in meeting"})
    name = fields.CharField(required=True)
    permissions = fields.CharArrayField(
        in_array_constraints={
            "enum": [
                "agenda_item.can_manage",
                "agenda_item.can_see",
                "agenda_item.can_see_internal",
                "assignment.can_manage",
                "assignment.can_nominate_other",
                "assignment.can_nominate_self",
                "assignment.can_see",
                "chat.can_manage",
                "list_of_speakers.can_be_speaker",
                "list_of_speakers.can_manage",
                "list_of_speakers.can_see",
                "mediafile.can_manage",
                "mediafile.can_see",
                "meeting.can_manage_logos_and_fonts",
                "meeting.can_manage_settings",
                "meeting.can_see_autopilot",
                "meeting.can_see_frontpage",
                "meeting.can_see_history",
                "meeting.can_see_livestream",
                "motion.can_create",
                "motion.can_create_amendments",
                "motion.can_forward",
                "motion.can_manage",
                "motion.can_manage_metadata",
                "motion.can_manage_polls",
                "motion.can_see",
                "motion.can_see_internal",
                "motion.can_support",
                "poll.can_manage",
                "projector.can_manage",
                "projector.can_see",
                "tag.can_manage",
                "user.can_manage",
                "user.can_manage_presence",
                "user.can_see",
            ]
        }
    )
    weight = fields.IntegerField()
    meeting_user_ids = fields.RelationListField(
        to={"meeting_user": "group_ids"}, equal_fields="meeting_id"
    )
    default_group_for_meeting_id = fields.RelationField(
        to={"meeting": "default_group_id"}, on_delete=fields.OnDelete.PROTECT
    )
    admin_group_for_meeting_id = fields.RelationField(
        to={"meeting": "admin_group_id"}, on_delete=fields.OnDelete.PROTECT
    )
    mediafile_access_group_ids = fields.RelationListField(
        to={"mediafile": "access_group_ids"}, equal_fields="meeting_id"
    )
    mediafile_inherited_access_group_ids = fields.RelationListField(
        to={"mediafile": "inherited_access_group_ids"},
        read_only=True,
        constraints={"description": "Calculated field."},
    )
    read_comment_section_ids = fields.RelationListField(
        to={"motion_comment_section": "read_group_ids"}, equal_fields="meeting_id"
    )
    write_comment_section_ids = fields.RelationListField(
        to={"motion_comment_section": "write_group_ids"}, equal_fields="meeting_id"
    )
    read_chat_group_ids = fields.RelationListField(
        to={"chat_group": "read_group_ids"}, equal_fields="meeting_id"
    )
    write_chat_group_ids = fields.RelationListField(
        to={"chat_group": "write_group_ids"}, equal_fields="meeting_id"
    )
    poll_ids = fields.RelationListField(
        to={"poll": "entitled_group_ids"}, equal_fields="meeting_id"
    )
    used_as_motion_poll_default_id = fields.RelationField(
        to={"meeting": "motion_poll_default_group_ids"}
    )
    used_as_assignment_poll_default_id = fields.RelationField(
        to={"meeting": "assignment_poll_default_group_ids"}
    )
    used_as_topic_poll_default_id = fields.RelationField(
        to={"meeting": "topic_poll_default_group_ids"}
    )
    used_as_poll_default_id = fields.RelationField(
        to={"meeting": "poll_default_group_ids"}
    )
    meeting_id = fields.RelationField(to={"meeting": "group_ids"}, required=True)


class PersonalNote(Model):
    collection = "personal_note"
    verbose_name = "personal note"

    id = fields.IntegerField()
    note = fields.HTMLStrictField()
    star = fields.BooleanField()
    meeting_user_id = fields.RelationField(
        to={"meeting_user": "personal_note_ids"}, required=True
    )
    content_object_id = fields.GenericRelationField(
        to={"motion": "personal_note_ids"}, equal_fields="meeting_id"
    )
    meeting_id = fields.RelationField(
        to={"meeting": "personal_note_ids"}, required=True
    )


class Tag(Model):
    collection = "tag"
    verbose_name = "tag"

    id = fields.IntegerField()
    name = fields.CharField(required=True)
    tagged_ids = fields.GenericRelationListField(
        to={
            "agenda_item": "tag_ids",
            "assignment": "tag_ids",
            "motion": "tag_ids",
            "topic": "tag_ids",
        },
        equal_fields="meeting_id",
    )
    meeting_id = fields.RelationField(to={"meeting": "tag_ids"}, required=True)


class AgendaItem(Model):
    collection = "agenda_item"
    verbose_name = "agenda item"

    id = fields.IntegerField()
    item_number = fields.CharField()
    comment = fields.CharField()
    closed = fields.BooleanField(default=False)
    type = fields.CharField(
        default="common", constraints={"enum": ["common", "internal", "hidden"]}
    )
    duration = fields.IntegerField(
        constraints={"description": "Given in seconds", "minimum": 0}
    )
    is_internal = fields.BooleanField(
        read_only=True, constraints={"description": "Calculated by the server"}
    )
    is_hidden = fields.BooleanField(
        read_only=True, constraints={"description": "Calculated by the server"}
    )
    level = fields.IntegerField(
        read_only=True, constraints={"description": "Calculated by the server"}
    )
    weight = fields.IntegerField(default=10000)
    content_object_id = fields.GenericRelationField(
        to={
            "motion": "agenda_item_id",
            "motion_block": "agenda_item_id",
            "assignment": "agenda_item_id",
            "topic": "agenda_item_id",
        },
        required=True,
        equal_fields="meeting_id",
    )
    parent_id = fields.RelationField(
        to={"agenda_item": "child_ids"}, equal_fields="meeting_id"
    )
    child_ids = fields.RelationListField(
        to={"agenda_item": "parent_id"}, equal_fields="meeting_id"
    )
    tag_ids = fields.RelationListField(
        to={"tag": "tagged_ids"}, equal_fields="meeting_id"
    )
    projection_ids = fields.RelationListField(
        to={"projection": "content_object_id"},
        on_delete=fields.OnDelete.CASCADE,
        equal_fields="meeting_id",
    )
    meeting_id = fields.RelationField(to={"meeting": "agenda_item_ids"}, required=True)

    AGENDA_ITEM = "common"
    INTERNAL_ITEM = "internal"
    HIDDEN_ITEM = "hidden"


class ListOfSpeakers(Model):
    collection = "list_of_speakers"
    verbose_name = "list of speakers"

    id = fields.IntegerField()
    closed = fields.BooleanField(default=False)
    sequential_number = fields.IntegerField(
        required=True,
        read_only=True,
        constraints={
            "description": "The (positive) serial number of this motion. This number is auto-generated and read-only."
        },
    )
    content_object_id = fields.GenericRelationField(
        to={
            "motion": "list_of_speakers_id",
            "motion_block": "list_of_speakers_id",
            "assignment": "list_of_speakers_id",
            "topic": "list_of_speakers_id",
            "mediafile": "list_of_speakers_id",
        },
        required=True,
        equal_fields="meeting_id",
    )
    speaker_ids = fields.RelationListField(
        to={"speaker": "list_of_speakers_id"},
        on_delete=fields.OnDelete.CASCADE,
        equal_fields="meeting_id",
    )
    projection_ids = fields.RelationListField(
        to={"projection": "content_object_id"},
        on_delete=fields.OnDelete.CASCADE,
        equal_fields="meeting_id",
    )
    meeting_id = fields.RelationField(
        to={"meeting": "list_of_speakers_ids"}, required=True
    )


class PointOfOrderCategory(Model):
    collection = "point_of_order_category"
    verbose_name = "point of order category"

    id = fields.IntegerField()
    text = fields.CharField(required=True)
    rank = fields.IntegerField(required=True)
    meeting_id = fields.RelationField(
        to={"meeting": "point_of_order_category_ids"}, required=True
    )
    speaker_ids = fields.RelationListField(
        to={"speaker": "point_of_order_category_id"}, equal_fields="meeting_id"
    )


class Speaker(Model):
    collection = "speaker"
    verbose_name = "speaker"

    id = fields.IntegerField()
    begin_time = fields.TimestampField(read_only=True)
    end_time = fields.TimestampField(read_only=True)
    weight = fields.IntegerField(default=10000)
    speech_state = fields.CharField(
        constraints={"enum": ["contribution", "pro", "contra"]}
    )
    note = fields.CharField(constraints={"maxLength": 250})
    point_of_order = fields.BooleanField()
    list_of_speakers_id = fields.RelationField(
        to={"list_of_speakers": "speaker_ids"}, required=True, equal_fields="meeting_id"
    )
<<<<<<< HEAD
    meeting_user_id = fields.RelationField(
        to={"meeting_user": "speaker_ids"}, required=True, equal_fields="meeting_id"
=======
    point_of_order_category_id = fields.RelationField(
        to={"point_of_order_category": "speaker_ids"}, equal_fields="meeting_id"
    )
    user_id = fields.RelationField(
        to={"user": "speaker_$_ids"}, required=True, equal_fields="meeting_id"
>>>>>>> bff2dcec
    )
    meeting_id = fields.RelationField(to={"meeting": "speaker_ids"}, required=True)


class Topic(Model):
    collection = "topic"
    verbose_name = "topic"

    id = fields.IntegerField()
    title = fields.CharField(required=True)
    text = fields.HTMLPermissiveField()
    sequential_number = fields.IntegerField(
        required=True,
        read_only=True,
        constraints={
            "description": "The (positive) serial number of this motion. This number is auto-generated and read-only."
        },
    )
    attachment_ids = fields.RelationListField(
        to={"mediafile": "attachment_ids"}, equal_fields="meeting_id"
    )
    agenda_item_id = fields.RelationField(
        to={"agenda_item": "content_object_id"},
        on_delete=fields.OnDelete.CASCADE,
        required=True,
        equal_fields="meeting_id",
    )
    list_of_speakers_id = fields.RelationField(
        to={"list_of_speakers": "content_object_id"},
        on_delete=fields.OnDelete.CASCADE,
        required=True,
        equal_fields="meeting_id",
    )
    tag_ids = fields.RelationListField(
        to={"tag": "tagged_ids"}, equal_fields="meeting_id"
    )
    poll_ids = fields.RelationListField(
        to={"poll": "content_object_id"},
        on_delete=fields.OnDelete.CASCADE,
        equal_fields="meeting_id",
    )
    projection_ids = fields.RelationListField(
        to={"projection": "content_object_id"},
        on_delete=fields.OnDelete.CASCADE,
        equal_fields="meeting_id",
    )
    meeting_id = fields.RelationField(to={"meeting": "topic_ids"}, required=True)


class Motion(Model):
    collection = "motion"
    verbose_name = "motion"

    id = fields.IntegerField()
    number = fields.CharField()
    number_value = fields.IntegerField(
        read_only=True,
        constraints={
            "description": "The number value of this motion. This number is auto-generated and read-only."
        },
    )
    sequential_number = fields.IntegerField(
        required=True,
        read_only=True,
        constraints={
            "description": "The (positive) serial number of this motion. This number is auto-generated and read-only."
        },
    )
    title = fields.CharField(required=True)
    text = fields.HTMLStrictField()
    amendment_paragraphs = fields.JSONField()
    modified_final_version = fields.HTMLStrictField()
    reason = fields.HTMLStrictField()
    category_weight = fields.IntegerField(default=10000)
    state_extension = fields.CharField()
    recommendation_extension = fields.CharField()
    sort_weight = fields.IntegerField(default=10000)
    created = fields.TimestampField()
    last_modified = fields.TimestampField(read_only=True)
    workflow_timestamp = fields.TimestampField(read_only=True)
    start_line_number = fields.IntegerField(default=1, constraints={"minimum": 1})
    forwarded = fields.TimestampField(read_only=True)
    lead_motion_id = fields.RelationField(
        to={"motion": "amendment_ids"}, equal_fields="meeting_id"
    )
    amendment_ids = fields.RelationListField(
        to={"motion": "lead_motion_id"}, equal_fields="meeting_id"
    )
    sort_parent_id = fields.RelationField(
        to={"motion": "sort_child_ids"}, equal_fields="meeting_id"
    )
    sort_child_ids = fields.RelationListField(
        to={"motion": "sort_parent_id"}, equal_fields="meeting_id"
    )
    origin_id = fields.RelationField(to={"motion": "derived_motion_ids"})
    origin_meeting_id = fields.RelationField(to={"meeting": "forwarded_motion_ids"})
    derived_motion_ids = fields.RelationListField(to={"motion": "origin_id"})
    all_origin_ids = fields.RelationListField(to={"motion": "all_derived_motion_ids"})
    all_derived_motion_ids = fields.RelationListField(to={"motion": "all_origin_ids"})
    state_id = fields.RelationField(
        to={"motion_state": "motion_ids"}, required=True, equal_fields="meeting_id"
    )
    recommendation_id = fields.RelationField(
        to={"motion_state": "motion_recommendation_ids"}, equal_fields="meeting_id"
    )
    state_extension_reference_ids = fields.GenericRelationListField(
        to={"motion": "referenced_in_motion_state_extension_ids"},
        equal_fields="meeting_id",
    )
    referenced_in_motion_state_extension_ids = fields.RelationListField(
        to={"motion": "state_extension_reference_ids"}, equal_fields="meeting_id"
    )
    recommendation_extension_reference_ids = fields.GenericRelationListField(
        to={"motion": "referenced_in_motion_recommendation_extension_ids"},
        equal_fields="meeting_id",
    )
    referenced_in_motion_recommendation_extension_ids = fields.RelationListField(
        to={"motion": "recommendation_extension_reference_ids"},
        equal_fields="meeting_id",
    )
    category_id = fields.RelationField(
        to={"motion_category": "motion_ids"}, equal_fields="meeting_id"
    )
    block_id = fields.RelationField(
        to={"motion_block": "motion_ids"}, equal_fields="meeting_id"
    )
    submitter_ids = fields.RelationListField(
        to={"motion_submitter": "motion_id"},
        on_delete=fields.OnDelete.CASCADE,
        equal_fields="meeting_id",
    )
    supporter_meeting_user_ids = fields.RelationListField(
        to={"meeting_user": "supported_motion_ids"}
    )
    poll_ids = fields.RelationListField(
        to={"poll": "content_object_id"},
        on_delete=fields.OnDelete.CASCADE,
        equal_fields="meeting_id",
    )
    option_ids = fields.RelationListField(
        to={"option": "content_object_id"},
        on_delete=fields.OnDelete.CASCADE,
        equal_fields="meeting_id",
    )
    change_recommendation_ids = fields.RelationListField(
        to={"motion_change_recommendation": "motion_id"},
        on_delete=fields.OnDelete.CASCADE,
        equal_fields="meeting_id",
    )
    statute_paragraph_id = fields.RelationField(
        to={"motion_statute_paragraph": "motion_ids"}, equal_fields="meeting_id"
    )
    comment_ids = fields.RelationListField(
        to={"motion_comment": "motion_id"},
        on_delete=fields.OnDelete.CASCADE,
        equal_fields="meeting_id",
    )
    agenda_item_id = fields.RelationField(
        to={"agenda_item": "content_object_id"},
        on_delete=fields.OnDelete.CASCADE,
        equal_fields="meeting_id",
    )
    list_of_speakers_id = fields.RelationField(
        to={"list_of_speakers": "content_object_id"},
        on_delete=fields.OnDelete.CASCADE,
        required=True,
        equal_fields="meeting_id",
    )
    tag_ids = fields.RelationListField(
        to={"tag": "tagged_ids"}, equal_fields="meeting_id"
    )
    attachment_ids = fields.RelationListField(
        to={"mediafile": "attachment_ids"}, equal_fields="meeting_id"
    )
    projection_ids = fields.RelationListField(
        to={"projection": "content_object_id"},
        on_delete=fields.OnDelete.CASCADE,
        equal_fields="meeting_id",
    )
    personal_note_ids = fields.RelationListField(
        to={"personal_note": "content_object_id"},
        on_delete=fields.OnDelete.CASCADE,
        equal_fields="meeting_id",
    )
    meeting_id = fields.RelationField(to={"meeting": "motion_ids"}, required=True)


class MotionSubmitter(Model):
    collection = "motion_submitter"
    verbose_name = "motion submitter"

    id = fields.IntegerField()
    weight = fields.IntegerField()
    meeting_user_id = fields.RelationField(
        to={"meeting_user": "motion_submitter_ids"}, required=True
    )
    motion_id = fields.RelationField(
        to={"motion": "submitter_ids"}, required=True, equal_fields="meeting_id"
    )
    meeting_id = fields.RelationField(
        to={"meeting": "motion_submitter_ids"}, required=True
    )


class MotionComment(Model):
    collection = "motion_comment"
    verbose_name = "motion comment"

    id = fields.IntegerField()
    comment = fields.HTMLStrictField()
    motion_id = fields.RelationField(
        to={"motion": "comment_ids"}, required=True, equal_fields="meeting_id"
    )
    section_id = fields.RelationField(
        to={"motion_comment_section": "comment_ids"},
        required=True,
        equal_fields="meeting_id",
    )
    meeting_id = fields.RelationField(
        to={"meeting": "motion_comment_ids"}, required=True
    )


class MotionCommentSection(Model):
    collection = "motion_comment_section"
    verbose_name = "motion comment section"

    id = fields.IntegerField()
    name = fields.CharField(required=True)
    weight = fields.IntegerField(default=10000)
    sequential_number = fields.IntegerField(
        required=True,
        read_only=True,
        constraints={
            "description": "The (positive) serial number of this motion. This number is auto-generated and read-only."
        },
    )
    submitter_can_write = fields.BooleanField()
    comment_ids = fields.RelationListField(
        to={"motion_comment": "section_id"},
        on_delete=fields.OnDelete.PROTECT,
        equal_fields="meeting_id",
    )
    read_group_ids = fields.RelationListField(
        to={"group": "read_comment_section_ids"}, equal_fields="meeting_id"
    )
    write_group_ids = fields.RelationListField(
        to={"group": "write_comment_section_ids"}, equal_fields="meeting_id"
    )
    meeting_id = fields.RelationField(
        to={"meeting": "motion_comment_section_ids"}, required=True
    )


class MotionCategory(Model):
    collection = "motion_category"
    verbose_name = "motion category"

    id = fields.IntegerField()
    name = fields.CharField(required=True)
    prefix = fields.CharField()
    weight = fields.IntegerField(default=10000)
    level = fields.IntegerField(
        read_only=True, constraints={"description": "Calculated field."}
    )
    sequential_number = fields.IntegerField(
        required=True,
        read_only=True,
        constraints={
            "description": "The (positive) serial number of this motion. This number is auto-generated and read-only."
        },
    )
    parent_id = fields.RelationField(
        to={"motion_category": "child_ids"}, equal_fields="meeting_id"
    )
    child_ids = fields.RelationListField(
        to={"motion_category": "parent_id"}, equal_fields="meeting_id"
    )
    motion_ids = fields.RelationListField(
        to={"motion": "category_id"}, equal_fields="meeting_id"
    )
    meeting_id = fields.RelationField(
        to={"meeting": "motion_category_ids"}, required=True
    )


class MotionBlock(Model):
    collection = "motion_block"
    verbose_name = "motion block"

    id = fields.IntegerField()
    title = fields.CharField(required=True)
    internal = fields.BooleanField()
    sequential_number = fields.IntegerField(
        required=True,
        read_only=True,
        constraints={
            "description": "The (positive) serial number of this motion. This number is auto-generated and read-only."
        },
    )
    motion_ids = fields.RelationListField(
        to={"motion": "block_id"}, equal_fields="meeting_id"
    )
    agenda_item_id = fields.RelationField(
        to={"agenda_item": "content_object_id"},
        on_delete=fields.OnDelete.CASCADE,
        equal_fields="meeting_id",
    )
    list_of_speakers_id = fields.RelationField(
        to={"list_of_speakers": "content_object_id"},
        on_delete=fields.OnDelete.CASCADE,
        required=True,
        equal_fields="meeting_id",
    )
    projection_ids = fields.RelationListField(
        to={"projection": "content_object_id"},
        on_delete=fields.OnDelete.CASCADE,
        equal_fields="meeting_id",
    )
    meeting_id = fields.RelationField(to={"meeting": "motion_block_ids"}, required=True)


class MotionChangeRecommendation(Model):
    collection = "motion_change_recommendation"
    verbose_name = "motion change recommendation"

    id = fields.IntegerField()
    rejected = fields.BooleanField(default=False)
    internal = fields.BooleanField(default=False)
    type = fields.CharField(
        default="replacement",
        constraints={"enum": ["replacement", "insertion", "deletion", "other"]},
    )
    other_description = fields.CharField()
    line_from = fields.IntegerField(constraints={"minimum": 0})
    line_to = fields.IntegerField(constraints={"minimum": 0})
    text = fields.HTMLStrictField()
    creation_time = fields.TimestampField(read_only=True)
    motion_id = fields.RelationField(
        to={"motion": "change_recommendation_ids"},
        required=True,
        equal_fields="meeting_id",
    )
    meeting_id = fields.RelationField(
        to={"meeting": "motion_change_recommendation_ids"}, required=True
    )


class MotionState(Model):
    collection = "motion_state"
    verbose_name = "motion state"

    id = fields.IntegerField()
    name = fields.CharField(required=True)
    weight = fields.IntegerField(required=True)
    recommendation_label = fields.CharField()
    css_class = fields.CharField(
        required=True,
        default="lightblue",
        constraints={"enum": ["grey", "red", "green", "lightblue", "yellow"]},
    )
    restrictions = fields.CharArrayField(
        default=[],
        in_array_constraints={
            "enum": [
                "motion.can_see_internal",
                "motion.can_manage_metadata",
                "motion.can_manage",
                "is_submitter",
            ]
        },
    )
    allow_support = fields.BooleanField(default=False)
    allow_create_poll = fields.BooleanField(default=False)
    allow_submitter_edit = fields.BooleanField(default=False)
    set_number = fields.BooleanField(default=True)
    show_state_extension_field = fields.BooleanField(default=False)
    show_recommendation_extension_field = fields.BooleanField(default=False)
    merge_amendment_into_final = fields.CharField(
        default="undefined",
        constraints={"enum": ["do_not_merge", "undefined", "do_merge"]},
    )
    allow_motion_forwarding = fields.BooleanField()
    set_workflow_timestamp = fields.BooleanField()
    submitter_withdraw_state_id = fields.RelationField(
        to={"motion_state": "submitter_withdraw_back_ids"},
        equal_fields=["meeting_id", "workflow_id"],
    )
    submitter_withdraw_back_ids = fields.RelationListField(
        to={"motion_state": "submitter_withdraw_state_id"},
        equal_fields=["meeting_id", "workflow_id"],
    )
    next_state_ids = fields.RelationListField(
        to={"motion_state": "previous_state_ids"},
        equal_fields=["meeting_id", "workflow_id"],
    )
    previous_state_ids = fields.RelationListField(
        to={"motion_state": "next_state_ids"},
        equal_fields=["meeting_id", "workflow_id"],
    )
    motion_ids = fields.RelationListField(
        to={"motion": "state_id"},
        on_delete=fields.OnDelete.PROTECT,
        equal_fields="meeting_id",
    )
    motion_recommendation_ids = fields.RelationListField(
        to={"motion": "recommendation_id"}, equal_fields="meeting_id"
    )
    workflow_id = fields.RelationField(
        to={"motion_workflow": "state_ids"}, required=True, equal_fields="meeting_id"
    )
    first_state_of_workflow_id = fields.RelationField(
        to={"motion_workflow": "first_state_id"},
        on_delete=fields.OnDelete.PROTECT,
        equal_fields="meeting_id",
    )
    meeting_id = fields.RelationField(to={"meeting": "motion_state_ids"}, required=True)


class MotionWorkflow(Model):
    collection = "motion_workflow"
    verbose_name = "motion workflow"

    id = fields.IntegerField()
    name = fields.CharField(required=True)
    sequential_number = fields.IntegerField(
        required=True,
        read_only=True,
        constraints={
            "description": "The (positive) serial number of this motion. This number is auto-generated and read-only."
        },
    )
    state_ids = fields.RelationListField(
        to={"motion_state": "workflow_id"},
        on_delete=fields.OnDelete.CASCADE,
        equal_fields="meeting_id",
    )
    first_state_id = fields.RelationField(
        to={"motion_state": "first_state_of_workflow_id"},
        required=True,
        equal_fields="meeting_id",
    )
    default_workflow_meeting_id = fields.RelationField(
        to={"meeting": "motions_default_workflow_id"}
    )
    default_amendment_workflow_meeting_id = fields.RelationField(
        to={"meeting": "motions_default_amendment_workflow_id"}
    )
    default_statute_amendment_workflow_meeting_id = fields.RelationField(
        to={"meeting": "motions_default_statute_amendment_workflow_id"}
    )
    meeting_id = fields.RelationField(
        to={"meeting": "motion_workflow_ids"}, required=True
    )


class MotionStatuteParagraph(Model):
    collection = "motion_statute_paragraph"
    verbose_name = "motion statute paragraph"

    id = fields.IntegerField()
    title = fields.CharField(required=True)
    text = fields.HTMLStrictField()
    weight = fields.IntegerField(default=10000)
    sequential_number = fields.IntegerField(
        required=True,
        read_only=True,
        constraints={
            "description": "The (positive) serial number of this motion. This number is auto-generated and read-only."
        },
    )
    motion_ids = fields.RelationListField(
        to={"motion": "statute_paragraph_id"}, equal_fields="meeting_id"
    )
    meeting_id = fields.RelationField(
        to={"meeting": "motion_statute_paragraph_ids"}, required=True
    )


class Poll(Model):
    collection = "poll"
    verbose_name = "poll"

    id = fields.IntegerField()
    description = fields.TextField()
    title = fields.CharField(required=True)
    type = fields.CharField(
        required=True,
        constraints={"enum": ["analog", "named", "pseudoanonymous", "cryptographic"]},
    )
    backend = fields.CharField(
        required=True, default="fast", constraints={"enum": ["long", "fast"]}
    )
    is_pseudoanonymized = fields.BooleanField()
    pollmethod = fields.CharField(
        required=True, constraints={"enum": ["Y", "YN", "YNA", "N"]}
    )
    state = fields.CharField(
        default="created",
        constraints={"enum": ["created", "started", "finished", "published"]},
    )
    min_votes_amount = fields.IntegerField(default=1, constraints={"minimum": 1})
    max_votes_amount = fields.IntegerField(default=1, constraints={"minimum": 1})
    max_votes_per_option = fields.IntegerField(default=1, constraints={"minimum": 1})
    global_yes = fields.BooleanField(default=False)
    global_no = fields.BooleanField(default=False)
    global_abstain = fields.BooleanField(default=False)
    onehundred_percent_base = fields.CharField(
        required=True,
        default="disabled",
        constraints={
            "enum": ["Y", "YN", "YNA", "N", "valid", "cast", "entitled", "disabled"]
        },
    )
    votesvalid = fields.DecimalField()
    votesinvalid = fields.DecimalField()
    votescast = fields.DecimalField()
    entitled_users_at_stop = fields.JSONField()
    sequential_number = fields.IntegerField(
        required=True,
        read_only=True,
        constraints={
            "description": "The (positive) serial number of this motion. This number is auto-generated and read-only."
        },
    )
    crypt_key = fields.CharField(
        read_only=True,
        constraints={"description": "base64 public key to cryptographic votes."},
    )
    crypt_signature = fields.CharField(
        read_only=True,
        constraints={"description": "base64 signature of cryptographic_key."},
    )
    votes_raw = fields.TextField(
        read_only=True, constraints={"description": "original form of decrypted votes."}
    )
    votes_signature = fields.CharField(
        read_only=True,
        constraints={"description": "base64 signature of votes_raw field."},
    )
    content_object_id = fields.GenericRelationField(
        to={"motion": "poll_ids", "assignment": "poll_ids", "topic": "poll_ids"},
        required=True,
        equal_fields="meeting_id",
    )
    option_ids = fields.RelationListField(
        to={"option": "poll_id"},
        on_delete=fields.OnDelete.CASCADE,
        equal_fields="meeting_id",
    )
    global_option_id = fields.RelationField(
        to={"option": "used_as_global_option_in_poll_id"},
        on_delete=fields.OnDelete.CASCADE,
        equal_fields="meeting_id",
    )
    voted_ids = fields.RelationListField(to={"user": "poll_voted_ids"})
    entitled_group_ids = fields.RelationListField(
        to={"group": "poll_ids"}, equal_fields="meeting_id"
    )
    projection_ids = fields.RelationListField(
        to={"projection": "content_object_id"},
        on_delete=fields.OnDelete.CASCADE,
        equal_fields="meeting_id",
    )
    meeting_id = fields.RelationField(to={"meeting": "poll_ids"}, required=True)

    STATE_CREATED = "created"
    STATE_STARTED = "started"
    STATE_FINISHED = "finished"
    STATE_PUBLISHED = "published"

    TYPE_ANALOG = "analog"
    TYPE_NAMED = "named"
    TYPE_PSEUDOANONYMOUS = "pseudoanonymous"


class Option(Model):
    collection = "option"
    verbose_name = "option"

    id = fields.IntegerField()
    weight = fields.IntegerField(default=10000)
    text = fields.HTMLStrictField()
    yes = fields.DecimalField()
    no = fields.DecimalField()
    abstain = fields.DecimalField()
    poll_id = fields.RelationField(to={"poll": "option_ids"}, equal_fields="meeting_id")
    used_as_global_option_in_poll_id = fields.RelationField(
        to={"poll": "global_option_id"}, equal_fields="meeting_id"
    )
    vote_ids = fields.RelationListField(
        to={"vote": "option_id"},
        on_delete=fields.OnDelete.CASCADE,
        equal_fields="meeting_id",
    )
    content_object_id = fields.GenericRelationField(
        to={
            "poll_candidate_list": "option_id",
            "user": "option_ids",
            "motion": "option_ids",
        },
        equal_fields="meeting_id",
    )
    meeting_id = fields.RelationField(to={"meeting": "option_ids"}, required=True)


class Vote(Model):
    collection = "vote"
    verbose_name = "vote"

    id = fields.IntegerField()
    weight = fields.DecimalField()
    value = fields.CharField()
    user_token = fields.CharField(required=True)
    option_id = fields.RelationField(
        to={"option": "vote_ids"}, required=True, equal_fields="meeting_id"
    )
    user_id = fields.RelationField(to={"user": "vote_ids"})
    delegated_user_id = fields.RelationField(to={"user": "delegated_vote_ids"})
    meeting_id = fields.RelationField(to={"meeting": "vote_ids"}, required=True)


class Assignment(Model):
    collection = "assignment"
    verbose_name = "assignment"

    id = fields.IntegerField()
    title = fields.CharField(required=True)
    description = fields.HTMLStrictField()
    open_posts = fields.IntegerField(default=0, constraints={"minimum": 0})
    phase = fields.CharField(
        default="search", constraints={"enum": ["search", "voting", "finished"]}
    )
    default_poll_description = fields.TextField()
    number_poll_candidates = fields.BooleanField()
    sequential_number = fields.IntegerField(
        required=True,
        read_only=True,
        constraints={
            "description": "The (positive) serial number of this motion. This number is auto-generated and read-only."
        },
    )
    candidate_ids = fields.RelationListField(
        to={"assignment_candidate": "assignment_id"},
        on_delete=fields.OnDelete.CASCADE,
        equal_fields="meeting_id",
    )
    poll_ids = fields.RelationListField(
        to={"poll": "content_object_id"},
        on_delete=fields.OnDelete.CASCADE,
        equal_fields="meeting_id",
    )
    agenda_item_id = fields.RelationField(
        to={"agenda_item": "content_object_id"},
        on_delete=fields.OnDelete.CASCADE,
        equal_fields="meeting_id",
    )
    list_of_speakers_id = fields.RelationField(
        to={"list_of_speakers": "content_object_id"},
        on_delete=fields.OnDelete.CASCADE,
        required=True,
        equal_fields="meeting_id",
    )
    tag_ids = fields.RelationListField(
        to={"tag": "tagged_ids"}, equal_fields="meeting_id"
    )
    attachment_ids = fields.RelationListField(
        to={"mediafile": "attachment_ids"}, equal_fields="meeting_id"
    )
    projection_ids = fields.RelationListField(
        to={"projection": "content_object_id"},
        on_delete=fields.OnDelete.CASCADE,
        equal_fields="meeting_id",
    )
    meeting_id = fields.RelationField(to={"meeting": "assignment_ids"}, required=True)


class AssignmentCandidate(Model):
    collection = "assignment_candidate"
    verbose_name = "assignment candidate"

    id = fields.IntegerField()
    weight = fields.IntegerField(default=10000)
    assignment_id = fields.RelationField(
        to={"assignment": "candidate_ids"}, required=True, equal_fields="meeting_id"
    )
    meeting_user_id = fields.RelationField(
        to={"meeting_user": "assignment_candidate_ids"}
    )
    meeting_id = fields.RelationField(
        to={"meeting": "assignment_candidate_ids"}, required=True
    )


class PollCandidateList(Model):
    collection = "poll_candidate_list"
    verbose_name = "poll candidate list"

    id = fields.IntegerField()
    poll_candidate_ids = fields.RelationListField(
        to={"poll_candidate": "poll_candidate_list_id"},
        on_delete=fields.OnDelete.CASCADE,
        equal_fields="meeting_id",
    )
    meeting_id = fields.RelationField(
        to={"meeting": "poll_candidate_list_ids"}, required=True
    )
    option_id = fields.RelationField(
        to={"option": "content_object_id"}, required=True, equal_fields="meeting_id"
    )


class PollCandidate(Model):
    collection = "poll_candidate"
    verbose_name = "poll candidate"

    id = fields.IntegerField()
    poll_candidate_list_id = fields.RelationField(
        to={"poll_candidate_list": "poll_candidate_ids"},
        required=True,
        equal_fields="meeting_id",
    )
    user_id = fields.RelationField(to={"user": "poll_candidate_ids"}, required=True)
    weight = fields.IntegerField(required=True)
    meeting_id = fields.RelationField(
        to={"meeting": "poll_candidate_ids"}, required=True
    )


class Mediafile(Model):
    collection = "mediafile"
    verbose_name = "mediafile"

    id = fields.IntegerField()
    title = fields.CharField(
        constraints={"description": "Title and parent_id must be unique."}
    )
    is_directory = fields.BooleanField()
    filesize = fields.IntegerField(
        read_only=True,
        constraints={"description": "In bytes, not the human readable format anymore."},
    )
    filename = fields.CharField(
        constraints={
            "description": "The uploaded filename. Will be used for downloading. Only writeable on create."
        }
    )
    mimetype = fields.CharField()
    pdf_information = fields.JSONField()
    create_timestamp = fields.TimestampField()
    is_public = fields.BooleanField(
        required=True,
        read_only=True,
        constraints={
            "description": "Calculated field. inherited_access_group_ids == [] can have two causes: cancelling access groups (=> is_public := false) or no access groups at all (=> is_public := true)"
        },
    )
    token = fields.CharField()
    inherited_access_group_ids = fields.RelationListField(
        to={"group": "mediafile_inherited_access_group_ids"},
        read_only=True,
        constraints={"description": "Calculated field."},
    )
    access_group_ids = fields.RelationListField(
        to={"group": "mediafile_access_group_ids"}
    )
    parent_id = fields.RelationField(
        to={"mediafile": "child_ids"}, equal_fields="owner_id"
    )
    child_ids = fields.RelationListField(
        to={"mediafile": "parent_id"}, equal_fields="owner_id"
    )
    list_of_speakers_id = fields.RelationField(
        to={"list_of_speakers": "content_object_id"}, on_delete=fields.OnDelete.CASCADE
    )
    projection_ids = fields.RelationListField(
        to={"projection": "content_object_id"}, on_delete=fields.OnDelete.CASCADE
    )
    attachment_ids = fields.GenericRelationListField(
        to={
            "motion": "attachment_ids",
            "topic": "attachment_ids",
            "assignment": "attachment_ids",
        }
    )
    owner_id = fields.GenericRelationField(
        to={"organization": "mediafile_ids", "meeting": "mediafile_ids"}, required=True
    )
    used_as_logo_projector_main_in_meeting_id = fields.RelationField(
        to={"meeting": "logo_projector_main_id"}
    )
    used_as_logo_projector_header_in_meeting_id = fields.RelationField(
        to={"meeting": "logo_projector_header_id"}
    )
    used_as_logo_web_header_in_meeting_id = fields.RelationField(
        to={"meeting": "logo_web_header_id"}
    )
    used_as_logo_pdf_header_l_in_meeting_id = fields.RelationField(
        to={"meeting": "logo_pdf_header_l_id"}
    )
    used_as_logo_pdf_header_r_in_meeting_id = fields.RelationField(
        to={"meeting": "logo_pdf_header_r_id"}
    )
    used_as_logo_pdf_footer_l_in_meeting_id = fields.RelationField(
        to={"meeting": "logo_pdf_footer_l_id"}
    )
    used_as_logo_pdf_footer_r_in_meeting_id = fields.RelationField(
        to={"meeting": "logo_pdf_footer_r_id"}
    )
    used_as_logo_pdf_ballot_paper_in_meeting_id = fields.RelationField(
        to={"meeting": "logo_pdf_ballot_paper_id"}
    )
    used_as_font_regular_in_meeting_id = fields.RelationField(
        to={"meeting": "font_regular_id"}
    )
    used_as_font_italic_in_meeting_id = fields.RelationField(
        to={"meeting": "font_italic_id"}
    )
    used_as_font_bold_in_meeting_id = fields.RelationField(
        to={"meeting": "font_bold_id"}
    )
    used_as_font_bold_italic_in_meeting_id = fields.RelationField(
        to={"meeting": "font_bold_italic_id"}
    )
    used_as_font_monospace_in_meeting_id = fields.RelationField(
        to={"meeting": "font_monospace_id"}
    )
    used_as_font_chyron_speaker_name_in_meeting_id = fields.RelationField(
        to={"meeting": "font_chyron_speaker_name_id"}
    )
    used_as_font_projector_h1_in_meeting_id = fields.RelationField(
        to={"meeting": "font_projector_h1_id"}
    )
    used_as_font_projector_h2_in_meeting_id = fields.RelationField(
        to={"meeting": "font_projector_h2_id"}
    )


class Projector(Model):
    collection = "projector"
    verbose_name = "projector"

    id = fields.IntegerField()
    name = fields.CharField()
    is_internal = fields.BooleanField(default=False)
    scale = fields.IntegerField(default=0)
    scroll = fields.IntegerField(default=0, constraints={"minimum": 0})
    width = fields.IntegerField(default=1200, constraints={"minimum": 1})
    aspect_ratio_numerator = fields.IntegerField(default=16, constraints={"minimum": 1})
    aspect_ratio_denominator = fields.IntegerField(
        default=9, constraints={"minimum": 1}
    )
    color = fields.ColorField(default="#000000")
    background_color = fields.ColorField(default="#ffffff")
    header_background_color = fields.ColorField(default="#317796")
    header_font_color = fields.ColorField(default="#f5f5f5")
    header_h1_color = fields.ColorField(default="#317796")
    chyron_background_color = fields.ColorField(default="#317796")
    chyron_font_color = fields.ColorField(default="#ffffff")
    show_header_footer = fields.BooleanField(default=True)
    show_title = fields.BooleanField(default=True)
    show_logo = fields.BooleanField(default=True)
    show_clock = fields.BooleanField(default=True)
    sequential_number = fields.IntegerField(
        required=True,
        read_only=True,
        constraints={
            "description": "The (positive) serial number of this motion. This number is auto-generated and read-only."
        },
    )
    current_projection_ids = fields.RelationListField(
        to={"projection": "current_projector_id"},
        on_delete=fields.OnDelete.CASCADE,
        equal_fields="meeting_id",
    )
    preview_projection_ids = fields.RelationListField(
        to={"projection": "preview_projector_id"},
        on_delete=fields.OnDelete.CASCADE,
        equal_fields="meeting_id",
    )
    history_projection_ids = fields.RelationListField(
        to={"projection": "history_projector_id"},
        on_delete=fields.OnDelete.CASCADE,
        equal_fields="meeting_id",
    )
    used_as_reference_projector_meeting_id = fields.RelationField(
        to={"meeting": "reference_projector_id"}
    )
    used_as_default_projector_for_agenda_item_list_in_meeting_id = fields.RelationField(
        to={"meeting": "default_projector_agenda_item_list_ids"}
    )
    used_as_default_projector_for_topic_in_meeting_id = fields.RelationField(
        to={"meeting": "default_projector_topic_ids"}
    )
    used_as_default_projector_for_list_of_speakers_in_meeting_id = fields.RelationField(
        to={"meeting": "default_projector_list_of_speakers_ids"}
    )
    used_as_default_projector_for_current_list_of_speakers_in_meeting_id = (
        fields.RelationField(
            to={"meeting": "default_projector_current_list_of_speakers_ids"}
        )
    )
    used_as_default_projector_for_motion_in_meeting_id = fields.RelationField(
        to={"meeting": "default_projector_motion_ids"}
    )
    used_as_default_projector_for_amendment_in_meeting_id = fields.RelationField(
        to={"meeting": "default_projector_amendment_ids"}
    )
    used_as_default_projector_for_motion_block_in_meeting_id = fields.RelationField(
        to={"meeting": "default_projector_motion_block_ids"}
    )
    used_as_default_projector_for_assignment_in_meeting_id = fields.RelationField(
        to={"meeting": "default_projector_assignment_ids"}
    )
    used_as_default_projector_for_mediafile_in_meeting_id = fields.RelationField(
        to={"meeting": "default_projector_mediafile_ids"}
    )
    used_as_default_projector_for_message_in_meeting_id = fields.RelationField(
        to={"meeting": "default_projector_message_ids"}
    )
    used_as_default_projector_for_countdown_in_meeting_id = fields.RelationField(
        to={"meeting": "default_projector_countdown_ids"}
    )
    used_as_default_projector_for_assignment_poll_in_meeting_id = fields.RelationField(
        to={"meeting": "default_projector_assignment_poll_ids"}
    )
    used_as_default_projector_for_motion_poll_in_meeting_id = fields.RelationField(
        to={"meeting": "default_projector_motion_poll_ids"}
    )
    used_as_default_projector_for_poll_in_meeting_id = fields.RelationField(
        to={"meeting": "default_projector_poll_ids"}
    )
    meeting_id = fields.RelationField(to={"meeting": "projector_ids"}, required=True)


class Projection(Model):
    collection = "projection"
    verbose_name = "projection"

    id = fields.IntegerField()
    options = fields.JSONField()
    stable = fields.BooleanField(default=False)
    weight = fields.IntegerField()
    type = fields.CharField()
    current_projector_id = fields.RelationField(
        to={"projector": "current_projection_ids"}, equal_fields="meeting_id"
    )
    preview_projector_id = fields.RelationField(
        to={"projector": "preview_projection_ids"}, equal_fields="meeting_id"
    )
    history_projector_id = fields.RelationField(
        to={"projector": "history_projection_ids"}, equal_fields="meeting_id"
    )
    content_object_id = fields.GenericRelationField(
        to={
            "projector_countdown": "projection_ids",
            "projector_message": "projection_ids",
            "poll": "projection_ids",
            "topic": "projection_ids",
            "agenda_item": "projection_ids",
            "assignment": "projection_ids",
            "motion_block": "projection_ids",
            "list_of_speakers": "projection_ids",
            "mediafile": "projection_ids",
            "motion": "projection_ids",
            "meeting": "projection_ids",
        },
        required=True,
        equal_fields="meeting_id",
    )
    meeting_id = fields.RelationField(
        to={"meeting": "all_projection_ids"}, required=True
    )


class ProjectorMessage(Model):
    collection = "projector_message"
    verbose_name = "projector message"

    id = fields.IntegerField()
    message = fields.HTMLStrictField()
    projection_ids = fields.RelationListField(
        to={"projection": "content_object_id"},
        on_delete=fields.OnDelete.CASCADE,
        equal_fields="meeting_id",
    )
    meeting_id = fields.RelationField(
        to={"meeting": "projector_message_ids"}, required=True
    )


class ProjectorCountdown(Model):
    collection = "projector_countdown"
    verbose_name = "projector countdown"

    id = fields.IntegerField()
    title = fields.CharField(required=True)
    description = fields.CharField(default="")
    default_time = fields.IntegerField()
    countdown_time = fields.FloatField(default=60)
    running = fields.BooleanField(default=False)
    projection_ids = fields.RelationListField(
        to={"projection": "content_object_id"},
        on_delete=fields.OnDelete.CASCADE,
        equal_fields="meeting_id",
    )
    used_as_list_of_speakers_countdown_meeting_id = fields.RelationField(
        to={"meeting": "list_of_speakers_countdown_id"}
    )
    used_as_poll_countdown_meeting_id = fields.RelationField(
        to={"meeting": "poll_countdown_id"}
    )
    meeting_id = fields.RelationField(
        to={"meeting": "projector_countdown_ids"}, required=True
    )


class ChatGroup(Model):
    collection = "chat_group"
    verbose_name = "chat group"

    id = fields.IntegerField()
    name = fields.CharField(required=True)
    weight = fields.IntegerField(default=10000)
    chat_message_ids = fields.RelationListField(
        to={"chat_message": "chat_group_id"},
        on_delete=fields.OnDelete.CASCADE,
        equal_fields="meeting_id",
    )
    read_group_ids = fields.RelationListField(
        to={"group": "read_chat_group_ids"}, equal_fields="meeting_id"
    )
    write_group_ids = fields.RelationListField(
        to={"group": "write_chat_group_ids"}, equal_fields="meeting_id"
    )
    meeting_id = fields.RelationField(to={"meeting": "chat_group_ids"}, required=True)


class ChatMessage(Model):
    collection = "chat_message"
    verbose_name = "chat message"

    id = fields.IntegerField()
    content = fields.HTMLStrictField(required=True)
    created = fields.TimestampField(required=True)
    meeting_user_id = fields.RelationField(
        to={"meeting_user": "chat_message_ids"}, required=True
    )
    chat_group_id = fields.RelationField(
        to={"chat_group": "chat_message_ids"}, required=True
    )
    meeting_id = fields.RelationField(to={"meeting": "chat_message_ids"}, required=True)


class ActionWorker(Model):
    collection = "action_worker"
    verbose_name = "action worker"

    id = fields.IntegerField()
    name = fields.CharField(required=True)
    state = fields.CharField(
        required=True, constraints={"enum": ["running", "end", "aborted"]}
    )
    created = fields.TimestampField(required=True)
    timestamp = fields.TimestampField(required=True)
    result = fields.JSONField()<|MERGE_RESOLUTION|>--- conflicted
+++ resolved
@@ -3,11 +3,7 @@
 from openslides_backend.models import fields
 from openslides_backend.models.base import Model
 
-<<<<<<< HEAD
 MODELS_YML_CHECKSUM = "7c88b789af2f13a44b8ea054c1987fe0"
-=======
-MODELS_YML_CHECKSUM = "821ae10bd2fcfbea44cd9493bc231220"
->>>>>>> bff2dcec
 
 
 class Organization(Model):
@@ -1096,16 +1092,11 @@
     list_of_speakers_id = fields.RelationField(
         to={"list_of_speakers": "speaker_ids"}, required=True, equal_fields="meeting_id"
     )
-<<<<<<< HEAD
     meeting_user_id = fields.RelationField(
         to={"meeting_user": "speaker_ids"}, required=True, equal_fields="meeting_id"
-=======
+    )
     point_of_order_category_id = fields.RelationField(
         to={"point_of_order_category": "speaker_ids"}, equal_fields="meeting_id"
-    )
-    user_id = fields.RelationField(
-        to={"user": "speaker_$_ids"}, required=True, equal_fields="meeting_id"
->>>>>>> bff2dcec
     )
     meeting_id = fields.RelationField(to={"meeting": "speaker_ids"}, required=True)
 
