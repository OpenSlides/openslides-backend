# Code generated. DO NOT EDIT.

from . import fields
from .base import Model
from .mixins import AgendaItemModelMixin, MeetingModelMixin, PollModelMixin


class Organization(Model):
    collection = "organization"
    verbose_name = "organization"

    id = fields.IntegerField(required=True, constant=True)
    name = fields.CharField()
    description = fields.HTMLStrictField()
    legal_notice = fields.TextField()
    privacy_policy = fields.TextField()
    login_text = fields.TextField()
    reset_password_verbose_errors = fields.BooleanField()
    gender_ids = fields.RelationListField(
        to={"gender": "organization_id"}, is_view_field=True, is_primary=True
    )
    enable_electronic_voting = fields.BooleanField()
    enable_chat = fields.BooleanField()
    limit_of_meetings = fields.IntegerField(
        default=0,
        constraints={
            "description": "Maximum of active meetings for the whole organization. 0 means no limitation at all",
            "minimum": 0,
        },
    )
    limit_of_users = fields.IntegerField(
        default=0,
        constraints={
            "description": "Maximum of active users for the whole organization. 0 means no limitation at all",
            "minimum": 0,
        },
    )
    default_language = fields.CharField(
        default="en", constraints={"enum": ["en", "de", "it", "es", "ru", "cs", "fr"]}
    )
    require_duplicate_from = fields.BooleanField()
    enable_anonymous = fields.BooleanField()
    saml_enabled = fields.BooleanField()
    saml_login_button_text = fields.CharField(default="SAML login")
    saml_attr_mapping = fields.JSONField()
    saml_metadata_idp = fields.TextField()
    saml_metadata_sp = fields.TextField()
    saml_private_key = fields.TextField()
    committee_ids = fields.RelationListField(
        to={"committee": "organization_id"}, is_view_field=True, is_primary=True
    )
    active_meeting_ids = fields.RelationListField(
        to={"meeting": "is_active_in_organization_id"}, is_view_field=True
    )
    archived_meeting_ids = fields.RelationListField(
        to={"meeting": "is_archived_in_organization_id"}, is_view_field=True
    )
    template_meeting_ids = fields.RelationListField(
        to={"meeting": "template_for_organization_id"}, is_view_field=True
    )
    organization_tag_ids = fields.RelationListField(
        to={"organization_tag": "organization_id"}, is_view_field=True, is_primary=True
    )
    theme_id = fields.RelationField(
        to={"theme": "theme_for_organization_id"}, required=True
    )
    theme_ids = fields.RelationListField(
        to={"theme": "organization_id"}, is_view_field=True, is_primary=True
    )
    mediafile_ids = fields.RelationListField(
        to={"mediafile": "owner_id"},
        on_delete=fields.OnDelete.CASCADE,
        is_view_field=True,
    )
    published_mediafile_ids = fields.RelationListField(
        to={"mediafile": "published_to_meetings_in_organization_id"}, is_view_field=True
    )
    user_ids = fields.RelationListField(
        to={"user": "organization_id"}, is_view_field=True, is_primary=True
    )
    users_email_sender = fields.CharField(default="OpenSlides")
    users_email_replyto = fields.CharField()
    users_email_subject = fields.CharField(default="OpenSlides access data")
    users_email_body = fields.TextField(
        default="Dear {name},\n\nthis is your personal OpenSlides login:\n\n{url}\nUsername: {username}\nPassword: {password}\n\n\nThis email was generated automatically."
    )
    url = fields.CharField(default="https://example.com")


class User(Model):
    collection = "user"
    verbose_name = "user"

    id = fields.IntegerField(required=True, constant=True)
    username = fields.CharField(required=True)
    member_number = fields.CharField()
    saml_id = fields.CharField(
        constraints={
            "minLength": 1,
            "description": "unique-key from IdP for SAML login",
        }
    )
    pronoun = fields.CharField(constraints={"maxLength": 32})
    title = fields.CharField()
    first_name = fields.CharField()
    last_name = fields.CharField()
    is_active = fields.BooleanField(default=True)
    is_physical_person = fields.BooleanField(default=True)
    password = fields.CharField()
    default_password = fields.CharField()
    can_change_own_password = fields.BooleanField(default=True)
    email = fields.CharField()
    default_vote_weight = fields.DecimalField(
        default="1.000000", constraints={"minimum": "0.000001"}
    )
    last_email_sent = fields.TimestampField()
    is_demo_user = fields.BooleanField()
    last_login = fields.TimestampField(read_only=True)
    guest = fields.BooleanField()
    gender_id = fields.RelationField(to={"gender": "user_ids"})
    organization_management_level = fields.CharField(
        constraints={
            "description": "Hierarchical permission level for the whole organization.",
            "enum": ["superadmin", "can_manage_organization", "can_manage_users"],
        }
    )
    is_present_in_meeting_ids = fields.RelationListField(
        to={"meeting": "present_user_ids"},
        is_view_field=True,
        write_fields=("nm_meeting_present_user_ids_user", "user_id", "meeting_id", []),
    )
    committee_ids = fields.RelationListField(
        to={"committee": "user_ids"},
        is_view_field=True,
        read_only=True,
        constraints={
            "description": "Calculated field: Returns committee_ids, where the user is manager or member in a meeting"
        },
        write_fields=("nm_committee_user_ids_user", "user_id", "committee_id", []),
    )
    committee_management_ids = fields.RelationListField(
        to={"committee": "manager_ids"},
        is_view_field=True,
        write_fields=("nm_committee_manager_ids_user", "user_id", "committee_id", []),
    )
    meeting_user_ids = fields.RelationListField(
        to={"meeting_user": "user_id"},
        on_delete=fields.OnDelete.CASCADE,
        is_view_field=True,
    )
    poll_voted_ids = fields.RelationListField(
        to={"poll": "voted_ids"},
        is_view_field=True,
        write_fields=("nm_poll_voted_ids_user", "user_id", "poll_id", []),
    )
    option_ids = fields.RelationListField(
        to={"option": "content_object_id"}, is_view_field=True
    )
    vote_ids = fields.RelationListField(to={"vote": "user_id"}, is_view_field=True)
    delegated_vote_ids = fields.RelationListField(
        to={"vote": "delegated_user_id"}, is_view_field=True
    )
    poll_candidate_ids = fields.RelationListField(
        to={"poll_candidate": "user_id"}, is_view_field=True
    )
<<<<<<< HEAD
=======
    poll_voted_ids = fields.RelationListField(to={"poll": "voted_ids"})
    option_ids = fields.RelationListField(to={"option": "content_object_id"})
    vote_ids = fields.RelationListField(to={"vote": "user_id"})
    delegated_vote_ids = fields.RelationListField(to={"vote": "delegated_user_id"})
    poll_candidate_ids = fields.RelationListField(to={"poll_candidate": "user_id"})
    home_committee_id = fields.RelationField(to={"committee": "native_user_ids"})
>>>>>>> 76bd4252
    meeting_ids = fields.NumberArrayField(
        read_only=True,
        constraints={
            "description": "Calculated. All ids from meetings calculated via meeting_user and group_ids as integers."
        },
    )
    organization_id = fields.OrganizationField(
        to={"organization": "user_ids"}, required=True, constant=True
    )


class MeetingUser(Model):
    collection = "meeting_user"
    verbose_name = "meeting user"

    id = fields.IntegerField(required=True, constant=True)
    comment = fields.HTMLStrictField()
    number = fields.CharField()
    about_me = fields.HTMLStrictField()
    vote_weight = fields.DecimalField(constraints={"minimum": "0.000001"})
    locked_out = fields.BooleanField()
    user_id = fields.RelationField(
        to={"user": "meeting_user_ids"}, required=True, constant=True
    )
    meeting_id = fields.RelationField(
        to={"meeting": "meeting_user_ids"}, required=True, constant=True
    )
    personal_note_ids = fields.RelationListField(
        to={"personal_note": "meeting_user_id"},
        on_delete=fields.OnDelete.CASCADE,
        is_view_field=True,
        equal_fields="meeting_id",
    )
    speaker_ids = fields.RelationListField(
        to={"speaker": "meeting_user_id"}, is_view_field=True, equal_fields="meeting_id"
    )
    supported_motion_ids = fields.RelationListField(
        to={"motion": "supporter_meeting_user_ids"},
        is_view_field=True,
        is_primary=True,
        equal_fields="meeting_id",
        write_fields=(
            "nm_meeting_user_supported_motion_ids_motion",
            "meeting_user_id",
            "motion_id",
            [],
        ),
    )
    motion_editor_ids = fields.RelationListField(
        to={"motion_editor": "meeting_user_id"},
        on_delete=fields.OnDelete.CASCADE,
        is_view_field=True,
        equal_fields="meeting_id",
    )
    motion_working_group_speaker_ids = fields.RelationListField(
        to={"motion_working_group_speaker": "meeting_user_id"},
        on_delete=fields.OnDelete.CASCADE,
        is_view_field=True,
        equal_fields="meeting_id",
    )
    motion_submitter_ids = fields.RelationListField(
        to={"motion_submitter": "meeting_user_id"},
        on_delete=fields.OnDelete.CASCADE,
        is_view_field=True,
        equal_fields="meeting_id",
    )
    assignment_candidate_ids = fields.RelationListField(
        to={"assignment_candidate": "meeting_user_id"},
        is_view_field=True,
        equal_fields="meeting_id",
    )
    vote_delegated_to_id = fields.RelationField(
        to={"meeting_user": "vote_delegations_from_ids"}, equal_fields="meeting_id"
    )
    vote_delegations_from_ids = fields.RelationListField(
        to={"meeting_user": "vote_delegated_to_id"},
        is_view_field=True,
        equal_fields="meeting_id",
    )
    chat_message_ids = fields.RelationListField(
        to={"chat_message": "meeting_user_id"},
        is_view_field=True,
        equal_fields="meeting_id",
    )
    group_ids = fields.RelationListField(
        to={"group": "meeting_user_ids"},
        is_view_field=True,
        equal_fields="meeting_id",
        write_fields=(
            "nm_group_meeting_user_ids_meeting_user",
            "meeting_user_id",
            "group_id",
            [],
        ),
    )
    structure_level_ids = fields.RelationListField(
        to={"structure_level": "meeting_user_ids"},
        is_view_field=True,
        is_primary=True,
        equal_fields="meeting_id",
        write_fields=(
            "nm_meeting_user_structure_level_ids_structure_level",
            "meeting_user_id",
            "structure_level_id",
            [],
        ),
    )


class Gender(Model):
    collection = "gender"
    verbose_name = "gender"

    id = fields.IntegerField(required=True, constant=True)
    name = fields.CharField(required=True, constraints={"description": "unique"})
    organization_id = fields.OrganizationField(
        to={"organization": "gender_ids"}, required=True
    )
    user_ids = fields.RelationListField(
        to={"user": "gender_id"}, is_view_field=True, is_primary=True
    )


class OrganizationTag(Model):
    collection = "organization_tag"
    verbose_name = "organization tag"

    id = fields.IntegerField(required=True, constant=True)
    name = fields.CharField(required=True)
    color = fields.ColorField(required=True)
    tagged_ids = fields.GenericRelationListField(
        to={"committee": "organization_tag_ids", "meeting": "organization_tag_ids"},
        is_view_field=True,
        is_primary=True,
        write_fields=(
            "gm_organization_tag_tagged_ids",
            "organization_tag_id",
            "tagged_id",
            ["tagged_id_committee_id", "tagged_id_meeting_id"],
        ),
    )
    organization_id = fields.OrganizationField(
        to={"organization": "organization_tag_ids"}, required=True
    )


class Theme(Model):
    collection = "theme"
    verbose_name = "theme"

    id = fields.IntegerField(required=True, constant=True)
    name = fields.CharField(required=True)
    accent_100 = fields.ColorField()
    accent_200 = fields.ColorField()
    accent_300 = fields.ColorField()
    accent_400 = fields.ColorField()
    accent_50 = fields.ColorField()
    accent_500 = fields.ColorField(default="#2196f3")
    accent_600 = fields.ColorField()
    accent_700 = fields.ColorField()
    accent_800 = fields.ColorField()
    accent_900 = fields.ColorField()
    accent_a100 = fields.ColorField()
    accent_a200 = fields.ColorField()
    accent_a400 = fields.ColorField()
    accent_a700 = fields.ColorField()
    primary_100 = fields.ColorField()
    primary_200 = fields.ColorField()
    primary_300 = fields.ColorField()
    primary_400 = fields.ColorField()
    primary_50 = fields.ColorField()
    primary_500 = fields.ColorField(default="#317796")
    primary_600 = fields.ColorField()
    primary_700 = fields.ColorField()
    primary_800 = fields.ColorField()
    primary_900 = fields.ColorField()
    primary_a100 = fields.ColorField()
    primary_a200 = fields.ColorField()
    primary_a400 = fields.ColorField()
    primary_a700 = fields.ColorField()
    warn_100 = fields.ColorField()
    warn_200 = fields.ColorField()
    warn_300 = fields.ColorField()
    warn_400 = fields.ColorField()
    warn_50 = fields.ColorField()
    warn_500 = fields.ColorField(default="#f06400")
    warn_600 = fields.ColorField()
    warn_700 = fields.ColorField()
    warn_800 = fields.ColorField()
    warn_900 = fields.ColorField()
    warn_a100 = fields.ColorField()
    warn_a200 = fields.ColorField()
    warn_a400 = fields.ColorField()
    warn_a700 = fields.ColorField()
    headbar = fields.ColorField()
    yes = fields.ColorField()
    no = fields.ColorField()
    abstain = fields.ColorField()
    theme_for_organization_id = fields.RelationField(
        to={"organization": "theme_id"}, is_view_field=True
    )
    organization_id = fields.OrganizationField(
        to={"organization": "theme_ids"}, required=True
    )


class Committee(Model):
    collection = "committee"
    verbose_name = "committee"

    id = fields.IntegerField(required=True, constant=True)
    name = fields.CharField(required=True)
    description = fields.HTMLStrictField()
    external_id = fields.CharField(constraints={"description": "unique"})
    meeting_ids = fields.RelationListField(
        to={"meeting": "committee_id"},
        on_delete=fields.OnDelete.PROTECT,
        is_view_field=True,
    )
    default_meeting_id = fields.RelationField(
        to={"meeting": "default_meeting_for_committee_id"}
    )
    user_ids = fields.RelationListField(
        to={"user": "committee_ids"},
        is_view_field=True,
        is_primary=True,
        read_only=True,
        constraints={
            "description": "Calculated field: All users which are in a group of a meeting, belonging to the committee or beeing manager of the committee"
        },
        write_fields=("nm_committee_user_ids_user", "committee_id", "user_id", []),
    )
    manager_ids = fields.RelationListField(
        to={"user": "committee_management_ids"},
        is_view_field=True,
        is_primary=True,
        write_fields=("nm_committee_manager_ids_user", "committee_id", "user_id", []),
    )
<<<<<<< HEAD
=======
    manager_ids = fields.RelationListField(to={"user": "committee_management_ids"})
    parent_id = fields.RelationField(to={"committee": "child_ids"})
    child_ids = fields.RelationListField(to={"committee": "parent_id"})
    all_parent_ids = fields.RelationListField(to={"committee": "all_child_ids"})
    all_child_ids = fields.RelationListField(to={"committee": "all_parent_ids"})
    native_user_ids = fields.RelationListField(to={"user": "home_committee_id"})
>>>>>>> 76bd4252
    forward_to_committee_ids = fields.RelationListField(
        to={"committee": "receive_forwardings_from_committee_ids"},
        is_view_field=True,
        is_primary=True,
        write_fields=(
            "nm_committee_forward_to_committee_ids_committee",
            "forward_to_committee_id",
            "receive_forwardings_from_committee_id",
            [],
        ),
    )
    receive_forwardings_from_committee_ids = fields.RelationListField(
        to={"committee": "forward_to_committee_ids"},
        is_view_field=True,
        write_fields=(
            "nm_committee_forward_to_committee_ids_committee",
            "receive_forwardings_from_committee_id",
            "forward_to_committee_id",
            [],
        ),
    )
    organization_tag_ids = fields.RelationListField(
        to={"organization_tag": "tagged_ids"},
        is_view_field=True,
        write_fields=(
            "gm_committee_organization_tag_ids",
            "committee_id",
            "organization_tag_id",
            ["organization_tag_id_organization_tag_id"],
        ),
    )
    organization_id = fields.OrganizationField(
        to={"organization": "committee_ids"}, required=True, constant=True
    )


class Meeting(Model, MeetingModelMixin):
    collection = "meeting"
    verbose_name = "meeting"

    id = fields.IntegerField(required=True, constant=True)
    external_id = fields.CharField(constraints={"description": "unique in committee"})
    welcome_title = fields.CharField(default="Welcome to OpenSlides")
    welcome_text = fields.HTMLPermissiveField(default="Space for your welcome text.")
    name = fields.CharField(
        required=True, default="OpenSlides", constraints={"maxLength": 100}
    )
    is_active_in_organization_id = fields.RelationField(
        to={"organization": "active_meeting_ids"},
        constraints={"description": "Backrelation and boolean flag at once"},
    )
    is_archived_in_organization_id = fields.RelationField(
        to={"organization": "archived_meeting_ids"},
        constraints={"description": "Backrelation and boolean flag at once"},
    )
    description = fields.CharField(
        default="Presentation and assembly system", constraints={"maxLength": 100}
    )
    location = fields.CharField()
    start_time = fields.TimestampField()
    end_time = fields.TimestampField()
    locked_from_inside = fields.BooleanField()
    imported_at = fields.TimestampField()
    language = fields.CharField(
        constant=True,
        default="en",
        constraints={"enum": ["en", "de", "it", "es", "ru", "cs", "fr"]},
    )
    jitsi_domain = fields.CharField()
    jitsi_room_name = fields.CharField()
    jitsi_room_password = fields.CharField()
    template_for_organization_id = fields.RelationField(
        to={"organization": "template_meeting_ids"}
    )
    enable_anonymous = fields.BooleanField(default=False)
    custom_translations = fields.JSONField()
    conference_show = fields.BooleanField(default=False)
    conference_auto_connect = fields.BooleanField(default=False)
    conference_los_restriction = fields.BooleanField(default=True)
    conference_stream_url = fields.CharField()
    conference_stream_poster_url = fields.CharField()
    conference_open_microphone = fields.BooleanField(default=False)
    conference_open_video = fields.BooleanField(default=False)
    conference_auto_connect_next_speakers = fields.IntegerField(default=0)
    conference_enable_helpdesk = fields.BooleanField(default=False)
    applause_enable = fields.BooleanField(default=False)
    applause_type = fields.CharField(
        default="applause-type-bar",
        constraints={"enum": ["applause-type-bar", "applause-type-particles"]},
    )
    applause_show_level = fields.BooleanField(default=False)
    applause_min_amount = fields.IntegerField(default=1, constraints={"minimum": 0})
    applause_max_amount = fields.IntegerField(default=0, constraints={"minimum": 0})
    applause_timeout = fields.IntegerField(default=5, constraints={"minimum": 0})
    applause_particle_image_url = fields.CharField()
    projector_countdown_default_time = fields.IntegerField(required=True, default=60)
    projector_countdown_warning_time = fields.IntegerField(
        required=True, default=0, constraints={"minimum": 0}
    )
    export_csv_encoding = fields.CharField(
        default="utf-8", constraints={"enum": ["utf-8", "iso-8859-15"]}
    )
    export_csv_separator = fields.CharField(default=";")
    export_pdf_pagenumber_alignment = fields.CharField(
        default="center", constraints={"enum": ["left", "right", "center"]}
    )
    export_pdf_fontsize = fields.IntegerField(
        default=10, constraints={"enum": [10, 11, 12]}
    )
    export_pdf_line_height = fields.FloatField(
        default=1.25, constraints={"minimum": 1.0}
    )
    export_pdf_page_margin_left = fields.IntegerField(
        default=20, constraints={"minimum": 0}
    )
    export_pdf_page_margin_top = fields.IntegerField(
        default=25, constraints={"minimum": 0}
    )
    export_pdf_page_margin_right = fields.IntegerField(
        default=20, constraints={"minimum": 0}
    )
    export_pdf_page_margin_bottom = fields.IntegerField(
        default=20, constraints={"minimum": 0}
    )
    export_pdf_pagesize = fields.CharField(
        default="A4", constraints={"enum": ["A4", "A5"]}
    )
    agenda_show_subtitles = fields.BooleanField(default=False)
    agenda_enable_numbering = fields.BooleanField(default=True)
    agenda_number_prefix = fields.CharField(constraints={"maxLength": 20})
    agenda_numeral_system = fields.CharField(
        default="arabic", constraints={"enum": ["arabic", "roman"]}
    )
    agenda_item_creation = fields.CharField(
        default="default_no",
        constraints={"enum": ["always", "never", "default_yes", "default_no"]},
    )
    agenda_new_items_default_visibility = fields.CharField(
        default="internal", constraints={"enum": ["common", "internal", "hidden"]}
    )
    agenda_show_internal_items_on_projector = fields.BooleanField(default=False)
    agenda_show_topic_navigation_on_detail_view = fields.BooleanField(default=False)
    list_of_speakers_amount_last_on_projector = fields.IntegerField(
        default=0, constraints={"minimum": -1}
    )
    list_of_speakers_amount_next_on_projector = fields.IntegerField(
        default=-1, constraints={"minimum": -1}
    )
    list_of_speakers_couple_countdown = fields.BooleanField(default=True)
    list_of_speakers_show_amount_of_speakers_on_slide = fields.BooleanField(
        default=True
    )
    list_of_speakers_present_users_only = fields.BooleanField(default=False)
    list_of_speakers_show_first_contribution = fields.BooleanField(default=False)
    list_of_speakers_hide_contribution_count = fields.BooleanField(default=False)
    list_of_speakers_allow_multiple_speakers = fields.BooleanField(default=False)
    list_of_speakers_enable_point_of_order_speakers = fields.BooleanField(default=True)
    list_of_speakers_can_create_point_of_order_for_others = fields.BooleanField(
        default=False
    )
    list_of_speakers_enable_point_of_order_categories = fields.BooleanField(
        default=False
    )
    list_of_speakers_closing_disables_point_of_order = fields.BooleanField(
        default=False
    )
    list_of_speakers_enable_pro_contra_speech = fields.BooleanField(default=False)
    list_of_speakers_can_set_contribution_self = fields.BooleanField(default=False)
    list_of_speakers_speaker_note_for_everyone = fields.BooleanField(default=True)
    list_of_speakers_initially_closed = fields.BooleanField(default=False)
    list_of_speakers_default_structure_level_time = fields.IntegerField(
        constraints={
            "minimum": 0,
            "description": "0 disables structure level countdowns.",
        }
    )
    list_of_speakers_enable_interposed_question = fields.BooleanField()
    list_of_speakers_intervention_time = fields.IntegerField(
        constraints={"description": "0 disables intervention speakers."}
    )
    motions_default_workflow_id = fields.RelationField(
        to={"motion_workflow": "default_workflow_meeting_id"}, required=True
    )
    motions_default_amendment_workflow_id = fields.RelationField(
        to={"motion_workflow": "default_amendment_workflow_meeting_id"}, required=True
    )
    motions_preamble = fields.TextField(default="The assembly may decide:")
    motions_default_line_numbering = fields.CharField(
        default="outside", constraints={"enum": ["outside", "inline", "none"]}
    )
    motions_line_length = fields.IntegerField(default=85, constraints={"minimum": 40})
    motions_reason_required = fields.BooleanField(default=False)
    motions_origin_motion_toggle_default = fields.BooleanField(default=False)
    motions_enable_origin_motion_display = fields.BooleanField(default=False)
    motions_enable_text_on_projector = fields.BooleanField(default=True)
    motions_enable_reason_on_projector = fields.BooleanField(default=False)
    motions_enable_sidebox_on_projector = fields.BooleanField(default=False)
    motions_enable_recommendation_on_projector = fields.BooleanField(default=True)
    motions_hide_metadata_background = fields.BooleanField(default=False)
    motions_show_referring_motions = fields.BooleanField(default=True)
    motions_show_sequential_number = fields.BooleanField(default=True)
    motions_create_enable_additional_submitter_text = fields.BooleanField()
    motions_recommendations_by = fields.CharField()
    motions_block_slide_columns = fields.IntegerField(constraints={"minimum": 1})
    motions_recommendation_text_mode = fields.CharField(
        default="diff", constraints={"enum": ["original", "changed", "diff", "agreed"]}
    )
    motions_default_sorting = fields.CharField(
        default="number", constraints={"enum": ["number", "weight"]}
    )
    motions_number_type = fields.CharField(
        default="per_category",
        constraints={"enum": ["per_category", "serially_numbered", "manually"]},
    )
    motions_number_min_digits = fields.IntegerField(default=2)
    motions_number_with_blank = fields.BooleanField(default=False)
    motions_amendments_enabled = fields.BooleanField(default=True)
    motions_amendments_in_main_list = fields.BooleanField(default=True)
    motions_amendments_of_amendments = fields.BooleanField(default=False)
    motions_amendments_prefix = fields.CharField(default="-Ä")
    motions_amendments_text_mode = fields.CharField(
        default="paragraph",
        constraints={"enum": ["freestyle", "fulltext", "paragraph"]},
    )
    motions_amendments_multiple_paragraphs = fields.BooleanField(default=True)
    motions_supporters_min_amount = fields.IntegerField(
        default=0, constraints={"minimum": 0}
    )
    motions_enable_editor = fields.BooleanField()
    motions_enable_working_group_speaker = fields.BooleanField()
    motions_export_title = fields.CharField(default="Motions")
    motions_export_preamble = fields.TextField()
    motions_export_submitter_recommendation = fields.BooleanField(default=True)
    motions_export_follow_recommendation = fields.BooleanField(default=False)
    motion_poll_ballot_paper_selection = fields.CharField(
        default="CUSTOM_NUMBER",
        constraints={
            "enum": [
                "NUMBER_OF_DELEGATES",
                "NUMBER_OF_ALL_PARTICIPANTS",
                "CUSTOM_NUMBER",
            ]
        },
    )
    motion_poll_ballot_paper_number = fields.IntegerField(default=8)
    motion_poll_default_type = fields.CharField(default="pseudoanonymous")
    motion_poll_default_method = fields.CharField(default="YNA")
    motion_poll_default_onehundred_percent_base = fields.CharField(
        default="YNA",
        constraints={
            "enum": [
                "Y",
                "YN",
                "YNA",
                "N",
                "valid",
                "cast",
                "entitled",
                "entitled_present",
                "disabled",
            ]
        },
    )
    motion_poll_default_group_ids = fields.RelationListField(
        to={"group": "used_as_motion_poll_default_id"}, is_view_field=True
    )
    motion_poll_default_backend = fields.CharField(
        default="fast", constraints={"enum": ["long", "fast"]}
    )
    motion_poll_projection_name_order_first = fields.CharField(
        required=True,
        default="last_name",
        constraints={"enum": ["first_name", "last_name"]},
    )
    motion_poll_projection_max_columns = fields.IntegerField(required=True, default=6)
    poll_candidate_list_ids = fields.RelationListField(
        to={"poll_candidate_list": "meeting_id"}, is_view_field=True
    )
    poll_candidate_ids = fields.RelationListField(
        to={"poll_candidate": "meeting_id"}, is_view_field=True
    )
    meeting_user_ids = fields.RelationListField(
        to={"meeting_user": "meeting_id"},
        on_delete=fields.OnDelete.CASCADE,
        is_view_field=True,
    )
    users_enable_presence_view = fields.BooleanField(default=False)
    users_enable_vote_weight = fields.BooleanField(default=False)
    users_allow_self_set_present = fields.BooleanField(default=True)
    users_pdf_welcometitle = fields.CharField(default="Welcome to OpenSlides")
    users_pdf_welcometext = fields.TextField(
        default="[Place for your welcome and help text.]"
    )
    users_pdf_wlan_ssid = fields.CharField()
    users_pdf_wlan_password = fields.CharField()
    users_pdf_wlan_encryption = fields.CharField(
        default="WPA", constraints={"enum": ["", "WEP", "WPA", "nopass"]}
    )
    users_email_sender = fields.CharField(default="OpenSlides")
    users_email_replyto = fields.CharField()
    users_email_subject = fields.CharField(default="OpenSlides access data")
    users_email_body = fields.TextField(
        default="Dear {name},\n\nthis is your personal OpenSlides login:\n\n{url}\nUsername: {username}\nPassword: {password}\n\n\nThis email was generated automatically."
    )
    users_enable_vote_delegations = fields.BooleanField()
    users_forbid_delegator_in_list_of_speakers = fields.BooleanField()
    users_forbid_delegator_as_submitter = fields.BooleanField()
    users_forbid_delegator_as_supporter = fields.BooleanField()
    users_forbid_delegator_to_vote = fields.BooleanField()
    assignments_export_title = fields.CharField(default="Elections")
    assignments_export_preamble = fields.TextField()
    assignment_poll_ballot_paper_selection = fields.CharField(
        default="CUSTOM_NUMBER",
        constraints={
            "enum": [
                "NUMBER_OF_DELEGATES",
                "NUMBER_OF_ALL_PARTICIPANTS",
                "CUSTOM_NUMBER",
            ]
        },
    )
    assignment_poll_ballot_paper_number = fields.IntegerField(default=8)
    assignment_poll_add_candidates_to_list_of_speakers = fields.BooleanField(
        default=False
    )
    assignment_poll_enable_max_votes_per_option = fields.BooleanField(default=False)
    assignment_poll_sort_poll_result_by_votes = fields.BooleanField(default=True)
    assignment_poll_default_type = fields.CharField(default="pseudoanonymous")
    assignment_poll_default_method = fields.CharField(default="Y")
    assignment_poll_default_onehundred_percent_base = fields.CharField(
        default="valid",
        constraints={
            "enum": [
                "Y",
                "YN",
                "YNA",
                "N",
                "valid",
                "cast",
                "entitled",
                "entitled_present",
                "disabled",
            ]
        },
    )
    assignment_poll_default_group_ids = fields.RelationListField(
        to={"group": "used_as_assignment_poll_default_id"}, is_view_field=True
    )
    assignment_poll_default_backend = fields.CharField(
        default="fast", constraints={"enum": ["long", "fast"]}
    )
    poll_ballot_paper_selection = fields.CharField(
        constraints={
            "enum": [
                "NUMBER_OF_DELEGATES",
                "NUMBER_OF_ALL_PARTICIPANTS",
                "CUSTOM_NUMBER",
            ]
        }
    )
    poll_ballot_paper_number = fields.IntegerField()
    poll_sort_poll_result_by_votes = fields.BooleanField()
    poll_default_type = fields.CharField(default="analog")
    poll_default_method = fields.CharField()
    poll_default_onehundred_percent_base = fields.CharField(
        default="YNA",
        constraints={
            "enum": [
                "Y",
                "YN",
                "YNA",
                "N",
                "valid",
                "cast",
                "entitled",
                "entitled_present",
                "disabled",
            ]
        },
    )
    poll_default_group_ids = fields.RelationListField(
        to={"group": "used_as_poll_default_id"}, is_view_field=True
    )
    poll_default_backend = fields.CharField(
        default="fast", constraints={"enum": ["long", "fast"]}
    )
    poll_couple_countdown = fields.BooleanField(default=True)
    topic_poll_default_group_ids = fields.RelationListField(
        to={"group": "used_as_topic_poll_default_id"}, is_view_field=True
    )
    projector_ids = fields.RelationListField(
        to={"projector": "meeting_id"},
        on_delete=fields.OnDelete.CASCADE,
        is_view_field=True,
    )
    all_projection_ids = fields.RelationListField(
        to={"projection": "meeting_id"},
        on_delete=fields.OnDelete.CASCADE,
        is_view_field=True,
    )
    projector_message_ids = fields.RelationListField(
        to={"projector_message": "meeting_id"},
        on_delete=fields.OnDelete.CASCADE,
        is_view_field=True,
    )
    projector_countdown_ids = fields.RelationListField(
        to={"projector_countdown": "meeting_id"},
        on_delete=fields.OnDelete.CASCADE,
        is_view_field=True,
    )
    tag_ids = fields.RelationListField(
        to={"tag": "meeting_id"}, on_delete=fields.OnDelete.CASCADE, is_view_field=True
    )
    agenda_item_ids = fields.RelationListField(
        to={"agenda_item": "meeting_id"},
        on_delete=fields.OnDelete.CASCADE,
        is_view_field=True,
    )
    list_of_speakers_ids = fields.RelationListField(
        to={"list_of_speakers": "meeting_id"},
        on_delete=fields.OnDelete.CASCADE,
        is_view_field=True,
    )
    structure_level_list_of_speakers_ids = fields.RelationListField(
        to={"structure_level_list_of_speakers": "meeting_id"},
        on_delete=fields.OnDelete.CASCADE,
        is_view_field=True,
    )
    point_of_order_category_ids = fields.RelationListField(
        to={"point_of_order_category": "meeting_id"},
        on_delete=fields.OnDelete.CASCADE,
        is_view_field=True,
    )
    speaker_ids = fields.RelationListField(
        to={"speaker": "meeting_id"},
        on_delete=fields.OnDelete.CASCADE,
        is_view_field=True,
    )
    topic_ids = fields.RelationListField(
        to={"topic": "meeting_id"},
        on_delete=fields.OnDelete.CASCADE,
        is_view_field=True,
    )
    group_ids = fields.RelationListField(
        to={"group": "meeting_id"},
        on_delete=fields.OnDelete.CASCADE,
        is_view_field=True,
    )
    meeting_mediafile_ids = fields.RelationListField(
        to={"meeting_mediafile": "meeting_id"},
        on_delete=fields.OnDelete.CASCADE,
        is_view_field=True,
    )
    mediafile_ids = fields.RelationListField(
        to={"mediafile": "owner_id"},
        on_delete=fields.OnDelete.CASCADE,
        is_view_field=True,
    )
    motion_ids = fields.RelationListField(
        to={"motion": "meeting_id"},
        on_delete=fields.OnDelete.CASCADE,
        is_view_field=True,
    )
    forwarded_motion_ids = fields.RelationListField(
        to={"motion": "origin_meeting_id"},
        on_delete=fields.OnDelete.CASCADE,
        is_view_field=True,
    )
    motion_comment_section_ids = fields.RelationListField(
        to={"motion_comment_section": "meeting_id"},
        on_delete=fields.OnDelete.CASCADE,
        is_view_field=True,
    )
    motion_category_ids = fields.RelationListField(
        to={"motion_category": "meeting_id"},
        on_delete=fields.OnDelete.CASCADE,
        is_view_field=True,
    )
    motion_block_ids = fields.RelationListField(
        to={"motion_block": "meeting_id"},
        on_delete=fields.OnDelete.CASCADE,
        is_view_field=True,
    )
    motion_workflow_ids = fields.RelationListField(
        to={"motion_workflow": "meeting_id"},
        on_delete=fields.OnDelete.CASCADE,
        is_view_field=True,
    )
    motion_comment_ids = fields.RelationListField(
        to={"motion_comment": "meeting_id"},
        on_delete=fields.OnDelete.CASCADE,
        is_view_field=True,
    )
    motion_submitter_ids = fields.RelationListField(
        to={"motion_submitter": "meeting_id"},
        on_delete=fields.OnDelete.CASCADE,
        is_view_field=True,
    )
    motion_editor_ids = fields.RelationListField(
        to={"motion_editor": "meeting_id"},
        on_delete=fields.OnDelete.CASCADE,
        is_view_field=True,
    )
    motion_working_group_speaker_ids = fields.RelationListField(
        to={"motion_working_group_speaker": "meeting_id"},
        on_delete=fields.OnDelete.CASCADE,
        is_view_field=True,
    )
    motion_change_recommendation_ids = fields.RelationListField(
        to={"motion_change_recommendation": "meeting_id"},
        on_delete=fields.OnDelete.CASCADE,
        is_view_field=True,
    )
    motion_state_ids = fields.RelationListField(
        to={"motion_state": "meeting_id"},
        on_delete=fields.OnDelete.CASCADE,
        is_view_field=True,
    )
    poll_ids = fields.RelationListField(
        to={"poll": "meeting_id"}, on_delete=fields.OnDelete.CASCADE, is_view_field=True
    )
    option_ids = fields.RelationListField(
        to={"option": "meeting_id"},
        on_delete=fields.OnDelete.CASCADE,
        is_view_field=True,
    )
    vote_ids = fields.RelationListField(
        to={"vote": "meeting_id"}, on_delete=fields.OnDelete.CASCADE, is_view_field=True
    )
    assignment_ids = fields.RelationListField(
        to={"assignment": "meeting_id"},
        on_delete=fields.OnDelete.CASCADE,
        is_view_field=True,
    )
    assignment_candidate_ids = fields.RelationListField(
        to={"assignment_candidate": "meeting_id"},
        on_delete=fields.OnDelete.CASCADE,
        is_view_field=True,
    )
    personal_note_ids = fields.RelationListField(
        to={"personal_note": "meeting_id"},
        on_delete=fields.OnDelete.CASCADE,
        is_view_field=True,
    )
    chat_group_ids = fields.RelationListField(
        to={"chat_group": "meeting_id"},
        on_delete=fields.OnDelete.CASCADE,
        is_view_field=True,
    )
    chat_message_ids = fields.RelationListField(
        to={"chat_message": "meeting_id"},
        on_delete=fields.OnDelete.CASCADE,
        is_view_field=True,
    )
    structure_level_ids = fields.RelationListField(
        to={"structure_level": "meeting_id"},
        on_delete=fields.OnDelete.CASCADE,
        is_view_field=True,
    )
    logo_projector_main_id = fields.RelationField(
        to={"meeting_mediafile": "used_as_logo_projector_main_in_meeting_id"}
    )
    logo_projector_header_id = fields.RelationField(
        to={"meeting_mediafile": "used_as_logo_projector_header_in_meeting_id"}
    )
    logo_web_header_id = fields.RelationField(
        to={"meeting_mediafile": "used_as_logo_web_header_in_meeting_id"}
    )
    logo_pdf_header_l_id = fields.RelationField(
        to={"meeting_mediafile": "used_as_logo_pdf_header_l_in_meeting_id"}
    )
    logo_pdf_header_r_id = fields.RelationField(
        to={"meeting_mediafile": "used_as_logo_pdf_header_r_in_meeting_id"}
    )
    logo_pdf_footer_l_id = fields.RelationField(
        to={"meeting_mediafile": "used_as_logo_pdf_footer_l_in_meeting_id"}
    )
    logo_pdf_footer_r_id = fields.RelationField(
        to={"meeting_mediafile": "used_as_logo_pdf_footer_r_in_meeting_id"}
    )
    logo_pdf_ballot_paper_id = fields.RelationField(
        to={"meeting_mediafile": "used_as_logo_pdf_ballot_paper_in_meeting_id"}
    )
    font_regular_id = fields.RelationField(
        to={"meeting_mediafile": "used_as_font_regular_in_meeting_id"}
    )
    font_italic_id = fields.RelationField(
        to={"meeting_mediafile": "used_as_font_italic_in_meeting_id"}
    )
    font_bold_id = fields.RelationField(
        to={"meeting_mediafile": "used_as_font_bold_in_meeting_id"}
    )
    font_bold_italic_id = fields.RelationField(
        to={"meeting_mediafile": "used_as_font_bold_italic_in_meeting_id"}
    )
    font_monospace_id = fields.RelationField(
        to={"meeting_mediafile": "used_as_font_monospace_in_meeting_id"}
    )
    font_chyron_speaker_name_id = fields.RelationField(
        to={"meeting_mediafile": "used_as_font_chyron_speaker_name_in_meeting_id"}
    )
    font_projector_h1_id = fields.RelationField(
        to={"meeting_mediafile": "used_as_font_projector_h1_in_meeting_id"}
    )
    font_projector_h2_id = fields.RelationField(
        to={"meeting_mediafile": "used_as_font_projector_h2_in_meeting_id"}
    )
    committee_id = fields.RelationField(
        to={"committee": "meeting_ids"}, required=True, constant=True
    )
    default_meeting_for_committee_id = fields.RelationField(
        to={"committee": "default_meeting_id"}, is_view_field=True
    )
    organization_tag_ids = fields.RelationListField(
        to={"organization_tag": "tagged_ids"},
        is_view_field=True,
        write_fields=(
            "gm_meeting_organization_tag_ids",
            "meeting_id",
            "organization_tag_id",
            ["organization_tag_id_organization_tag_id"],
        ),
    )
    present_user_ids = fields.RelationListField(
        to={"user": "is_present_in_meeting_ids"},
        is_view_field=True,
        is_primary=True,
        write_fields=("nm_meeting_present_user_ids_user", "meeting_id", "user_id", []),
    )
    user_ids = fields.NumberArrayField(
        read_only=True,
        constraints={
            "description": "Calculated. All user ids from all users assigned to groups of this meeting."
        },
    )
    reference_projector_id = fields.RelationField(
        to={"projector": "used_as_reference_projector_meeting_id"}, required=True
    )
    list_of_speakers_countdown_id = fields.RelationField(
        to={"projector_countdown": "used_as_list_of_speakers_countdown_meeting_id"}
    )
    poll_countdown_id = fields.RelationField(
        to={"projector_countdown": "used_as_poll_countdown_meeting_id"}
    )
    projection_ids = fields.RelationListField(
        to={"projection": "content_object_id"},
        on_delete=fields.OnDelete.CASCADE,
        is_view_field=True,
    )
    default_projector_agenda_item_list_ids = fields.RelationListField(
        to={
            "projector": "used_as_default_projector_for_agenda_item_list_in_meeting_id"
        },
        is_view_field=True,
        required=True,
    )
    default_projector_topic_ids = fields.RelationListField(
        to={"projector": "used_as_default_projector_for_topic_in_meeting_id"},
        is_view_field=True,
        required=True,
    )
    default_projector_list_of_speakers_ids = fields.RelationListField(
        to={
            "projector": "used_as_default_projector_for_list_of_speakers_in_meeting_id"
        },
        is_view_field=True,
        required=True,
    )
    default_projector_current_los_ids = fields.RelationListField(
        to={"projector": "used_as_default_projector_for_current_los_in_meeting_id"},
        is_view_field=True,
        required=True,
    )
    default_projector_motion_ids = fields.RelationListField(
        to={"projector": "used_as_default_projector_for_motion_in_meeting_id"},
        is_view_field=True,
        required=True,
    )
    default_projector_amendment_ids = fields.RelationListField(
        to={"projector": "used_as_default_projector_for_amendment_in_meeting_id"},
        is_view_field=True,
        required=True,
    )
    default_projector_motion_block_ids = fields.RelationListField(
        to={"projector": "used_as_default_projector_for_motion_block_in_meeting_id"},
        is_view_field=True,
        required=True,
    )
    default_projector_assignment_ids = fields.RelationListField(
        to={"projector": "used_as_default_projector_for_assignment_in_meeting_id"},
        is_view_field=True,
        required=True,
    )
    default_projector_mediafile_ids = fields.RelationListField(
        to={"projector": "used_as_default_projector_for_mediafile_in_meeting_id"},
        is_view_field=True,
        required=True,
    )
    default_projector_message_ids = fields.RelationListField(
        to={"projector": "used_as_default_projector_for_message_in_meeting_id"},
        is_view_field=True,
        required=True,
    )
    default_projector_countdown_ids = fields.RelationListField(
        to={"projector": "used_as_default_projector_for_countdown_in_meeting_id"},
        is_view_field=True,
        required=True,
    )
    default_projector_assignment_poll_ids = fields.RelationListField(
        to={"projector": "used_as_default_projector_for_assignment_poll_in_meeting_id"},
        is_view_field=True,
        required=True,
    )
    default_projector_motion_poll_ids = fields.RelationListField(
        to={"projector": "used_as_default_projector_for_motion_poll_in_meeting_id"},
        is_view_field=True,
        required=True,
    )
    default_projector_poll_ids = fields.RelationListField(
        to={"projector": "used_as_default_projector_for_poll_in_meeting_id"},
        is_view_field=True,
        required=True,
    )
    default_group_id = fields.RelationField(
        to={"group": "default_group_for_meeting_id"}, required=True
    )
    admin_group_id = fields.RelationField(to={"group": "admin_group_for_meeting_id"})
    anonymous_group_id = fields.RelationField(
        to={"group": "anonymous_group_for_meeting_id"}
    )


class StructureLevel(Model):
    collection = "structure_level"
    verbose_name = "structure level"

    id = fields.IntegerField(required=True, constant=True)
    name = fields.CharField(required=True)
    color = fields.ColorField()
    default_time = fields.IntegerField(constraints={"minimum": 0})
    meeting_user_ids = fields.RelationListField(
        to={"meeting_user": "structure_level_ids"},
        is_view_field=True,
        equal_fields="meeting_id",
        write_fields=(
            "nm_meeting_user_structure_level_ids_structure_level",
            "structure_level_id",
            "meeting_user_id",
            [],
        ),
    )
    structure_level_list_of_speakers_ids = fields.RelationListField(
        to={"structure_level_list_of_speakers": "structure_level_id"},
        is_view_field=True,
        equal_fields="meeting_id",
    )
    meeting_id = fields.RelationField(
        to={"meeting": "structure_level_ids"}, required=True
    )


class Group(Model):
    collection = "group"
    verbose_name = "group"

    id = fields.IntegerField(required=True, constant=True)
    external_id = fields.CharField(constraints={"description": "unique in meeting"})
    name = fields.CharField(required=True)
    permissions = fields.CharArrayField(
        in_array_constraints={
            "enum": [
                "agenda_item.can_manage",
                "agenda_item.can_see",
                "agenda_item.can_see_internal",
                "assignment.can_manage",
                "assignment.can_nominate_other",
                "assignment.can_nominate_self",
                "assignment.can_see",
                "chat.can_manage",
                "list_of_speakers.can_be_speaker",
                "list_of_speakers.can_manage",
                "list_of_speakers.can_see",
                "list_of_speakers.can_manage_moderator_notes",
                "list_of_speakers.can_see_moderator_notes",
                "mediafile.can_manage",
                "mediafile.can_see",
                "meeting.can_manage_logos_and_fonts",
                "meeting.can_manage_settings",
                "meeting.can_see_autopilot",
                "meeting.can_see_frontpage",
                "meeting.can_see_history",
                "meeting.can_see_livestream",
                "motion.can_create",
                "motion.can_create_amendments",
                "motion.can_forward",
                "motion.can_manage",
                "motion.can_manage_metadata",
                "motion.can_manage_polls",
                "motion.can_see",
                "motion.can_see_internal",
                "motion.can_see_origin",
                "motion.can_support",
                "poll.can_manage",
                "poll.can_see_progress",
                "projector.can_manage",
                "projector.can_see",
                "tag.can_manage",
                "user.can_manage",
                "user.can_manage_presence",
                "user.can_see_sensitive_data",
                "user.can_see",
                "user.can_update",
                "user.can_edit_own_delegation",
            ]
        }
    )
    weight = fields.IntegerField()
    meeting_user_ids = fields.RelationListField(
        to={"meeting_user": "group_ids"},
        is_view_field=True,
        is_primary=True,
        equal_fields="meeting_id",
        write_fields=(
            "nm_group_meeting_user_ids_meeting_user",
            "group_id",
            "meeting_user_id",
            [],
        ),
    )
    default_group_for_meeting_id = fields.RelationField(
        to={"meeting": "default_group_id"},
        on_delete=fields.OnDelete.PROTECT,
        is_view_field=True,
    )
    admin_group_for_meeting_id = fields.RelationField(
        to={"meeting": "admin_group_id"},
        on_delete=fields.OnDelete.PROTECT,
        is_view_field=True,
    )
    anonymous_group_for_meeting_id = fields.RelationField(
        to={"meeting": "anonymous_group_id"},
        on_delete=fields.OnDelete.PROTECT,
        is_view_field=True,
    )
    meeting_mediafile_access_group_ids = fields.RelationListField(
        to={"meeting_mediafile": "access_group_ids"},
        is_view_field=True,
        is_primary=True,
        equal_fields="meeting_id",
        write_fields=(
            "nm_group_mmagi_meeting_mediafile",
            "group_id",
            "meeting_mediafile_id",
            [],
        ),
    )
    meeting_mediafile_inherited_access_group_ids = fields.RelationListField(
        to={"meeting_mediafile": "inherited_access_group_ids"},
        is_view_field=True,
        is_primary=True,
        read_only=True,
        constraints={"description": "Calculated field."},
        write_fields=(
            "nm_group_mmiagi_meeting_mediafile",
            "group_id",
            "meeting_mediafile_id",
            [],
        ),
    )
    read_comment_section_ids = fields.RelationListField(
        to={"motion_comment_section": "read_group_ids"},
        is_view_field=True,
        is_primary=True,
        equal_fields="meeting_id",
        write_fields=(
            "nm_group_read_comment_section_ids_motion_comment_section",
            "group_id",
            "motion_comment_section_id",
            [],
        ),
    )
    write_comment_section_ids = fields.RelationListField(
        to={"motion_comment_section": "write_group_ids"},
        is_view_field=True,
        is_primary=True,
        equal_fields="meeting_id",
        write_fields=(
            "nm_group_write_comment_section_ids_motion_comment_section",
            "group_id",
            "motion_comment_section_id",
            [],
        ),
    )
    read_chat_group_ids = fields.RelationListField(
        to={"chat_group": "read_group_ids"},
        is_view_field=True,
        equal_fields="meeting_id",
        write_fields=(
            "nm_chat_group_read_group_ids_group",
            "group_id",
            "chat_group_id",
            [],
        ),
    )
    write_chat_group_ids = fields.RelationListField(
        to={"chat_group": "write_group_ids"},
        is_view_field=True,
        equal_fields="meeting_id",
        write_fields=(
            "nm_chat_group_write_group_ids_group",
            "group_id",
            "chat_group_id",
            [],
        ),
    )
    poll_ids = fields.RelationListField(
        to={"poll": "entitled_group_ids"},
        is_view_field=True,
        is_primary=True,
        equal_fields="meeting_id",
        write_fields=("nm_group_poll_ids_poll", "group_id", "poll_id", []),
    )
    used_as_motion_poll_default_id = fields.RelationField(
        to={"meeting": "motion_poll_default_group_ids"}
    )
    used_as_assignment_poll_default_id = fields.RelationField(
        to={"meeting": "assignment_poll_default_group_ids"}
    )
    used_as_topic_poll_default_id = fields.RelationField(
        to={"meeting": "topic_poll_default_group_ids"}
    )
    used_as_poll_default_id = fields.RelationField(
        to={"meeting": "poll_default_group_ids"}
    )
    meeting_id = fields.RelationField(
        to={"meeting": "group_ids"}, required=True, constant=True
    )


class PersonalNote(Model):
    collection = "personal_note"
    verbose_name = "personal note"

    id = fields.IntegerField(required=True, constant=True)
    note = fields.HTMLStrictField()
    star = fields.BooleanField()
    meeting_user_id = fields.RelationField(
        to={"meeting_user": "personal_note_ids"},
        required=True,
        constant=True,
        equal_fields="meeting_id",
    )
    content_object_id = fields.GenericRelationField(
        to={"motion": "personal_note_ids"}, constant=True, equal_fields="meeting_id"
    )
    meeting_id = fields.RelationField(
        to={"meeting": "personal_note_ids"}, required=True, constant=True
    )


class Tag(Model):
    collection = "tag"
    verbose_name = "tag"

    id = fields.IntegerField(required=True, constant=True)
    name = fields.CharField(required=True)
    tagged_ids = fields.GenericRelationListField(
        to={"agenda_item": "tag_ids", "assignment": "tag_ids", "motion": "tag_ids"},
        is_view_field=True,
        is_primary=True,
        equal_fields="meeting_id",
        write_fields=(
            "gm_tag_tagged_ids",
            "tag_id",
            "tagged_id",
            [
                "tagged_id_agenda_item_id",
                "tagged_id_assignment_id",
                "tagged_id_motion_id",
            ],
        ),
    )
    meeting_id = fields.RelationField(
        to={"meeting": "tag_ids"}, required=True, constant=True
    )


class AgendaItem(Model, AgendaItemModelMixin):
    collection = "agenda_item"
    verbose_name = "agenda item"

    id = fields.IntegerField(required=True, constant=True)
    item_number = fields.CharField()
    comment = fields.CharField()
    closed = fields.BooleanField(default=False)
    type = fields.CharField(
        default="common", constraints={"enum": ["common", "internal", "hidden"]}
    )
    duration = fields.IntegerField(
        constraints={"description": "Given in seconds", "minimum": 0}
    )
    is_internal = fields.BooleanField(
        read_only=True, constraints={"description": "Calculated by the server"}
    )
    is_hidden = fields.BooleanField(
        read_only=True, constraints={"description": "Calculated by the server"}
    )
    level = fields.IntegerField(
        read_only=True, constraints={"description": "Calculated by the server"}
    )
    weight = fields.IntegerField()
    content_object_id = fields.GenericRelationField(
        to={
            "motion": "agenda_item_id",
            "motion_block": "agenda_item_id",
            "assignment": "agenda_item_id",
            "topic": "agenda_item_id",
        },
        required=True,
        constant=True,
        equal_fields="meeting_id",
    )
    parent_id = fields.RelationField(
        to={"agenda_item": "child_ids"}, equal_fields="meeting_id"
    )
    child_ids = fields.RelationListField(
        to={"agenda_item": "parent_id"}, is_view_field=True, equal_fields="meeting_id"
    )
    tag_ids = fields.RelationListField(
        to={"tag": "tagged_ids"},
        is_view_field=True,
        equal_fields="meeting_id",
        write_fields=(
            "gm_agenda_item_tag_ids",
            "agenda_item_id",
            "tag_id",
            ["tag_id_tag_id"],
        ),
    )
    projection_ids = fields.RelationListField(
        to={"projection": "content_object_id"},
        on_delete=fields.OnDelete.CASCADE,
        is_view_field=True,
        equal_fields="meeting_id",
    )
    meeting_id = fields.RelationField(
        to={"meeting": "agenda_item_ids"}, required=True, constant=True
    )


class ListOfSpeakers(Model):
    collection = "list_of_speakers"
    verbose_name = "list of speakers"

    id = fields.IntegerField(required=True, constant=True)
    closed = fields.BooleanField(default=False)
    sequential_number = fields.IntegerField(
        required=True,
        read_only=True,
        constant=True,
        constraints={
            "description": "The (positive) serial number of this model in its meeting. This number is auto-generated and read-only."
        },
    )
    moderator_notes = fields.HTMLStrictField()
    content_object_id = fields.GenericRelationField(
        to={
            "motion": "list_of_speakers_id",
            "motion_block": "list_of_speakers_id",
            "assignment": "list_of_speakers_id",
            "topic": "list_of_speakers_id",
            "meeting_mediafile": "list_of_speakers_id",
        },
        required=True,
        constant=True,
        equal_fields="meeting_id",
    )
    speaker_ids = fields.RelationListField(
        to={"speaker": "list_of_speakers_id"},
        on_delete=fields.OnDelete.CASCADE,
        is_view_field=True,
        equal_fields="meeting_id",
    )
    structure_level_list_of_speakers_ids = fields.RelationListField(
        to={"structure_level_list_of_speakers": "list_of_speakers_id"},
        on_delete=fields.OnDelete.CASCADE,
        is_view_field=True,
        equal_fields="meeting_id",
    )
    projection_ids = fields.RelationListField(
        to={"projection": "content_object_id"},
        on_delete=fields.OnDelete.CASCADE,
        is_view_field=True,
        equal_fields="meeting_id",
    )
    meeting_id = fields.RelationField(
        to={"meeting": "list_of_speakers_ids"}, required=True, constant=True
    )


class StructureLevelListOfSpeakers(Model):
    collection = "structure_level_list_of_speakers"
    verbose_name = "structure level list of speakers"

    id = fields.IntegerField(required=True, constant=True)
    structure_level_id = fields.RelationField(
        to={"structure_level": "structure_level_list_of_speakers_ids"},
        required=True,
        equal_fields="meeting_id",
    )
    list_of_speakers_id = fields.RelationField(
        to={"list_of_speakers": "structure_level_list_of_speakers_ids"},
        required=True,
        equal_fields="meeting_id",
    )
    speaker_ids = fields.RelationListField(
        to={"speaker": "structure_level_list_of_speakers_id"},
        is_view_field=True,
        equal_fields="meeting_id",
    )
    initial_time = fields.IntegerField(
        required=True,
        constraints={
            "minimum": 1,
            "description": "The initial time of this structure_level for this LoS",
        },
    )
    additional_time = fields.FloatField(
        constraints={
            "description": "The summed added time of this structure_level for this LoS"
        }
    )
    remaining_time = fields.FloatField(
        required=True,
        constraints={
            "description": "The currently remaining time of this structure_level for this LoS"
        },
    )
    current_start_time = fields.TimestampField(
        constraints={
            "description": "The current start time of a speaker for this structure_level. Is only set if a currently speaking speaker exists"
        }
    )
    meeting_id = fields.RelationField(
        to={"meeting": "structure_level_list_of_speakers_ids"}, required=True
    )


class PointOfOrderCategory(Model):
    collection = "point_of_order_category"
    verbose_name = "point of order category"

    id = fields.IntegerField(required=True, constant=True)
    text = fields.CharField(required=True)
    rank = fields.IntegerField(required=True)
    meeting_id = fields.RelationField(
        to={"meeting": "point_of_order_category_ids"}, required=True, constant=True
    )
    speaker_ids = fields.RelationListField(
        to={"speaker": "point_of_order_category_id"},
        is_view_field=True,
        equal_fields="meeting_id",
    )


class Speaker(Model):
    collection = "speaker"
    verbose_name = "speaker"

    id = fields.IntegerField(required=True, constant=True)
    begin_time = fields.TimestampField()
    end_time = fields.TimestampField()
    pause_time = fields.TimestampField(read_only=True)
    unpause_time = fields.TimestampField()
    total_pause = fields.IntegerField()
    weight = fields.IntegerField(default=10000)
    speech_state = fields.CharField(
        constraints={
            "enum": [
                "contribution",
                "pro",
                "contra",
                "intervention",
                "interposed_question",
            ]
        }
    )
    note = fields.CharField(constraints={"maxLength": 250})
    point_of_order = fields.BooleanField(constant=True)
    list_of_speakers_id = fields.RelationField(
        to={"list_of_speakers": "speaker_ids"},
        required=True,
        constant=True,
        equal_fields="meeting_id",
    )
    structure_level_list_of_speakers_id = fields.RelationField(
        to={"structure_level_list_of_speakers": "speaker_ids"},
        equal_fields="meeting_id",
    )
    meeting_user_id = fields.RelationField(
        to={"meeting_user": "speaker_ids"}, equal_fields="meeting_id"
    )
    point_of_order_category_id = fields.RelationField(
        to={"point_of_order_category": "speaker_ids"}, equal_fields="meeting_id"
    )
    meeting_id = fields.RelationField(
        to={"meeting": "speaker_ids"}, required=True, constant=True
    )


class Topic(Model):
    collection = "topic"
    verbose_name = "topic"

    id = fields.IntegerField(required=True, constant=True)
    title = fields.CharField(required=True)
    text = fields.HTMLPermissiveField()
    sequential_number = fields.IntegerField(
        required=True,
        read_only=True,
        constant=True,
        constraints={
            "description": "The (positive) serial number of this model in its meeting. This number is auto-generated and read-only."
        },
    )
    attachment_meeting_mediafile_ids = fields.RelationListField(
        to={"meeting_mediafile": "attachment_ids"},
        is_view_field=True,
        equal_fields="meeting_id",
        write_fields=(
            "gm_topic_attachment_meeting_mediafile_ids",
            "topic_id",
            "attachment_meeting_mediafile_id",
            ["attachment_meeting_mediafile_id_meeting_mediafile_id"],
        ),
    )
    agenda_item_id = fields.RelationField(
        to={"agenda_item": "content_object_id"},
        on_delete=fields.OnDelete.CASCADE,
        is_view_field=True,
        required=True,
        constant=True,
        equal_fields="meeting_id",
    )
    list_of_speakers_id = fields.RelationField(
        to={"list_of_speakers": "content_object_id"},
        on_delete=fields.OnDelete.CASCADE,
        is_view_field=True,
        required=True,
        constant=True,
        equal_fields="meeting_id",
    )
    poll_ids = fields.RelationListField(
        to={"poll": "content_object_id"},
        on_delete=fields.OnDelete.CASCADE,
        is_view_field=True,
        equal_fields="meeting_id",
    )
    projection_ids = fields.RelationListField(
        to={"projection": "content_object_id"},
        on_delete=fields.OnDelete.CASCADE,
        is_view_field=True,
        equal_fields="meeting_id",
    )
    meeting_id = fields.RelationField(
        to={"meeting": "topic_ids"}, required=True, constant=True
    )


class Motion(Model):
    collection = "motion"
    verbose_name = "motion"

    id = fields.IntegerField(required=True, constant=True)
    number = fields.CharField()
    number_value = fields.IntegerField(
        read_only=True,
        constraints={
            "description": "The number value of this motion. This number is auto-generated and read-only."
        },
    )
    sequential_number = fields.IntegerField(
        required=True,
        read_only=True,
        constant=True,
        constraints={
            "description": "The (positive) serial number of this model in its meeting. This number is auto-generated and read-only."
        },
    )
    title = fields.CharField(required=True)
    text = fields.HTMLStrictField()
    text_hash = fields.CharField()
    amendment_paragraphs = fields.JSONField()
    modified_final_version = fields.HTMLStrictField()
    reason = fields.HTMLStrictField()
    category_weight = fields.IntegerField(default=10000)
    state_extension = fields.CharField()
    recommendation_extension = fields.CharField()
    sort_weight = fields.IntegerField(default=10000)
    created = fields.TimestampField()
    last_modified = fields.TimestampField(read_only=True)
    workflow_timestamp = fields.TimestampField()
    start_line_number = fields.IntegerField(default=1, constraints={"minimum": 1})
    forwarded = fields.TimestampField(read_only=True)
    additional_submitter = fields.CharField()
    marked_forwarded = fields.BooleanField(
        constraints={
            "description": "Forwarded amendments can be marked as such. This is just optional, however. Forwarded amendments can also have this field set to false."
        }
    )
    lead_motion_id = fields.RelationField(
        to={"motion": "amendment_ids"}, equal_fields="meeting_id"
    )
    amendment_ids = fields.RelationListField(
        to={"motion": "lead_motion_id"},
        on_delete=fields.OnDelete.CASCADE,
        is_view_field=True,
        equal_fields="meeting_id",
    )
    sort_parent_id = fields.RelationField(
        to={"motion": "sort_child_ids"}, equal_fields="meeting_id"
    )
    sort_child_ids = fields.RelationListField(
        to={"motion": "sort_parent_id"}, is_view_field=True, equal_fields="meeting_id"
    )
    origin_id = fields.RelationField(to={"motion": "derived_motion_ids"})
    origin_meeting_id = fields.RelationField(to={"meeting": "forwarded_motion_ids"})
    derived_motion_ids = fields.RelationListField(
        to={"motion": "origin_id"}, is_view_field=True
    )
    all_origin_ids = fields.RelationListField(
        to={"motion": "all_derived_motion_ids"},
        is_view_field=True,
        write_fields=(
            "nm_motion_all_derived_motion_ids_motion",
            "all_origin_id",
            "all_derived_motion_id",
            [],
        ),
    )
    all_derived_motion_ids = fields.RelationListField(
        to={"motion": "all_origin_ids"},
        is_view_field=True,
        is_primary=True,
        write_fields=(
            "nm_motion_all_derived_motion_ids_motion",
            "all_derived_motion_id",
            "all_origin_id",
            [],
        ),
    )
    identical_motion_ids = fields.RelationListField(
        to={"motion": "identical_motion_ids"},
        is_view_field=True,
        is_primary=True,
        write_fields=(
            "nm_motion_identical_motion_ids_motion",
            "identical_motion_id_1",
            "identical_motion_id_2",
            [],
        ),
    )
    state_id = fields.RelationField(
        to={"motion_state": "motion_ids"}, required=True, equal_fields="meeting_id"
    )
    recommendation_id = fields.RelationField(
        to={"motion_state": "motion_recommendation_ids"}, equal_fields="meeting_id"
    )
    state_extension_reference_ids = fields.GenericRelationListField(
        to={"motion": "referenced_in_motion_state_extension_ids"},
        is_view_field=True,
        is_primary=True,
        equal_fields="meeting_id",
        write_fields=(
            "gm_motion_state_extension_reference_ids",
            "motion_id",
            "state_extension_reference_id",
            ["state_extension_reference_id_motion_id"],
        ),
    )
    referenced_in_motion_state_extension_ids = fields.RelationListField(
        to={"motion": "state_extension_reference_ids"},
        is_view_field=True,
        equal_fields="meeting_id",
        write_fields=(
            "gm_motion_referenced_in_motion_state_extension_ids",
            "motion_id",
            "referenced_in_motion_state_extension_id",
            ["referenced_in_motion_state_extension_id_motion_id"],
        ),
    )
    recommendation_extension_reference_ids = fields.GenericRelationListField(
        to={"motion": "referenced_in_motion_recommendation_extension_ids"},
        is_view_field=True,
        is_primary=True,
        equal_fields="meeting_id",
        write_fields=(
            "gm_motion_recommendation_extension_reference_ids",
            "motion_id",
            "recommendation_extension_reference_id",
            ["recommendation_extension_reference_id_motion_id"],
        ),
    )
    referenced_in_motion_recommendation_extension_ids = fields.RelationListField(
        to={"motion": "recommendation_extension_reference_ids"},
        is_view_field=True,
        equal_fields="meeting_id",
        write_fields=(
            "gm_motion_referenced_in_motion_recommendation_extension_ids",
            "motion_id",
            "referenced_in_motion_recommendation_extension_id",
            ["referenced_in_motion_recommendation_extension_id_motion_id"],
        ),
    )
    category_id = fields.RelationField(
        to={"motion_category": "motion_ids"}, equal_fields="meeting_id"
    )
    block_id = fields.RelationField(
        to={"motion_block": "motion_ids"}, equal_fields="meeting_id"
    )
    submitter_ids = fields.RelationListField(
        to={"motion_submitter": "motion_id"},
        on_delete=fields.OnDelete.CASCADE,
        is_view_field=True,
        equal_fields="meeting_id",
    )
    supporter_meeting_user_ids = fields.RelationListField(
        to={"meeting_user": "supported_motion_ids"},
        is_view_field=True,
        equal_fields="meeting_id",
        write_fields=(
            "nm_meeting_user_supported_motion_ids_motion",
            "motion_id",
            "meeting_user_id",
            [],
        ),
    )
    editor_ids = fields.RelationListField(
        to={"motion_editor": "motion_id"},
        on_delete=fields.OnDelete.CASCADE,
        is_view_field=True,
        equal_fields="meeting_id",
    )
    working_group_speaker_ids = fields.RelationListField(
        to={"motion_working_group_speaker": "motion_id"},
        on_delete=fields.OnDelete.CASCADE,
        is_view_field=True,
        equal_fields="meeting_id",
    )
    poll_ids = fields.RelationListField(
        to={"poll": "content_object_id"},
        on_delete=fields.OnDelete.CASCADE,
        is_view_field=True,
        equal_fields="meeting_id",
    )
    option_ids = fields.RelationListField(
        to={"option": "content_object_id"},
        on_delete=fields.OnDelete.CASCADE,
        is_view_field=True,
        equal_fields="meeting_id",
    )
    change_recommendation_ids = fields.RelationListField(
        to={"motion_change_recommendation": "motion_id"},
        on_delete=fields.OnDelete.CASCADE,
        is_view_field=True,
        equal_fields="meeting_id",
    )
    comment_ids = fields.RelationListField(
        to={"motion_comment": "motion_id"},
        on_delete=fields.OnDelete.CASCADE,
        is_view_field=True,
        equal_fields="meeting_id",
    )
    agenda_item_id = fields.RelationField(
        to={"agenda_item": "content_object_id"},
        on_delete=fields.OnDelete.CASCADE,
        is_view_field=True,
        equal_fields="meeting_id",
    )
    list_of_speakers_id = fields.RelationField(
        to={"list_of_speakers": "content_object_id"},
        on_delete=fields.OnDelete.CASCADE,
        is_view_field=True,
        required=True,
        constant=True,
        equal_fields="meeting_id",
    )
    tag_ids = fields.RelationListField(
        to={"tag": "tagged_ids"},
        is_view_field=True,
        equal_fields="meeting_id",
        write_fields=("gm_motion_tag_ids", "motion_id", "tag_id", ["tag_id_tag_id"]),
    )
    attachment_meeting_mediafile_ids = fields.RelationListField(
        to={"meeting_mediafile": "attachment_ids"},
        is_view_field=True,
        equal_fields="meeting_id",
        write_fields=(
            "gm_motion_attachment_meeting_mediafile_ids",
            "motion_id",
            "attachment_meeting_mediafile_id",
            ["attachment_meeting_mediafile_id_meeting_mediafile_id"],
        ),
    )
    projection_ids = fields.RelationListField(
        to={"projection": "content_object_id"},
        on_delete=fields.OnDelete.CASCADE,
        is_view_field=True,
        equal_fields="meeting_id",
    )
    personal_note_ids = fields.RelationListField(
        to={"personal_note": "content_object_id"},
        on_delete=fields.OnDelete.CASCADE,
        is_view_field=True,
        equal_fields="meeting_id",
    )
    meeting_id = fields.RelationField(
        to={"meeting": "motion_ids"}, required=True, constant=True
    )


class MotionSubmitter(Model):
    collection = "motion_submitter"
    verbose_name = "motion submitter"

    id = fields.IntegerField(required=True, constant=True)
    weight = fields.IntegerField()
    meeting_user_id = fields.RelationField(
        to={"meeting_user": "motion_submitter_ids"}, required=True
    )
    motion_id = fields.RelationField(
        to={"motion": "submitter_ids"},
        required=True,
        constant=True,
        equal_fields="meeting_id",
    )
    meeting_id = fields.RelationField(
        to={"meeting": "motion_submitter_ids"}, required=True, constant=True
    )


class MotionEditor(Model):
    collection = "motion_editor"
    verbose_name = "motion editor"

    id = fields.IntegerField(required=True, constant=True)
    weight = fields.IntegerField()
    meeting_user_id = fields.RelationField(
        to={"meeting_user": "motion_editor_ids"}, required=True
    )
    motion_id = fields.RelationField(
        to={"motion": "editor_ids"},
        required=True,
        constant=True,
        equal_fields="meeting_id",
    )
    meeting_id = fields.RelationField(
        to={"meeting": "motion_editor_ids"}, required=True, constant=True
    )


class MotionWorkingGroupSpeaker(Model):
    collection = "motion_working_group_speaker"
    verbose_name = "motion working group speaker"

    id = fields.IntegerField(required=True, constant=True)
    weight = fields.IntegerField()
    meeting_user_id = fields.RelationField(
        to={"meeting_user": "motion_working_group_speaker_ids"}, required=True
    )
    motion_id = fields.RelationField(
        to={"motion": "working_group_speaker_ids"},
        required=True,
        constant=True,
        equal_fields="meeting_id",
    )
    meeting_id = fields.RelationField(
        to={"meeting": "motion_working_group_speaker_ids"}, required=True, constant=True
    )


class MotionComment(Model):
    collection = "motion_comment"
    verbose_name = "motion comment"

    id = fields.IntegerField(required=True, constant=True)
    comment = fields.HTMLStrictField()
    motion_id = fields.RelationField(
        to={"motion": "comment_ids"},
        required=True,
        constant=True,
        equal_fields="meeting_id",
    )
    section_id = fields.RelationField(
        to={"motion_comment_section": "comment_ids"},
        required=True,
        constant=True,
        equal_fields="meeting_id",
    )
    meeting_id = fields.RelationField(
        to={"meeting": "motion_comment_ids"}, required=True, constant=True
    )


class MotionCommentSection(Model):
    collection = "motion_comment_section"
    verbose_name = "motion comment section"

    id = fields.IntegerField(required=True, constant=True)
    name = fields.CharField(required=True)
    weight = fields.IntegerField(default=10000)
    sequential_number = fields.IntegerField(
        required=True,
        read_only=True,
        constant=True,
        constraints={
            "description": "The (positive) serial number of this model in its meeting. This number is auto-generated and read-only."
        },
    )
    submitter_can_write = fields.BooleanField()
    comment_ids = fields.RelationListField(
        to={"motion_comment": "section_id"},
        on_delete=fields.OnDelete.PROTECT,
        is_view_field=True,
        equal_fields="meeting_id",
    )
    read_group_ids = fields.RelationListField(
        to={"group": "read_comment_section_ids"},
        is_view_field=True,
        equal_fields="meeting_id",
        write_fields=(
            "nm_group_read_comment_section_ids_motion_comment_section",
            "motion_comment_section_id",
            "group_id",
            [],
        ),
    )
    write_group_ids = fields.RelationListField(
        to={"group": "write_comment_section_ids"},
        is_view_field=True,
        equal_fields="meeting_id",
        write_fields=(
            "nm_group_write_comment_section_ids_motion_comment_section",
            "motion_comment_section_id",
            "group_id",
            [],
        ),
    )
    meeting_id = fields.RelationField(
        to={"meeting": "motion_comment_section_ids"}, required=True, constant=True
    )


class MotionCategory(Model):
    collection = "motion_category"
    verbose_name = "motion category"

    id = fields.IntegerField(required=True, constant=True)
    name = fields.CharField(required=True)
    prefix = fields.CharField()
    weight = fields.IntegerField(default=10000)
    level = fields.IntegerField(
        read_only=True, constraints={"description": "Calculated field."}
    )
    sequential_number = fields.IntegerField(
        required=True,
        read_only=True,
        constant=True,
        constraints={
            "description": "The (positive) serial number of this model in its meeting. This number is auto-generated and read-only."
        },
    )
    parent_id = fields.RelationField(
        to={"motion_category": "child_ids"}, equal_fields="meeting_id"
    )
    child_ids = fields.RelationListField(
        to={"motion_category": "parent_id"},
        is_view_field=True,
        equal_fields="meeting_id",
    )
    motion_ids = fields.RelationListField(
        to={"motion": "category_id"}, is_view_field=True, equal_fields="meeting_id"
    )
    meeting_id = fields.RelationField(
        to={"meeting": "motion_category_ids"}, required=True, constant=True
    )


class MotionBlock(Model):
    collection = "motion_block"
    verbose_name = "motion block"

    id = fields.IntegerField(required=True, constant=True)
    title = fields.CharField(required=True)
    internal = fields.BooleanField()
    sequential_number = fields.IntegerField(
        required=True,
        read_only=True,
        constant=True,
        constraints={
            "description": "The (positive) serial number of this model in its meeting. This number is auto-generated and read-only."
        },
    )
    motion_ids = fields.RelationListField(
        to={"motion": "block_id"}, is_view_field=True, equal_fields="meeting_id"
    )
    agenda_item_id = fields.RelationField(
        to={"agenda_item": "content_object_id"},
        on_delete=fields.OnDelete.CASCADE,
        is_view_field=True,
        equal_fields="meeting_id",
    )
    list_of_speakers_id = fields.RelationField(
        to={"list_of_speakers": "content_object_id"},
        on_delete=fields.OnDelete.CASCADE,
        is_view_field=True,
        required=True,
        equal_fields="meeting_id",
    )
    projection_ids = fields.RelationListField(
        to={"projection": "content_object_id"},
        on_delete=fields.OnDelete.CASCADE,
        is_view_field=True,
        equal_fields="meeting_id",
    )
    meeting_id = fields.RelationField(
        to={"meeting": "motion_block_ids"}, required=True, constant=True
    )


class MotionChangeRecommendation(Model):
    collection = "motion_change_recommendation"
    verbose_name = "motion change recommendation"

    id = fields.IntegerField(required=True, constant=True)
    rejected = fields.BooleanField(default=False)
    internal = fields.BooleanField(default=False)
    type = fields.CharField(
        default="replacement",
        constraints={"enum": ["replacement", "insertion", "deletion", "other"]},
    )
    other_description = fields.CharField()
    line_from = fields.IntegerField(constraints={"minimum": 0})
    line_to = fields.IntegerField(constraints={"minimum": 0})
    text = fields.HTMLStrictField()
    creation_time = fields.TimestampField(read_only=True)
    motion_id = fields.RelationField(
        to={"motion": "change_recommendation_ids"},
        required=True,
        constant=True,
        equal_fields="meeting_id",
    )
    meeting_id = fields.RelationField(
        to={"meeting": "motion_change_recommendation_ids"}, required=True, constant=True
    )


class MotionState(Model):
    collection = "motion_state"
    verbose_name = "motion state"

    id = fields.IntegerField(required=True, constant=True)
    name = fields.CharField(required=True)
    weight = fields.IntegerField(required=True)
    recommendation_label = fields.CharField()
    is_internal = fields.BooleanField()
    css_class = fields.CharField(
        required=True,
        default="lightblue",
        constraints={"enum": ["grey", "red", "green", "lightblue", "yellow"]},
    )
    restrictions = fields.CharArrayField(
        default=[],
        in_array_constraints={
            "enum": [
                "motion.can_see_internal",
                "motion.can_manage_metadata",
                "motion.can_manage",
                "is_submitter",
            ]
        },
    )
    allow_support = fields.BooleanField(default=False)
    allow_create_poll = fields.BooleanField(default=False)
    allow_submitter_edit = fields.BooleanField(default=False)
    set_number = fields.BooleanField(default=True)
    show_state_extension_field = fields.BooleanField(default=False)
    show_recommendation_extension_field = fields.BooleanField(default=False)
    merge_amendment_into_final = fields.CharField(
        default="undefined",
        constraints={"enum": ["do_not_merge", "undefined", "do_merge"]},
    )
    allow_motion_forwarding = fields.BooleanField(default=False)
    allow_amendment_forwarding = fields.BooleanField()
    set_workflow_timestamp = fields.BooleanField(default=False)
    submitter_withdraw_state_id = fields.RelationField(
        to={"motion_state": "submitter_withdraw_back_ids"},
        equal_fields=["meeting_id", "workflow_id"],
    )
    submitter_withdraw_back_ids = fields.RelationListField(
        to={"motion_state": "submitter_withdraw_state_id"},
        is_view_field=True,
        equal_fields=["meeting_id", "workflow_id"],
    )
    next_state_ids = fields.RelationListField(
        to={"motion_state": "previous_state_ids"},
        is_view_field=True,
        is_primary=True,
        equal_fields=["meeting_id", "workflow_id"],
        write_fields=(
            "nm_motion_state_next_state_ids_motion_state",
            "next_state_id",
            "previous_state_id",
            [],
        ),
    )
    previous_state_ids = fields.RelationListField(
        to={"motion_state": "next_state_ids"},
        is_view_field=True,
        equal_fields=["meeting_id", "workflow_id"],
        write_fields=(
            "nm_motion_state_next_state_ids_motion_state",
            "previous_state_id",
            "next_state_id",
            [],
        ),
    )
    motion_ids = fields.RelationListField(
        to={"motion": "state_id"},
        on_delete=fields.OnDelete.PROTECT,
        is_view_field=True,
        equal_fields="meeting_id",
    )
    motion_recommendation_ids = fields.RelationListField(
        to={"motion": "recommendation_id"},
        is_view_field=True,
        equal_fields="meeting_id",
    )
    workflow_id = fields.RelationField(
        to={"motion_workflow": "state_ids"}, required=True, equal_fields="meeting_id"
    )
    first_state_of_workflow_id = fields.RelationField(
        to={"motion_workflow": "first_state_id"},
        on_delete=fields.OnDelete.PROTECT,
        is_view_field=True,
        equal_fields="meeting_id",
    )
    meeting_id = fields.RelationField(
        to={"meeting": "motion_state_ids"}, required=True, constant=True
    )


class MotionWorkflow(Model):
    collection = "motion_workflow"
    verbose_name = "motion workflow"

    id = fields.IntegerField(required=True, constant=True)
    name = fields.CharField(required=True)
    sequential_number = fields.IntegerField(
        required=True,
        read_only=True,
        constant=True,
        constraints={
            "description": "The (positive) serial number of this model in its meeting. This number is auto-generated and read-only."
        },
    )
    state_ids = fields.RelationListField(
        to={"motion_state": "workflow_id"},
        on_delete=fields.OnDelete.CASCADE,
        is_view_field=True,
        equal_fields="meeting_id",
    )
    first_state_id = fields.RelationField(
        to={"motion_state": "first_state_of_workflow_id"},
        required=True,
        equal_fields="meeting_id",
    )
    default_workflow_meeting_id = fields.RelationField(
        to={"meeting": "motions_default_workflow_id"}, is_view_field=True
    )
    default_amendment_workflow_meeting_id = fields.RelationField(
        to={"meeting": "motions_default_amendment_workflow_id"}, is_view_field=True
    )
    meeting_id = fields.RelationField(
        to={"meeting": "motion_workflow_ids"}, required=True, constant=True
    )


class Poll(Model, PollModelMixin):
    collection = "poll"
    verbose_name = "poll"

    id = fields.IntegerField(required=True, constant=True)
    description = fields.TextField()
    title = fields.CharField(required=True)
    type = fields.CharField(
        required=True,
        constraints={"enum": ["analog", "named", "pseudoanonymous", "cryptographic"]},
    )
    backend = fields.CharField(
        required=True, default="fast", constraints={"enum": ["long", "fast"]}
    )
    is_pseudoanonymized = fields.BooleanField()
    pollmethod = fields.CharField(
        required=True, constraints={"enum": ["Y", "YN", "YNA", "N"]}
    )
    state = fields.CharField(
        default="created",
        constraints={"enum": ["created", "started", "finished", "published"]},
    )
    min_votes_amount = fields.IntegerField(default=1, constraints={"minimum": 1})
    max_votes_amount = fields.IntegerField(default=1, constraints={"minimum": 1})
    max_votes_per_option = fields.IntegerField(default=1, constraints={"minimum": 1})
    global_yes = fields.BooleanField(default=False)
    global_no = fields.BooleanField(default=False)
    global_abstain = fields.BooleanField(default=False)
    onehundred_percent_base = fields.CharField(
        required=True,
        default="disabled",
        constraints={
            "enum": [
                "Y",
                "YN",
                "YNA",
                "N",
                "valid",
                "cast",
                "entitled",
                "entitled_present",
                "disabled",
            ]
        },
    )
    votesvalid = fields.DecimalField()
    votesinvalid = fields.DecimalField()
    votescast = fields.DecimalField()
    entitled_users_at_stop = fields.JSONField()
    sequential_number = fields.IntegerField(
        required=True,
        read_only=True,
        constant=True,
        constraints={
            "description": "The (positive) serial number of this model in its meeting. This number is auto-generated and read-only."
        },
    )
    crypt_key = fields.CharField(
        read_only=True,
        constraints={"description": "base64 public key to cryptographic votes."},
    )
    crypt_signature = fields.CharField(
        read_only=True,
        constraints={"description": "base64 signature of cryptographic_key."},
    )
    votes_raw = fields.TextField(
        read_only=True, constraints={"description": "original form of decrypted votes."}
    )
    votes_signature = fields.CharField(
        read_only=True,
        constraints={"description": "base64 signature of votes_raw field."},
    )
    content_object_id = fields.GenericRelationField(
        to={"motion": "poll_ids", "assignment": "poll_ids", "topic": "poll_ids"},
        required=True,
        constant=True,
        equal_fields="meeting_id",
    )
    option_ids = fields.RelationListField(
        to={"option": "poll_id"},
        on_delete=fields.OnDelete.CASCADE,
        is_view_field=True,
        equal_fields="meeting_id",
    )
    global_option_id = fields.RelationField(
        to={"option": "used_as_global_option_in_poll_id"},
        on_delete=fields.OnDelete.CASCADE,
        constant=True,
        equal_fields="meeting_id",
    )
    voted_ids = fields.RelationListField(
        to={"user": "poll_voted_ids"},
        is_view_field=True,
        is_primary=True,
        write_fields=("nm_poll_voted_ids_user", "poll_id", "user_id", []),
    )
    entitled_group_ids = fields.RelationListField(
        to={"group": "poll_ids"},
        is_view_field=True,
        equal_fields="meeting_id",
        write_fields=("nm_group_poll_ids_poll", "poll_id", "group_id", []),
    )
    projection_ids = fields.RelationListField(
        to={"projection": "content_object_id"},
        on_delete=fields.OnDelete.CASCADE,
        is_view_field=True,
        equal_fields="meeting_id",
    )
    meeting_id = fields.RelationField(
        to={"meeting": "poll_ids"}, required=True, constant=True
    )


class Option(Model):
    collection = "option"
    verbose_name = "option"

    id = fields.IntegerField(required=True, constant=True)
    weight = fields.IntegerField(default=10000)
    text = fields.HTMLStrictField()
    yes = fields.DecimalField()
    no = fields.DecimalField()
    abstain = fields.DecimalField()
    poll_id = fields.RelationField(
        to={"poll": "option_ids"}, constant=True, equal_fields="meeting_id"
    )
    used_as_global_option_in_poll_id = fields.RelationField(
        to={"poll": "global_option_id"},
        is_view_field=True,
        constant=True,
        equal_fields="meeting_id",
    )
    vote_ids = fields.RelationListField(
        to={"vote": "option_id"},
        on_delete=fields.OnDelete.CASCADE,
        is_view_field=True,
        equal_fields="meeting_id",
    )
    content_object_id = fields.GenericRelationField(
        to={
            "poll_candidate_list": "option_id",
            "user": "option_ids",
            "motion": "option_ids",
        },
        constant=True,
        equal_fields="meeting_id",
    )
    meeting_id = fields.RelationField(
        to={"meeting": "option_ids"}, required=True, constant=True
    )


class Vote(Model):
    collection = "vote"
    verbose_name = "vote"

    id = fields.IntegerField(required=True, constant=True)
    weight = fields.DecimalField(constant=True)
    value = fields.CharField(constant=True)
    user_token = fields.CharField(required=True, constant=True)
    option_id = fields.RelationField(
        to={"option": "vote_ids"},
        required=True,
        constant=True,
        equal_fields="meeting_id",
    )
    user_id = fields.RelationField(to={"user": "vote_ids"})
    delegated_user_id = fields.RelationField(to={"user": "delegated_vote_ids"})
    meeting_id = fields.RelationField(
        to={"meeting": "vote_ids"}, required=True, constant=True
    )


class Assignment(Model):
    collection = "assignment"
    verbose_name = "assignment"

    id = fields.IntegerField(required=True, constant=True)
    title = fields.CharField(required=True)
    description = fields.HTMLStrictField()
    open_posts = fields.IntegerField(default=0, constraints={"minimum": 0})
    phase = fields.CharField(
        default="search", constraints={"enum": ["search", "voting", "finished"]}
    )
    default_poll_description = fields.TextField()
    number_poll_candidates = fields.BooleanField()
    sequential_number = fields.IntegerField(
        required=True,
        read_only=True,
        constant=True,
        constraints={
            "description": "The (positive) serial number of this model in its meeting. This number is auto-generated and read-only."
        },
    )
    candidate_ids = fields.RelationListField(
        to={"assignment_candidate": "assignment_id"},
        on_delete=fields.OnDelete.CASCADE,
        is_view_field=True,
        equal_fields="meeting_id",
    )
    poll_ids = fields.RelationListField(
        to={"poll": "content_object_id"},
        on_delete=fields.OnDelete.CASCADE,
        is_view_field=True,
        equal_fields="meeting_id",
    )
    agenda_item_id = fields.RelationField(
        to={"agenda_item": "content_object_id"},
        on_delete=fields.OnDelete.CASCADE,
        is_view_field=True,
        equal_fields="meeting_id",
    )
    list_of_speakers_id = fields.RelationField(
        to={"list_of_speakers": "content_object_id"},
        on_delete=fields.OnDelete.CASCADE,
        is_view_field=True,
        required=True,
        constant=True,
        equal_fields="meeting_id",
    )
    tag_ids = fields.RelationListField(
        to={"tag": "tagged_ids"},
        is_view_field=True,
        equal_fields="meeting_id",
        write_fields=(
            "gm_assignment_tag_ids",
            "assignment_id",
            "tag_id",
            ["tag_id_tag_id"],
        ),
    )
    attachment_meeting_mediafile_ids = fields.RelationListField(
        to={"meeting_mediafile": "attachment_ids"},
        is_view_field=True,
        equal_fields="meeting_id",
        write_fields=(
            "gm_assignment_attachment_meeting_mediafile_ids",
            "assignment_id",
            "attachment_meeting_mediafile_id",
            ["attachment_meeting_mediafile_id_meeting_mediafile_id"],
        ),
    )
    projection_ids = fields.RelationListField(
        to={"projection": "content_object_id"},
        on_delete=fields.OnDelete.CASCADE,
        is_view_field=True,
        equal_fields="meeting_id",
    )
    meeting_id = fields.RelationField(
        to={"meeting": "assignment_ids"}, required=True, constant=True
    )


class AssignmentCandidate(Model):
    collection = "assignment_candidate"
    verbose_name = "assignment candidate"

    id = fields.IntegerField(required=True, constant=True)
    weight = fields.IntegerField(default=10000)
    assignment_id = fields.RelationField(
        to={"assignment": "candidate_ids"},
        required=True,
        constant=True,
        equal_fields="meeting_id",
    )
    meeting_user_id = fields.RelationField(
        to={"meeting_user": "assignment_candidate_ids"}, constant=True
    )
    meeting_id = fields.RelationField(
        to={"meeting": "assignment_candidate_ids"}, required=True, constant=True
    )


class PollCandidateList(Model):
    collection = "poll_candidate_list"
    verbose_name = "poll candidate list"

    id = fields.IntegerField(required=True, constant=True)
    poll_candidate_ids = fields.RelationListField(
        to={"poll_candidate": "poll_candidate_list_id"},
        on_delete=fields.OnDelete.CASCADE,
        is_view_field=True,
        equal_fields="meeting_id",
    )
    meeting_id = fields.RelationField(
        to={"meeting": "poll_candidate_list_ids"}, required=True, constant=True
    )
    option_id = fields.RelationField(
        to={"option": "content_object_id"},
        is_view_field=True,
        required=True,
        constant=True,
        equal_fields="meeting_id",
    )


class PollCandidate(Model):
    collection = "poll_candidate"
    verbose_name = "poll candidate"

    id = fields.IntegerField(required=True, constant=True)
    poll_candidate_list_id = fields.RelationField(
        to={"poll_candidate_list": "poll_candidate_ids"},
        required=True,
        constant=True,
        equal_fields="meeting_id",
    )
    user_id = fields.RelationField(to={"user": "poll_candidate_ids"}, constant=True)
    weight = fields.IntegerField(required=True)
    meeting_id = fields.RelationField(
        to={"meeting": "poll_candidate_ids"}, required=True, constant=True
    )


class Mediafile(Model):
    collection = "mediafile"
    verbose_name = "mediafile"

    id = fields.IntegerField(required=True, constant=True)
    title = fields.CharField(
        constraints={"description": "Title and parent_id must be unique."}
    )
    is_directory = fields.BooleanField()
    filesize = fields.IntegerField(
        read_only=True,
        constraints={"description": "In bytes, not the human readable format anymore."},
    )
    filename = fields.CharField(
        constraints={
            "description": "The uploaded filename. Will be used for downloading. Only writeable on create."
        }
    )
    mimetype = fields.CharField()
    pdf_information = fields.JSONField()
    create_timestamp = fields.TimestampField()
    token = fields.CharField()
    published_to_meetings_in_organization_id = fields.RelationField(
        to={"organization": "published_mediafile_ids"}
    )
    parent_id = fields.RelationField(
        to={"mediafile": "child_ids"}, equal_fields="owner_id"
    )
    child_ids = fields.RelationListField(
        to={"mediafile": "parent_id"}, is_view_field=True, equal_fields="owner_id"
    )
    owner_id = fields.GenericRelationField(
        to={"organization": "mediafile_ids", "meeting": "mediafile_ids"},
        required=True,
        constant=True,
    )
    meeting_mediafile_ids = fields.RelationListField(
        to={"meeting_mediafile": "mediafile_id"},
        on_delete=fields.OnDelete.CASCADE,
        is_view_field=True,
    )


class MeetingMediafile(Model):
    collection = "meeting_mediafile"
    verbose_name = "meeting mediafile"

    id = fields.IntegerField(required=True, constant=True)
    mediafile_id = fields.RelationField(
        to={"mediafile": "meeting_mediafile_ids"}, required=True
    )
    meeting_id = fields.RelationField(
        to={"meeting": "meeting_mediafile_ids"}, required=True
    )
    is_public = fields.BooleanField(
        required=True,
        constraints={
            "description": "Calculated in actions. Used to discern whether the (meeting-)mediafile can be seen by everyone, because, in the case of inherited_access_group_ids == [], it would otherwise not be clear. inherited_access_group_ids == [] can have two causes: cancelling access groups (=> is_public := false) or no access groups at all (=> is_public := true)"
        },
    )
    inherited_access_group_ids = fields.RelationListField(
        to={"group": "meeting_mediafile_inherited_access_group_ids"},
        is_view_field=True,
        constraints={
            "description": "Calculated in actions. Shows what access group permissions are actually relevant. Calculated as the intersection of this meeting_mediafiles access_group_ids and the related mediafiles potential parent mediafiles inherited_access_group_ids. If the parent has no meeting_mediafile for this meeting, its inherited access group is assumed to be the meetings admin group. If there is no parent, the inherited_access_group_ids is equal to the access_group_ids. If the access_group_ids are empty, the interpretations is that every group has access rights, therefore the parent inherited_access_group_ids are used as-is."
        },
        write_fields=(
            "nm_group_mmiagi_meeting_mediafile",
            "meeting_mediafile_id",
            "group_id",
            [],
        ),
    )
    access_group_ids = fields.RelationListField(
        to={"group": "meeting_mediafile_access_group_ids"},
        is_view_field=True,
        write_fields=(
            "nm_group_mmagi_meeting_mediafile",
            "meeting_mediafile_id",
            "group_id",
            [],
        ),
    )
    list_of_speakers_id = fields.RelationField(
        to={"list_of_speakers": "content_object_id"},
        on_delete=fields.OnDelete.CASCADE,
        is_view_field=True,
    )
    projection_ids = fields.RelationListField(
        to={"projection": "content_object_id"},
        on_delete=fields.OnDelete.CASCADE,
        is_view_field=True,
    )
    attachment_ids = fields.GenericRelationListField(
        to={
            "motion": "attachment_meeting_mediafile_ids",
            "topic": "attachment_meeting_mediafile_ids",
            "assignment": "attachment_meeting_mediafile_ids",
        },
        is_view_field=True,
        is_primary=True,
        write_fields=(
            "gm_meeting_mediafile_attachment_ids",
            "meeting_mediafile_id",
            "attachment_id",
            [
                "attachment_id_motion_id",
                "attachment_id_topic_id",
                "attachment_id_assignment_id",
            ],
        ),
    )
    used_as_logo_projector_main_in_meeting_id = fields.RelationField(
        to={"meeting": "logo_projector_main_id"}, is_view_field=True
    )
    used_as_logo_projector_header_in_meeting_id = fields.RelationField(
        to={"meeting": "logo_projector_header_id"}, is_view_field=True
    )
    used_as_logo_web_header_in_meeting_id = fields.RelationField(
        to={"meeting": "logo_web_header_id"}, is_view_field=True
    )
    used_as_logo_pdf_header_l_in_meeting_id = fields.RelationField(
        to={"meeting": "logo_pdf_header_l_id"}, is_view_field=True
    )
    used_as_logo_pdf_header_r_in_meeting_id = fields.RelationField(
        to={"meeting": "logo_pdf_header_r_id"}, is_view_field=True
    )
    used_as_logo_pdf_footer_l_in_meeting_id = fields.RelationField(
        to={"meeting": "logo_pdf_footer_l_id"}, is_view_field=True
    )
    used_as_logo_pdf_footer_r_in_meeting_id = fields.RelationField(
        to={"meeting": "logo_pdf_footer_r_id"}, is_view_field=True
    )
    used_as_logo_pdf_ballot_paper_in_meeting_id = fields.RelationField(
        to={"meeting": "logo_pdf_ballot_paper_id"}, is_view_field=True
    )
    used_as_font_regular_in_meeting_id = fields.RelationField(
        to={"meeting": "font_regular_id"}, is_view_field=True
    )
    used_as_font_italic_in_meeting_id = fields.RelationField(
        to={"meeting": "font_italic_id"}, is_view_field=True
    )
    used_as_font_bold_in_meeting_id = fields.RelationField(
        to={"meeting": "font_bold_id"}, is_view_field=True
    )
    used_as_font_bold_italic_in_meeting_id = fields.RelationField(
        to={"meeting": "font_bold_italic_id"}, is_view_field=True
    )
    used_as_font_monospace_in_meeting_id = fields.RelationField(
        to={"meeting": "font_monospace_id"}, is_view_field=True
    )
    used_as_font_chyron_speaker_name_in_meeting_id = fields.RelationField(
        to={"meeting": "font_chyron_speaker_name_id"}, is_view_field=True
    )
    used_as_font_projector_h1_in_meeting_id = fields.RelationField(
        to={"meeting": "font_projector_h1_id"}, is_view_field=True
    )
    used_as_font_projector_h2_in_meeting_id = fields.RelationField(
        to={"meeting": "font_projector_h2_id"}, is_view_field=True
    )


class Projector(Model):
    collection = "projector"
    verbose_name = "projector"

    id = fields.IntegerField(required=True, constant=True)
    name = fields.CharField()
    is_internal = fields.BooleanField(default=False)
    scale = fields.IntegerField(default=0)
    scroll = fields.IntegerField(default=0, constraints={"minimum": 0})
    width = fields.IntegerField(default=1200, constraints={"minimum": 1})
    aspect_ratio_numerator = fields.IntegerField(default=16, constraints={"minimum": 1})
    aspect_ratio_denominator = fields.IntegerField(
        default=9, constraints={"minimum": 1}
    )
    color = fields.ColorField(default="#000000")
    background_color = fields.ColorField(default="#ffffff")
    header_background_color = fields.ColorField(default="#317796")
    header_font_color = fields.ColorField(default="#f5f5f5")
    header_h1_color = fields.ColorField(default="#317796")
    chyron_background_color = fields.ColorField(default="#317796")
    chyron_background_color_2 = fields.ColorField(default="#134768")
    chyron_font_color = fields.ColorField(default="#ffffff")
    chyron_font_color_2 = fields.ColorField(default="#ffffff")
    show_header_footer = fields.BooleanField(default=True)
    show_title = fields.BooleanField(default=True)
    show_logo = fields.BooleanField(default=True)
    show_clock = fields.BooleanField(default=True)
    sequential_number = fields.IntegerField(
        required=True,
        read_only=True,
        constant=True,
        constraints={
            "description": "The (positive) serial number of this model in its meeting. This number is auto-generated and read-only."
        },
    )
    current_projection_ids = fields.RelationListField(
        to={"projection": "current_projector_id"},
        on_delete=fields.OnDelete.CASCADE,
        is_view_field=True,
        equal_fields="meeting_id",
    )
    preview_projection_ids = fields.RelationListField(
        to={"projection": "preview_projector_id"},
        on_delete=fields.OnDelete.CASCADE,
        is_view_field=True,
        equal_fields="meeting_id",
    )
    history_projection_ids = fields.RelationListField(
        to={"projection": "history_projector_id"},
        on_delete=fields.OnDelete.CASCADE,
        is_view_field=True,
        equal_fields="meeting_id",
    )
    used_as_reference_projector_meeting_id = fields.RelationField(
        to={"meeting": "reference_projector_id"}, is_view_field=True
    )
    used_as_default_projector_for_agenda_item_list_in_meeting_id = fields.RelationField(
        to={"meeting": "default_projector_agenda_item_list_ids"}
    )
    used_as_default_projector_for_topic_in_meeting_id = fields.RelationField(
        to={"meeting": "default_projector_topic_ids"}
    )
    used_as_default_projector_for_list_of_speakers_in_meeting_id = fields.RelationField(
        to={"meeting": "default_projector_list_of_speakers_ids"}
    )
    used_as_default_projector_for_current_los_in_meeting_id = fields.RelationField(
        to={"meeting": "default_projector_current_los_ids"}
    )
    used_as_default_projector_for_motion_in_meeting_id = fields.RelationField(
        to={"meeting": "default_projector_motion_ids"}
    )
    used_as_default_projector_for_amendment_in_meeting_id = fields.RelationField(
        to={"meeting": "default_projector_amendment_ids"}
    )
    used_as_default_projector_for_motion_block_in_meeting_id = fields.RelationField(
        to={"meeting": "default_projector_motion_block_ids"}
    )
    used_as_default_projector_for_assignment_in_meeting_id = fields.RelationField(
        to={"meeting": "default_projector_assignment_ids"}
    )
    used_as_default_projector_for_mediafile_in_meeting_id = fields.RelationField(
        to={"meeting": "default_projector_mediafile_ids"}
    )
    used_as_default_projector_for_message_in_meeting_id = fields.RelationField(
        to={"meeting": "default_projector_message_ids"}
    )
    used_as_default_projector_for_countdown_in_meeting_id = fields.RelationField(
        to={"meeting": "default_projector_countdown_ids"}
    )
    used_as_default_projector_for_assignment_poll_in_meeting_id = fields.RelationField(
        to={"meeting": "default_projector_assignment_poll_ids"}
    )
    used_as_default_projector_for_motion_poll_in_meeting_id = fields.RelationField(
        to={"meeting": "default_projector_motion_poll_ids"}
    )
    used_as_default_projector_for_poll_in_meeting_id = fields.RelationField(
        to={"meeting": "default_projector_poll_ids"}
    )
    meeting_id = fields.RelationField(
        to={"meeting": "projector_ids"}, required=True, constant=True
    )


class Projection(Model):
    collection = "projection"
    verbose_name = "projection"

    id = fields.IntegerField(required=True, constant=True)
    options = fields.JSONField()
    stable = fields.BooleanField(default=False)
    weight = fields.IntegerField()
    type = fields.CharField()
    current_projector_id = fields.RelationField(
        to={"projector": "current_projection_ids"}, equal_fields="meeting_id"
    )
    preview_projector_id = fields.RelationField(
        to={"projector": "preview_projection_ids"}, equal_fields="meeting_id"
    )
    history_projector_id = fields.RelationField(
        to={"projector": "history_projection_ids"}, equal_fields="meeting_id"
    )
    content_object_id = fields.GenericRelationField(
        to={
            "projector_countdown": "projection_ids",
            "projector_message": "projection_ids",
            "poll": "projection_ids",
            "topic": "projection_ids",
            "agenda_item": "projection_ids",
            "assignment": "projection_ids",
            "motion_block": "projection_ids",
            "list_of_speakers": "projection_ids",
            "meeting_mediafile": "projection_ids",
            "motion": "projection_ids",
            "meeting": "projection_ids",
        },
        required=True,
        constant=True,
        equal_fields="meeting_id",
    )
    meeting_id = fields.RelationField(
        to={"meeting": "all_projection_ids"}, required=True, constant=True
    )


class ProjectorMessage(Model):
    collection = "projector_message"
    verbose_name = "projector message"

    id = fields.IntegerField(required=True, constant=True)
    message = fields.HTMLStrictField()
    projection_ids = fields.RelationListField(
        to={"projection": "content_object_id"},
        on_delete=fields.OnDelete.CASCADE,
        is_view_field=True,
        equal_fields="meeting_id",
    )
    meeting_id = fields.RelationField(
        to={"meeting": "projector_message_ids"}, required=True, constant=True
    )


class ProjectorCountdown(Model):
    collection = "projector_countdown"
    verbose_name = "projector countdown"

    id = fields.IntegerField(required=True, constant=True)
    title = fields.CharField(required=True)
    description = fields.CharField(default="")
    default_time = fields.IntegerField()
    countdown_time = fields.FloatField(default=60)
    running = fields.BooleanField(default=False)
    projection_ids = fields.RelationListField(
        to={"projection": "content_object_id"},
        on_delete=fields.OnDelete.CASCADE,
        is_view_field=True,
        equal_fields="meeting_id",
    )
    used_as_list_of_speakers_countdown_meeting_id = fields.RelationField(
        to={"meeting": "list_of_speakers_countdown_id"}, is_view_field=True
    )
    used_as_poll_countdown_meeting_id = fields.RelationField(
        to={"meeting": "poll_countdown_id"}, is_view_field=True
    )
    meeting_id = fields.RelationField(
        to={"meeting": "projector_countdown_ids"}, required=True, constant=True
    )


class ChatGroup(Model):
    collection = "chat_group"
    verbose_name = "chat group"

    id = fields.IntegerField(required=True, constant=True)
    name = fields.CharField(required=True)
    weight = fields.IntegerField(default=10000)
    chat_message_ids = fields.RelationListField(
        to={"chat_message": "chat_group_id"},
        on_delete=fields.OnDelete.CASCADE,
        is_view_field=True,
        equal_fields="meeting_id",
    )
    read_group_ids = fields.RelationListField(
        to={"group": "read_chat_group_ids"},
        is_view_field=True,
        is_primary=True,
        equal_fields="meeting_id",
        write_fields=(
            "nm_chat_group_read_group_ids_group",
            "chat_group_id",
            "group_id",
            [],
        ),
    )
    write_group_ids = fields.RelationListField(
        to={"group": "write_chat_group_ids"},
        is_view_field=True,
        is_primary=True,
        equal_fields="meeting_id",
        write_fields=(
            "nm_chat_group_write_group_ids_group",
            "chat_group_id",
            "group_id",
            [],
        ),
    )
    meeting_id = fields.RelationField(
        to={"meeting": "chat_group_ids"}, required=True, constant=True
    )


class ChatMessage(Model):
    collection = "chat_message"
    verbose_name = "chat message"

    id = fields.IntegerField(required=True, constant=True)
    content = fields.HTMLStrictField(required=True)
    created = fields.TimestampField(required=True)
    meeting_user_id = fields.RelationField(
        to={"meeting_user": "chat_message_ids"}, constant=True
    )
    chat_group_id = fields.RelationField(
        to={"chat_group": "chat_message_ids"}, required=True, constant=True
    )
    meeting_id = fields.RelationField(
        to={"meeting": "chat_message_ids"}, required=True, constant=True
    )


class ActionWorker(Model):
    collection = "action_worker"
    verbose_name = "action worker"

    id = fields.IntegerField(required=True, constant=True)
    name = fields.CharField(required=True)
    state = fields.CharField(
        required=True, constraints={"enum": ["running", "end", "aborted"]}
    )
    created = fields.TimestampField(required=True)
    timestamp = fields.TimestampField(required=True)
    result = fields.JSONField()
    user_id = fields.IntegerField(
        required=True,
        constant=True,
        constraints={
            "description": "Id of the calling user. If the action is called via internal route, the value will be -1."
        },
    )


class ImportPreview(Model):
    collection = "import_preview"
    verbose_name = "import preview"

    id = fields.IntegerField(required=True, constant=True)
    name = fields.CharField(
        required=True,
        constraints={
            "enum": ["account", "participant", "topic", "committee", "motion"]
        },
    )
    state = fields.CharField(
        required=True, constraints={"enum": ["warning", "error", "done"]}
    )
    created = fields.TimestampField(required=True)
    result = fields.JSONField()<|MERGE_RESOLUTION|>--- conflicted
+++ resolved
@@ -163,15 +163,7 @@
     poll_candidate_ids = fields.RelationListField(
         to={"poll_candidate": "user_id"}, is_view_field=True
     )
-<<<<<<< HEAD
-=======
-    poll_voted_ids = fields.RelationListField(to={"poll": "voted_ids"})
-    option_ids = fields.RelationListField(to={"option": "content_object_id"})
-    vote_ids = fields.RelationListField(to={"vote": "user_id"})
-    delegated_vote_ids = fields.RelationListField(to={"vote": "delegated_user_id"})
-    poll_candidate_ids = fields.RelationListField(to={"poll_candidate": "user_id"})
     home_committee_id = fields.RelationField(to={"committee": "native_user_ids"})
->>>>>>> 76bd4252
     meeting_ids = fields.NumberArrayField(
         read_only=True,
         constraints={
@@ -410,15 +402,34 @@
         is_primary=True,
         write_fields=("nm_committee_manager_ids_user", "committee_id", "user_id", []),
     )
-<<<<<<< HEAD
-=======
-    manager_ids = fields.RelationListField(to={"user": "committee_management_ids"})
     parent_id = fields.RelationField(to={"committee": "child_ids"})
-    child_ids = fields.RelationListField(to={"committee": "parent_id"})
-    all_parent_ids = fields.RelationListField(to={"committee": "all_child_ids"})
-    all_child_ids = fields.RelationListField(to={"committee": "all_parent_ids"})
-    native_user_ids = fields.RelationListField(to={"user": "home_committee_id"})
->>>>>>> 76bd4252
+    child_ids = fields.RelationListField(
+        to={"committee": "parent_id"}, is_view_field=True
+    )
+    all_parent_ids = fields.RelationListField(
+        to={"committee": "all_child_ids"},
+        is_view_field=True,
+        write_fields=(
+            "nm_committee_all_child_ids_committee",
+            "all_parent_id",
+            "all_child_id",
+            [],
+        ),
+    )
+    all_child_ids = fields.RelationListField(
+        to={"committee": "all_parent_ids"},
+        is_view_field=True,
+        is_primary=True,
+        write_fields=(
+            "nm_committee_all_child_ids_committee",
+            "all_child_id",
+            "all_parent_id",
+            [],
+        ),
+    )
+    native_user_ids = fields.RelationListField(
+        to={"user": "home_committee_id"}, is_view_field=True
+    )
     forward_to_committee_ids = fields.RelationListField(
         to={"committee": "receive_forwardings_from_committee_ids"},
         is_view_field=True,
