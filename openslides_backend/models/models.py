--- conflicted
+++ resolved
@@ -4,11 +4,6 @@
 from .base import Model
 from .mixins import AgendaItemModelMixin, MeetingModelMixin, PollModelMixin
 
-<<<<<<< HEAD
-MODELS_YML_CHECKSUM = "f7f9d2222b759a92eba7cd34f3dcf900"
-
-=======
->>>>>>> b5756977
 
 class Organization(Model):
     collection = "organization"
