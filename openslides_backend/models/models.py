--- conflicted
+++ resolved
@@ -4,11 +4,6 @@
 from .base import Model
 from .mixins import AgendaItemModelMixin, MeetingModelMixin, PollModelMixin
 
-<<<<<<< HEAD
-MODELS_YML_CHECKSUM = "2c048cea208be1a95a4e9e6bb527f68a"
-
-=======
->>>>>>> 11fd86cf
 
 class Organization(Model):
     collection = "organization"
