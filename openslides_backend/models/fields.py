--- conflicted
+++ resolved
@@ -41,27 +41,17 @@
 
     required: bool
     read_only: bool
-<<<<<<< HEAD
     constant: bool
-    default: Optional[str]
-    constraints: Dict[str, Any]
-=======
     default: str | None
     constraints: dict[str, Any]
->>>>>>> 4aa7bf08
 
     def __init__(
         self,
         required: bool = False,
         read_only: bool = False,
-<<<<<<< HEAD
         constant: bool = False,
-        default: Optional[Any] = None,
-        constraints: Optional[Dict[str, Any]] = None,
-=======
         default: Any | None = None,
         constraints: dict[str, Any] | None = None,
->>>>>>> 4aa7bf08
     ) -> None:
         self.required = required
         self.read_only = read_only
