--- conflicted
+++ resolved
@@ -5,14 +5,10 @@
 
 import fastjsonschema
 
-<<<<<<< HEAD
 from openslides_backend.services.database.extended_database import ExtendedDatabase
 from openslides_backend.services.postgresql.db_connection_handling import (
     get_new_os_conn,
 )
-=======
-from openslides_backend.services.database.db_connection_handling import get_new_os_conn
->>>>>>> a44d1162
 
 from ..shared.exceptions import (
     ActionException,
@@ -122,11 +118,8 @@
                 except fastjsonschema.JsonSchemaException as exception:
                     raise ActionException(exception.message)
 
-<<<<<<< HEAD
             with get_new_os_conn() as conn:
-                self.extended_db = ExtendedDatabase(conn, self.logging, self.env)
-=======
->>>>>>> a44d1162
+                self.datastore = ExtendedDatabase(conn, self.logging, self.env)
                 results: ActionsResponseResults = []
                 if atomic:
                     results = self.execute_write_requests(self.parse_actions, payload)
@@ -266,19 +259,19 @@
         action_data = deepcopy(action_payload_element["data"])
 
         try:
-            with self.datastore.get_database_context():
-                with make_span(self.env, "action.perform"):
-                    write_request, results = action.perform(
-                        action_data, self.user_id, internal=self.internal
-                    )
+            # with self.datastore.get_database_context():
+            with make_span(self.env, "action.perform"):
+                write_request, results = action.perform(
+                    action_data, self.user_id, internal=self.internal
+                )
             if write_request:
                 action.validate_write_request(write_request)
 
-                # add locked_fields to request
-                write_request.locked_fields = self.datastore.locked_fields
-                # reset locked fields, but not changed models - these might be needed
-                # by another action
-                self.datastore.reset(hard=False)
+                # # add locked_fields to request
+                # write_request.locked_fields = self.datastore.locked_fields
+                # # reset locked fields, but not changed models - these might be needed
+                # # by another action
+                # self.datastore.reset(hard=False)
 
             # add on_success routine
             if on_success := action.get_on_success(action_data):
