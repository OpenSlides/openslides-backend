--- conflicted
+++ resolved
@@ -9,11 +9,7 @@
     has_committee_management_level,
     has_organization_management_level,
 )
-<<<<<<< HEAD
 from ....services.database.commands import GetManyRequest
-=======
-from ....services.datastore.commands import GetManyRequest
->>>>>>> 3f2d2b37
 from ....shared.exceptions import ActionException, MissingPermission
 from ....shared.filters import And, FilterOperator
 from ....shared.patterns import fqid_from_collection_and_id
@@ -64,10 +60,6 @@
                 if not has_committee_management_level(
                     self.datastore,
                     self.user_id,
-<<<<<<< HEAD
-                    CommitteeManagementLevel.CAN_MANAGE,
-=======
->>>>>>> 3f2d2b37
                     committee_id,
                 )
             }
