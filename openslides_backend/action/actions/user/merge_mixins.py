from typing import Any

from openslides_backend.services.datastore.interface import PartialModel

from ....models.models import (
    AssignmentCandidate,
    MeetingUser,
    MotionEditor,
    MotionSubmitter,
    MotionSupporter,
    MotionWorkingGroupSpeaker,
    PersonalNote,
    Speaker,
)
from ....services.datastore.commands import GetManyRequest
from ....shared.exceptions import ActionException
from ....shared.filters import And, FilterOperator, Or
from ....shared.patterns import Collection, fqid_from_collection_and_id
from ....shared.typing import HistoryInformation
from .base_merge_mixin import BaseMergeMixin, MergeModeDict


class SpeakerMergeMixin(BaseMergeMixin):
    def __init__(self, *args: Any, **kwargs: Any) -> None:
        super().__init__(*args, **kwargs)
        self.add_collection_field_groups(
            Speaker,
            {
                "ignore": [
                    "begin_time",
                    "end_time",
                    "pause_time",
                    "unpause_time",
                    "total_pause",
                    "meeting_user_id",
                    "meeting_id",
                    "point_of_order",
                    "list_of_speakers_id",
                    "answer",
                ],
                "lowest": [
                    "weight",
                ],
                "require_equality_absolute": [
                    "speech_state",
                    "point_of_order_category_id",
                    "structure_level_list_of_speakers_id",
                    "note",
                ],
            },
            "meeting_user_id",
        )

    def check_speakers(self, meeting_user_ids: list[int]) -> None:
        if len(meeting_user_ids):
            running_speakers = self.datastore.filter(
                "speaker",
                And(
                    FilterOperator("end_time", "=", None),
                    Or(
                        *[
                            FilterOperator("meeting_user_id", "=", id_)
                            for id_ in meeting_user_ids
                        ]
                    ),
                    FilterOperator("begin_time", "!=", None),
                ),
                ["id", "meeting_id"],
            )
            if len(running_speakers):
                meeting_ids = {
                    str(speaker["meeting_id"]) for speaker in running_speakers.values()
                }
                raise ActionException(
                    f"Speaker(s) {', '.join([str(key) for key in running_speakers.keys()])} are still running in meeting(s) {', '.join(meeting_ids)}"
                )


class AssignmentCandidateMergeMixin(BaseMergeMixin):
    def __init__(self, *args: Any, **kwargs: Any) -> None:
        super().__init__(*args, **kwargs)
        self.add_collection_field_groups(
            AssignmentCandidate,
            {
                "ignore": ["meeting_user_id", "meeting_id", "assignment_id"],
                "lowest": [
                    "weight",
                ],
            },
            "meeting_user_id",
        )

    def get_full_history_information(self) -> HistoryInformation | None:
        information = super().get_full_history_information() or {}
        assignment_ids: set[int] = set()
        for data, ids, is_transfer in self._history_replacement_groups[
            "assignment_candidate"
        ]:
            assignment_ids.add(data["assignment_id"])
        for assignment_id in assignment_ids:
            information[fqid_from_collection_and_id("assignment", assignment_id)] = [
                "Candidates merged"
            ]
        return information


motion_meeting_user_list_item_groups: MergeModeDict = {
    "ignore": ["meeting_user_id", "meeting_id", "motion_id"],
    "lowest": [
        "weight",
    ],
}


class MotionSubmitterMergeMixin(BaseMergeMixin):
    def __init__(self, *args: Any, **kwargs: Any) -> None:
        super().__init__(*args, **kwargs)
        self.add_collection_field_groups(
            MotionSubmitter, motion_meeting_user_list_item_groups, "meeting_user_id"
        )

    def get_full_history_information(self) -> HistoryInformation | None:
        information = super().get_full_history_information() or {}
        motion_ids: set[int] = set()
        for data, ids, is_transfer in self._history_replacement_groups[
            "motion_submitter"
        ]:
            motion_ids.add(data["motion_id"])
        for motion_id in motion_ids:
            fqid = fqid_from_collection_and_id("motion", motion_id)
            if fqid not in information:
                information[fqid] = ["Submitters merged"]
            else:
                information[fqid].append("Submitters merged")
        return information


class MotionSupporterMergeMixin(BaseMergeMixin):
    def __init__(self, *args: Any, **kwargs: Any) -> None:
        super().__init__(*args, **kwargs)
        self.add_collection_field_groups(
            MotionSupporter,
            {
                "ignore": ["meeting_user_id", "meeting_id", "motion_id"],
            },
            "meeting_user_id",
        )

    def get_full_history_information(self) -> HistoryInformation | None:
        information = super().get_full_history_information() or {}
        motion_ids: set[int] = set()
        for data, ids, is_transfer in self._history_replacement_groups[
            "motion_supporter"
        ]:
            motion_ids.add(data["motion_id"])
        for motion_id in motion_ids:
            fqid = fqid_from_collection_and_id("motion", motion_id)
            if fqid not in information:
                information[fqid] = ["Supporters merged"]
            else:
                information[fqid].append("Supporters merged")
        return information


class MotionEditorMergeMixin(BaseMergeMixin):
    def __init__(self, *args: Any, **kwargs: Any) -> None:
        super().__init__(*args, **kwargs)
        self.add_collection_field_groups(
            MotionEditor, motion_meeting_user_list_item_groups, "meeting_user_id"
        )


class MotionWorkingGroupSpeakerMergeMixin(BaseMergeMixin):
    def __init__(self, *args: Any, **kwargs: Any) -> None:
        super().__init__(*args, **kwargs)
        self.add_collection_field_groups(
            MotionWorkingGroupSpeaker,
            motion_meeting_user_list_item_groups,
            "meeting_user_id",
        )


class PersonalNoteMergeMixin(BaseMergeMixin):
    def __init__(self, *args: Any, **kwargs: Any) -> None:
        super().__init__(*args, **kwargs)
        self.add_collection_field_groups(
            PersonalNote,
            {
                "ignore": ["meeting_user_id", "content_object_id", "meeting_id"],
                "priority": ["note"],
                "highest": ["star"],
            },
            "meeting_user_id",
        )


class MeetingUserMergeMixin(
    PersonalNoteMergeMixin,
    MotionWorkingGroupSpeakerMergeMixin,
    MotionEditorMergeMixin,
    MotionSubmitterMergeMixin,
    MotionSupporterMergeMixin,
    AssignmentCandidateMergeMixin,
    SpeakerMergeMixin,
):
    def __init__(self, *args: Any, **kwargs: Any) -> None:
        super().__init__(*args, **kwargs)
        self.add_collection_field_groups(
            MeetingUser,
            {
                "ignore": [
                    "user_id",
                    "locked_out",
                ],
                "priority": [
                    "comment",
                    "number",
                    "about_me",
                    "vote_weight",
                    "vote_delegated_to_id",
                    "meeting_id",
                ],
                "merge": [
                    "vote_delegations_from_ids",
                    "chat_message_ids",
                    "group_ids",
                    "structure_level_ids",
                ],
                "deep_merge": {
                    "assignment_candidate_ids": "assignment_candidate",
<<<<<<< HEAD
                    "motion_supporter_ids": "motion_supporter",
                },
                "deep_create_merge": {
=======
>>>>>>> acd5c11f
                    "motion_editor_ids": "motion_editor",
                    "motion_submitter_ids": "motion_submitter",
                    "motion_working_group_speaker_ids": "motion_working_group_speaker",
                },
                "deep_create_merge": {
                    "personal_note_ids": "personal_note",
                    "speaker_ids": "speaker",
                },
            },
            "user_id",
        )

    def get_merge_comparison_hash(
        self, collection: Collection, model: PartialModel
    ) -> int | str | tuple[int | str, ...]:
        match collection:
            case "motion_submitter":
                return model["motion_id"]
            case "assignment_candidate":
                return model["assignment_id"]
            case "personal_note":
                return model["content_object_id"]
            case "motion_editor":
                return model["motion_id"]
            case "motion_supporter":
                return model["motion_id"]
            case "motion_working_group_speaker":
                return model["motion_id"]
            case "speaker":
                meeting = self.datastore.get(
                    fqid_from_collection_and_id("meeting", model["meeting_id"]),
                    ["list_of_speakers_allow_multiple_speakers"],
                )
                if (
                    meeting.get("list_of_speakers_allow_multiple_speakers")
                    or model.get("end_time") is not None
                    or model.get("answer")
                ):
                    return model["id"]
                return (
                    model["list_of_speakers_id"],
                    model.get("point_of_order", False),
                )
            case _:
                return super().get_merge_comparison_hash(collection, model)

    def check_polls_helper(self, meeting_user_ids: list[int]) -> list[str]:
        messages: list[str] = []
        meeting_users = self.datastore.get_many(
            [
                GetManyRequest(
                    "meeting_user",
                    meeting_user_ids,
                    [
                        "vote_delegations_from_ids",
                        "vote_delegated_to_id",
                        "meeting_id",
                        "group_ids",
                    ],
                )
            ]
        ).get("meeting_user", {})

        group_ids: set[int] = set()
        meeting_ids: set[int] = set()
        meeting_id_by_group_ids: dict[int, int] = {}
        for m_user in meeting_users.values():
            if len(g_ids := m_user.get("group_ids", [])):
                meeting_id_by_group_ids.update(
                    {g_id: m_user["meeting_id"] for g_id in g_ids}
                )
                group_ids.update(g_ids)
                meeting_ids.add(m_user["meeting_id"])
        if meeting_ids:
            polls = self.datastore.filter(
                "poll",
                And(
                    FilterOperator("state", "=", "started"),
                    Or(
                        FilterOperator("meeting_id", "=", meeting_id)
                        for meeting_id in meeting_ids
                    ),
                ),
                ["entitled_group_ids"],
            )
            poll_group_ids: set[int] = {
                group_id
                for poll in polls.values()
                for group_id in poll.get("entitled_group_ids", [])
            }
            common = group_ids.intersection(poll_group_ids)
            if len(common):
                forbidden_meeting_ids = {
                    str(meeting_id_by_group_ids[g_id]) for g_id in common
                }
                messages.append(
                    f"some of the users are entitled to vote in currently running polls in meeting(s) {', '.join(forbidden_meeting_ids)}"
                )

        delegator_meeting_user_ids = {
            meeting_user_id
            for meeting_user in meeting_users.values()
            for meeting_user_id in meeting_user.get("vote_delegations_from_ids", [])
        }
        proxy_meeting_user_ids = {
            meeting_user_id
            for meeting_user in meeting_users.values()
            if (meeting_user_id := meeting_user.get("vote_delegated_to_id"))
        }
        is_delegator_by_meeting: dict[int, bool] = {}
        delegation_conflicts: set[str] = set()
        for meeting_user in meeting_users.values():
            meeting_id = meeting_user["meeting_id"]
            for field in ["vote_delegated_to_id", "vote_delegations_from_ids"]:
                if meeting_user.get(field):
                    if is_delegator_by_meeting.get(meeting_id) == (
                        field != "vote_delegated_to_id"
                    ):
                        delegation_conflicts.add(str(meeting_id))
                    else:
                        is_delegator_by_meeting[meeting_id] = (
                            field == "vote_delegated_to_id"
                        )
        if len(delegation_conflicts):
            messages.append(
                f"some of the selected users have different delegations roles in meeting(s) {', '.join(delegation_conflicts)}"
            )
        if len(
            bad_users := [
                id_
                for id_ in meeting_user_ids
                if id_ in {*delegator_meeting_user_ids, *proxy_meeting_user_ids}
            ]
        ):
            bad_meetings = {
                str(meeting_id)
                for id_ in bad_users
                if (meeting_id := meeting_users.get(id_, {}).get("meeting_id"))
            }
            messages.append(
                f"some of the selected users are delegating votes to each other in meeting(s) {', '.join(bad_meetings)}"
            )
        return messages<|MERGE_RESOLUTION|>--- conflicted
+++ resolved
@@ -228,12 +228,7 @@
                 ],
                 "deep_merge": {
                     "assignment_candidate_ids": "assignment_candidate",
-<<<<<<< HEAD
                     "motion_supporter_ids": "motion_supporter",
-                },
-                "deep_create_merge": {
-=======
->>>>>>> acd5c11f
                     "motion_editor_ids": "motion_editor",
                     "motion_submitter_ids": "motion_submitter",
                     "motion_working_group_speaker_ids": "motion_working_group_speaker",
