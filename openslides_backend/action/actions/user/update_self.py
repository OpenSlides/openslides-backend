--- conflicted
+++ resolved
@@ -26,26 +26,7 @@
         """
         instance["id"] = self.user_id
         instance = super().update_instance(instance)
-<<<<<<< HEAD
-=======
-
-        if "about_me_$" in instance:
-            user = self.datastore.get(
-                fqid_from_collection_and_id(self.model.collection, self.user_id),
-                ["meeting_ids"],
-            )
-
-            not_supported_meetings = [
-                meeting
-                for meeting in [int(key) for key in instance["about_me_$"].keys()]
-                if meeting not in user.get("meeting_ids", [])
-            ]
-            if not_supported_meetings:
-                raise ActionException(
-                    f"User may update about_me_$ only in his meetings, but tries in {not_supported_meetings}"
-                )
         check_gender_helper(self.datastore, instance)
->>>>>>> 82394757
         return instance
 
     def check_permissions(self, instance: Dict[str, Any]) -> None:
