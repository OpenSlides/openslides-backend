from typing import Any, cast

from openslides_backend.services.database.interface import PartialModel

from ....action.mixins.archived_meeting_check_mixin import CheckForArchivedMeetingMixin
from ....models.models import User
from ....permissions.management_levels import OrganizationManagementLevel
from ....permissions.permission_helper import has_organization_management_level
from ....services.database.commands import GetManyRequest
from ....shared.exceptions import ActionException, BadCodingException, MissingPermission
from ....shared.filters import And, FilterOperator, Or
from ....shared.patterns import Collection, CollectionField, fqid_from_collection_and_id
from ....shared.schema import id_list_schema
from ....shared.typing import HistoryInformation
from ...generics.update import UpdateAction
from ...util.default_schema import DefaultSchema
from ...util.register import register_action
from ...util.typing import ActionData
from ..assignment_candidate.delete import AssignmentCandidateDelete
from ..assignment_candidate.update import AssignmentCandidateUpdate
from ..meeting_user.update import MeetingUserUpdate
from ..motion_editor.create import MotionEditorCreateAction
from ..motion_editor.update import MotionEditorUpdateAction
from ..motion_submitter.create import MotionSubmitterCreateAction
from ..motion_submitter.update import MotionSubmitterUpdateAction
from ..motion_working_group_speaker.create import MotionWorkingGroupSpeakerCreateAction
from ..motion_working_group_speaker.update import MotionWorkingGroupSpeakerUpdateAction
from ..personal_note.create import PersonalNoteCreateAction
from ..personal_note.update import PersonalNoteUpdateAction
from ..poll.update import PollUpdateAction
from ..speaker.create_for_merge import SpeakerCreateForMerge
from ..speaker.delete import SpeakerDeleteAction
from ..speaker.update import SpeakerUpdate
from .base_merge_mixin import MergeUpdateOperations
from .delete import UserDelete
from .merge_mixins import MeetingUserMergeMixin
from .update import UserUpdate
from .user_mixins import UserMixin


@register_action("user.merge_together")
class UserMergeTogether(
    MeetingUserMergeMixin, UpdateAction, CheckForArchivedMeetingMixin
):
    """
    Action to merge users together.
    """

    model = User()
    schema = DefaultSchema(User()).get_default_schema(
        required_properties=["id"],
        optional_properties=[
            "username",
            "title",
            "first_name",
            "last_name",
            "is_active",
            "is_physical_person",
            "default_password",
            "gender_id",
            "email",
            "default_vote_weight",
            "pronoun",
            "member_number",
        ],
        additional_required_fields={
            "user_ids": {
                "description": "A list of user ids to merge into a user.",
                **id_list_schema,
            },
        },
    )

    def __init__(self, *args: Any, **kwargs: Any) -> None:
        super().__init__(*args, **kwargs)
        self.add_collection_field_groups(
            User,
            {
                "ignore": [
                    "password",
                    "default_password",
                    "organization_id",
                    "last_email_sent",
                    "last_login",
                    "meeting_ids",
                    "username",
                    "is_active",
                    "is_physical_person",
                    "pronoun",
                    "title",
                    "first_name",
                    "last_name",
                    "gender_id",
                    "email",
                    "default_vote_weight",
                ],
                "error": [
                    "is_demo_user",
                ],
                "merge": [
                    "committee_ids",
                    "committee_management_ids",
                    "option_ids",  # throw error if conflict on same poll
                    "poll_voted_ids",  # throw error if conflict on same poll
                    "vote_ids",  # throw error if conflict on same poll
                    "delegated_vote_ids",  # throw error if conflict on same poll
                    "poll_candidate_ids",  # error if multiple of the users are on the same list, else merge
                ],
                "deep_create_merge": {
                    "meeting_user_ids": "meeting_user",
                },
                "special_function": [
                    "is_present_in_meeting_ids",  # union of primary user data and the meetings from the other users where primary is not a member
                    "organization_management_level",
                    "saml_id",  # error if set on secondary users, otherwise ignore the field
                    "member_number",
                    "can_change_own_password",  # ignore on secondary users if primary has a saml_id, else highest
                ],
            },
        )

    def check_permissions(self, instance: dict[str, Any]) -> None:
        selected_users = self.datastore.get_many(
            [
                GetManyRequest(
                    "user",
                    [instance["id"], *instance["user_ids"]],
                    ["organization_management_level"],
                )
            ]
        )["user"]
        all_omls = [
            OrganizationManagementLevel(oml)
            for user in selected_users.values()
            if (oml := user.get("organization_management_level"))
        ]
        min_oml = max([*all_omls, OrganizationManagementLevel.CAN_MANAGE_USERS])
        if not has_organization_management_level(
            self.datastore,
            self.user_id,
            min_oml,
        ):
            raise MissingPermission(min_oml)

    def prefetch(self, action_data: ActionData) -> None:
        self.mass_prefetch_for_merge(
            {
                "user": [
                    id_
                    for instance in action_data
                    for id_ in {instance.get("id"), *instance.get("user_ids", [])}
                    if id_
                ]
            }
        )

    def get_updated_instances(self, action_data: ActionData) -> ActionData:
        user_ids = [
            id_
            for instance in action_data
            for id_ in {*instance.get("user_ids", []), instance["id"]}
        ]
        if len(user_ids) != len(set(user_ids)):
            raise ActionException(
                "Users cannot be part of different merges at the same time"
            )
        secondary_id_to_main_ids = {
            user_id: instance["id"]
            for instance in action_data
            for user_id in instance.get("user_ids", [])
        }
        polls = self.datastore.filter(
            "poll",
            And(
                FilterOperator("entitled_users_at_stop", "!=", None),
                FilterOperator("entitled_users_at_stop", "!=", []),
            ),
            ["entitled_users_at_stop"],
        )
        poll_payloads: list[dict[str, Any]] = []
        for id_, poll in polls.items():
            entitled: list[dict[str, Any]] = poll["entitled_users_at_stop"]
            changed = False
            for vote in entitled:
                if (
                    user_id := (vote.get("user_merged_into_id") or vote.get("user_id"))
                ) in secondary_id_to_main_ids:
                    vote["user_merged_into_id"] = secondary_id_to_main_ids[user_id]
                    changed = True
                if (
                    user_id := (
                        vote.get("delegation_user_merged_into_id")
                        or vote.get("vote_delegated_to_user_id")
                    )
                ) in secondary_id_to_main_ids:
                    vote["delegation_user_merged_into_id"] = secondary_id_to_main_ids[
                        user_id
                    ]
                    changed = True
            if changed:
                poll_payloads.append({"id": id_, "entitled_users_at_stop": entitled})
        if len(poll_payloads):
            self.execute_other_action(PollUpdateAction, poll_payloads)
        return super().get_updated_instances(action_data)

    def update_instance(self, instance: dict[str, Any]) -> dict[str, Any]:
        instance = super().update_instance(instance)
        update_operations: dict[Collection, MergeUpdateOperations] = {
            coll: {"create": [], "update": [], "delete": []}
            for coll in self._collection_field_groups
        }
        if self.user_id in instance["user_ids"]:
            raise ActionException("Operator may not merge himself into others.")

        models = self.get_merge_by_rank_models(
            "user", [instance["id"], *instance["user_ids"]]
        )
        into, other_models = self.split_merge_by_rank_models(
            instance["id"], instance["user_ids"], models
        )

        self.check_polls(into, other_models)
        self.check_speakers(
            list(
                {
                    meeting_user_id
                    for model in [into, *other_models]
                    for meeting_user_id in model.get("meeting_user_ids", [])
                }
            )
        )

        update_operations["user"]["update"].append(
            self.merge_by_rank("user", into, other_models, instance, update_operations)
        )
        committee_ids = update_operations["user"]["update"][0].pop(
            "committee_ids", None
        )

        self.call_other_actions(update_operations)

        result = {"id": into["id"], "committee_ids": committee_ids}
        self._history_replacement_groups["user"].append(
            (result, [into["id"], *instance["user_ids"]], False)
        )
        return result

    def call_other_actions(
        self, update_operations: dict[Collection, MergeUpdateOperations]
    ) -> None:
        if len(update_operations["user"]["update"]) != 1:
            raise BadCodingException("Calculated wrong amount of user payloads")
        main_user_payload = update_operations["user"]["update"][0]
        user_id = main_user_payload["id"]
        meeting_user_create_payloads = update_operations["meeting_user"]["create"]
        if len(
            update_payloads := [
                *update_operations["meeting_user"]["update"],
                *meeting_user_create_payloads,
            ]
        ):
            meeting_user_via_user_payloads = []
            for payload_index in range(len(update_payloads)):
                current = update_payloads[payload_index]
                if current.get("vote_weight") == "0.000000":
                    current["vote_weight"] = "0.000001"
                meeting_user_via_user_payloads.append(
                    {
                        "id": user_id,
                        "meeting_id": current["meeting_id"],
                        **{
                            field: current.pop(field)
                            for field in UserMixin.transfer_field_list
                            if field in current
                        },
                    }
                )
            self.execute_other_action(UserUpdate, meeting_user_via_user_payloads)

            meeting_user_update_payloads = [
                payload
                for payload in update_operations["meeting_user"]["update"]
                if len(payload) > 1
            ]
            new_meeting_ids = [
                m_user["meeting_id"]
                for m_user in update_operations["meeting_user"]["create"]
            ]
            if len(new_meeting_ids):
                new_meeting_users = self.datastore.filter(
                    "meeting_user",
                    And(
                        FilterOperator("user_id", "=", user_id),
                        Or(
                            FilterOperator("meeting_id", "=", meeting_id)
                            for meeting_id in new_meeting_ids
                        ),
                    ),
                    ["meeting_id"],
                )
            else:
                new_meeting_users = {}
            meeting_user_ids_by_meeting_ids = {
                m_user["meeting_id"]: id_ for id_, m_user in new_meeting_users.items()
            }
            for payload in update_operations["meeting_user"]["create"]:
                if len(payload):
                    payload["id"] = meeting_user_ids_by_meeting_ids[
                        payload["meeting_id"]
                    ]
                    meeting_user_update_payloads.append(payload)
            if len(meeting_user_update_payloads):
                for payload in meeting_user_update_payloads:
                    payload.pop("meeting_id")
                self.execute_other_action(
                    MeetingUserUpdate, meeting_user_update_payloads
                )

            update_operations["personal_note"]["create"] = [
                payload
                for payload in update_operations["personal_note"]["create"]
                if payload.get("star") or payload.get("note")
            ]

            meeting_user_id_by_meeting_id = {
                model["meeting_id"]: id_
                for id_, model in self.datastore.filter(
                    "meeting_user",
                    FilterOperator("user_id", "=", user_id),
                    ["meeting_id"],
                ).items()
            }

            create_deep_merge_actions_per_collection: dict[str, dict[str, Any]] = {
                "motion_submitter": {
                    "update": MotionSubmitterUpdateAction,
                    "create": MotionSubmitterCreateAction,
                },
                "personal_note": {
                    "update": PersonalNoteUpdateAction,
                    "create": PersonalNoteCreateAction,
                },
                "speaker": {
                    "update": SpeakerUpdate,
                    "create": SpeakerCreateForMerge,
                    "delete": SpeakerDeleteAction,
                },
                "assignment_candidate": {
                    "update": AssignmentCandidateUpdate,
                    "delete": AssignmentCandidateDelete,
                },
                "motion_editor": {
                    "update": MotionEditorUpdateAction,
                    "create": MotionEditorCreateAction,
                },
                "motion_working_group_speaker": {
                    "update": MotionWorkingGroupSpeakerUpdateAction,
                    "create": MotionWorkingGroupSpeakerCreateAction,
                },
            }

            for collection, actions in create_deep_merge_actions_per_collection.items():
                if "create" in actions and len(
                    to_create := update_operations[collection]["create"]
                ):
                    for payload in to_create:
                        meeting_id = payload.pop("meeting_id")
                        payload["meeting_user_id"] = meeting_user_id_by_meeting_id[
                            meeting_id
                        ]
                    self.execute_other_action(
                        actions["create"],
                        to_create,
                    )
                if "update" in actions and len(
                    to_update := [
                        payload
                        for payload in update_operations[collection]["update"]
                        if len(payload) > 1
                    ]
                ):
                    self.execute_other_action(
                        actions["update"],
                        to_update,
                    )
                if "delete" in actions and len(
                    to_delete := update_operations[collection]["delete"]
                ):
                    self.execute_other_action(
                        actions["delete"],
                        [{"id": id_} for id_ in to_delete],
                    )

<<<<<<< HEAD
            if main_user_payload.get("default_vote_weight") == "0.000000":
                main_user_payload["default_vote_weight"] = "0.000001"
            self.execute_other_action(UserUpdate, [main_user_payload])
            if len(to_delete := update_operations["user"]["delete"]):
                self.execute_other_action(
                    UserDelete,
                    [{"id": id_} for id_ in to_delete],
                )
=======
        if main_user_payload.get("default_vote_weight") == "0.000000":
            main_user_payload["default_vote_weight"] = "0.000001"
        self.execute_other_action(UserUpdate, [main_user_payload])
        if len(to_delete := update_operations["user"]["delete"]):
            self.execute_other_action(
                UserDelete,
                [{"id": id_} for id_ in to_delete],
            )
>>>>>>> b70fb814

    def check_polls(self, into: PartialModel, other_models: list[PartialModel]) -> None:
        all_models = [into, *other_models]
        vote_poll_ids_per_user_id: dict[int, set[int]] = {
            user["id"]: {poll_id for poll_id in user.get("poll_voted_ids", [])}
            for user in [into, *other_models]
        }
        option_poll_ids_per_user_id: dict[int, set[int]] = {}
        candidate_list_ids_per_user_id: dict[int, set[int]] = {}
        meeting_user_ids: list[int] = []
        for model in all_models:
            if len(
                (pc_ids := model.get("poll_candidate_ids", []))
                + (o_ids := model.get("option_ids", []))
                + (
                    v_ids := list(
                        {
                            id_
                            for id_ in [
                                *model.get("vote_ids", []),
                                *model.get("delegated_vote_ids", []),
                            ]
                        }
                    )
                )
            ):
                get_many_requests = [
                    GetManyRequest(
                        "poll_candidate", pc_ids, ["poll_candidate_list_id"]
                    ),
                    GetManyRequest(
                        "option",
                        o_ids,
                        ["poll_id"],
                    ),
                    GetManyRequest(
                        "vote",
                        v_ids,
                        ["option_id"],
                    ),
                ]
                many_models = self.datastore.get_many(get_many_requests)
                if pc_ids:
                    candidate_list_ids_per_user_id[model["id"]] = {
                        poll_candidate["poll_candidate_list_id"]
                        for poll_candidate in many_models["poll_candidate"].values()
                        if poll_candidate.get("poll_candidate_list_id")
                    }
                if o_ids:
                    option_poll_ids_per_user_id[model["id"]] = {
                        option["poll_id"]
                        for option in many_models["option"].values()
                        if option.get("poll_id")
                    }
                vote_data = many_models["vote"]
                vote_poll_ids_per_user_id[model["id"]] = {
                    *vote_poll_ids_per_user_id.get(model["id"], set()),
                    *{
                        cast(int, option["poll_id"])
                        for option in self.datastore.get_many(
                            [
                                GetManyRequest(
                                    "option",
                                    list(
                                        {
                                            id_
                                            for id_ in [
                                                vote["option_id"]
                                                for vote in vote_data.values()
                                                if vote.get("option_id")
                                            ]
                                        }
                                    ),
                                    ["poll_id"],
                                )
                            ]
                        )["option"].values()
                        if option.get("poll_id")
                    },
                }
            meeting_user_ids += model.get("meeting_user_ids", [])
        voting_conflicts = {
            poll_id
            for id1, poll_ids1 in vote_poll_ids_per_user_id.items()
            for id2, poll_ids2 in vote_poll_ids_per_user_id.items()
            for poll_id in poll_ids1.intersection(poll_ids2)
            if id1 != id2
        }
        option_conflicts = {
            poll_id
            for id1, poll_ids1 in option_poll_ids_per_user_id.items()
            for id2, poll_ids2 in option_poll_ids_per_user_id.items()
            for poll_id in poll_ids1.intersection(poll_ids2)
            if id1 != id2
        }
        candidate_list_conflicts = {
            list_id
            for id1, list_ids1 in candidate_list_ids_per_user_id.items()
            for id2, list_ids2 in candidate_list_ids_per_user_id.items()
            for list_id in list_ids1.intersection(list_ids2)
            if id1 != id2
        }
        messages: list[str] = self.check_polls_helper(meeting_user_ids)
        if len(voting_conflicts):
            messages.append(
                f"among the selected users multiple voted in poll(s) {', '.join([str(id_) for id_ in voting_conflicts])}"
            )
        if len(option_conflicts):
            messages.append(
                f"multiple of the selected users are among the options in poll(s) {', '.join([str(id_) for id_ in option_conflicts])}"
            )
        if len(candidate_list_conflicts):
            lists = self.datastore.get_many(
                [
                    GetManyRequest(
                        "poll_candidate_list",
                        list(candidate_list_conflicts),
                        ["option_id"],
                    )
                ],
                lock_result=False,
            )["poll_candidate_list"]
            option_ids = {c_list["option_id"] for c_list in lists.values()}
            options = self.datastore.get_many(
                [GetManyRequest("option", list(option_ids), ["poll_id"])],
                lock_result=False,
            )["option"]
            poll_ids = {option["poll_id"] for option in options.values()}
            messages.append(
                f"multiple of the selected users are in the same candidate list in poll(s) {', '.join([str(id_) for id_ in poll_ids])}"
            )
        if len(messages):
            raise ActionException(
                f"Cannot carry out merge into user/{into['id']}, because {' and '.join(messages)}"
            )

    def get_merge_comparison_hash(
        self, collection: Collection, model: PartialModel
    ) -> int | str | tuple[int | str, ...]:
        match collection:
            case "meeting_user":
                return model["meeting_id"]
            case _:
                return super().get_merge_comparison_hash(collection, model)

    def handle_special_field(
        self,
        collection: Collection,
        field: CollectionField,
        into_: PartialModel,
        ranked_others: list[PartialModel],
        update_operations: dict[Collection, MergeUpdateOperations],
    ) -> Any | None:
        if collection == "user":
            match field:
                case "organization_management_level":
                    all_omls = [
                        OrganizationManagementLevel(oml)
                        for model in [into_, *ranked_others]
                        if (oml := model.get(field))
                    ]
                    if len(all_omls) == 0:
                        return None
                    return max(all_omls)
                case "saml_id":
                    # error if set on secondary users, otherwise ignore the field
                    if any([field in model for model in ranked_others]):
                        raise ActionException(
                            f"Merge of user/{into_['id']}: Saml_id may not exist on any user except target."
                        )
                    return None
                case "is_present_in_meeting_ids":
                    all_meeting_ids = self.get_meeting_ids_per_user(
                        [into_, *ranked_others]
                    )
                    check_meeting_ids = all_meeting_ids[into_["id"]]
                    present_meeting_ids: set[int] = set(into_.get(field, []))
                    for other in ranked_others:
                        present_meeting_ids.update(
                            set(other.get(field, [])).difference(check_meeting_ids)
                        )
                        check_meeting_ids.update(all_meeting_ids[other["id"]])
                    return list(present_meeting_ids)
                case "member_number":
                    self.check_equality(
                        collection, into_, ranked_others, into_["id"], field
                    )
                    return None
                case "can_change_own_password":
                    if into_.get("saml_id"):
                        return None
                    if len(
                        comp_data := [
                            date
                            for model in [into_, *ranked_others]
                            if (date := model.get("can_change_own_password"))
                            is not None
                        ]
                    ):
                        return any(comp_data)
                    return None
        return super().handle_special_field(
            collection, field, into_, ranked_others, update_operations
        )

    def get_meeting_ids_per_user(
        self, users: list[PartialModel]
    ) -> dict[int, set[int]]:
        meeting_users = self.datastore.filter(
            "meeting_user",
            And(
                FilterOperator("group_ids", "!=", []),
                Or(FilterOperator("user_id", "=", user["id"]) for user in users),
            ),
            ["meeting_id"],
        )
        return {
            user["id"]: {
                meeting_id
                for meeting_user_id in user.get("meeting_user_ids", [])
                if (
                    meeting_id := meeting_users.get(meeting_user_id, {}).get(
                        "meeting_id"
                    )
                )
            }
            for user in users
        }

    def get_full_history_information(self) -> HistoryInformation | None:
        information = super().get_full_history_information() or {}
        for data, ids, is_transfer in self._history_replacement_groups["user"]:
            main_id = data.get("id")
            if main_id:
                main_fqid = fqid_from_collection_and_id("user", main_id)
                deleted_fqids = [
                    fqid_from_collection_and_id("user", id_)
                    for id_ in ids
                    if id_ != main_id
                ]
                if len(deleted_fqids) > 2:
                    deleted_string = (
                        ", ".join(["{}" for i in range(len(deleted_fqids) - 1)])
                        + " and {}"
                    )
                else:
                    deleted_string = " and ".join(
                        ["{}" for i in range(len(deleted_fqids))]
                    )
                information[main_fqid] = [
                    "Updated with data from " + deleted_string,
                    *deleted_fqids,
                ]
                for deleted_fqid in deleted_fqids:
                    information[deleted_fqid] = ["Merged into {}", main_fqid]
            else:
                raise BadCodingException("No id found for user history generation")
        return information<|MERGE_RESOLUTION|>--- conflicted
+++ resolved
@@ -391,16 +391,6 @@
                         [{"id": id_} for id_ in to_delete],
                     )
 
-<<<<<<< HEAD
-            if main_user_payload.get("default_vote_weight") == "0.000000":
-                main_user_payload["default_vote_weight"] = "0.000001"
-            self.execute_other_action(UserUpdate, [main_user_payload])
-            if len(to_delete := update_operations["user"]["delete"]):
-                self.execute_other_action(
-                    UserDelete,
-                    [{"id": id_} for id_ in to_delete],
-                )
-=======
         if main_user_payload.get("default_vote_weight") == "0.000000":
             main_user_payload["default_vote_weight"] = "0.000001"
         self.execute_other_action(UserUpdate, [main_user_payload])
@@ -409,7 +399,6 @@
                 UserDelete,
                 [{"id": id_} for id_ in to_delete],
             )
->>>>>>> b70fb814
 
     def check_polls(self, into: PartialModel, other_models: list[PartialModel]) -> None:
         all_models = [into, *other_models]
