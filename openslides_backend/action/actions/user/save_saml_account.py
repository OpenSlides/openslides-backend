--- conflicted
+++ resolved
@@ -245,19 +245,6 @@
         instance["username"] = self.generate_usernames([instance.get("saml_id", "")])[0]
         return instance
 
-<<<<<<< HEAD
-    def check_for_group_add(self) -> tuple[int, int] | tuple[None, None]:
-        NoneResult = (None, None)
-        if not (
-            meeting_info := cast(dict, self.saml_attr_mapping.get("meeting"))
-        ) or not (external_id := meeting_info.get("external_id")):
-            return NoneResult
-
-        meetings = self.datastore.filter(
-            collection="meeting",
-            filter_=FilterOperator("external_id", "=", external_id),
-            mapped_fields=["id", "default_group_id"],
-=======
     def apply_meeting_mapping(
         self, instance: dict[str, Any], instance_old: dict[str, Any]
     ) -> None:
@@ -325,7 +312,6 @@
             )
             for mapper_condition in mapper_conditions
             if (regex_condition := re.compile(mapper_condition.get("condition")))
->>>>>>> b70fb814
         )
 
     def apply_meeting_user_data(
@@ -506,14 +492,6 @@
         """
         if group_names:
             groups = self.datastore.filter(
-<<<<<<< HEAD
-                collection="group",
-                filter_=And(
-                    [
-                        FilterOperator("external_id", "=", external_group_id),
-                        FilterOperator("meeting_id", "=", meeting.get("id")),
-                    ]
-=======
                 "group",
                 And(
                     FilterOperator("meeting_id", "=", meeting["id"]),
@@ -521,7 +499,6 @@
                         FilterOperator("external_id", "=", group_name)
                         for group_name in group_names
                     ),
->>>>>>> b70fb814
                 ),
                 ["meeting_user_ids"],
             )
