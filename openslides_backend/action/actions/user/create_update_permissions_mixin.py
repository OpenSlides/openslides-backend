from collections import defaultdict
from collections.abc import Callable
from functools import reduce
from typing import Any, cast

from openslides_backend.action.action import Action
from openslides_backend.action.relations.relation_manager import RelationManager
from openslides_backend.permissions.base_classes import Permission
from openslides_backend.permissions.management_levels import (
    CommitteeManagementLevel,
    OrganizationManagementLevel,
)
from openslides_backend.permissions.permissions import Permissions
from openslides_backend.services.datastore.commands import GetManyRequest
from openslides_backend.services.datastore.interface import DatastoreService
from openslides_backend.shared.exceptions import (
    ActionException,
    MissingPermission,
    PermissionDenied,
)
from openslides_backend.shared.interfaces.env import Env
from openslides_backend.shared.interfaces.logging import LoggingModule
from openslides_backend.shared.interfaces.services import Services
from openslides_backend.shared.mixins.user_scope_mixin import UserScope, UserScopeMixin
from openslides_backend.shared.patterns import fqid_from_collection_and_id

from .user_mixins import UserMixin


class PermissionVarStore:
    permission: Permission

    def __init__(
        self,
        datastore: DatastoreService,
        user_id: int,
        manage_permission: Permission = Permissions.User.CAN_MANAGE,
    ) -> None:
        self.datastore = datastore
        self.user_id = user_id
        self.permission = manage_permission
        self.user = self.datastore.get(
            fqid_from_collection_and_id("user", self.user_id),
            [
                "organization_management_level",
                "committee_ids",
                "committee_management_ids",
                "meeting_user_ids",
            ],
            lock_result=False,
        )
        self.user_oml = OrganizationManagementLevel(
            self.user.get("organization_management_level")
        )
        self._user_committees: set[int] | None = None
        self._user_meetings: set[int] | None = None

    @property
    def user_committees(self) -> set[int]:
        """Set of committee-ids where the request user has manage rights"""
        if self._user_committees is None:
            (
                self._user_committees,
                self._user_committees_meetings,
            ) = self._get_user_committees_and_meetings()
        return self._user_committees

    @property
    def user_committees_meetings(self) -> set[int]:
        """Set of meetings where the request user has manage rights from committee"""
        if self._user_committees is None:
            (
                self._user_committees,
                self._user_committees_meetings,
            ) = self._get_user_committees_and_meetings()
        return self._user_committees_meetings

    @property
<<<<<<< HEAD
    def user_meetings(self) -> Set[int]:
        """Set of meetings where the request user has user.can_manage/can_update permissions"""
=======
    def user_meetings(self) -> set[int]:
        """Set of meetings where the request user has user.can_manage permissions"""
>>>>>>> 5c815b36
        if self._user_meetings is None:
            self._user_meetings = self._get_user_meetings_with_permission(
                self.user.get("meeting_user_ids", [])
            )
        return self._user_meetings

    def _get_user_committees_and_meetings(self) -> tuple[set[int], set[int]]:
        """
        Returns a set of committees and a set of meetings
        belonging to those committees, where the request user has minimum
        CommitteeManagementLevel.CAN_MANAGE and is member of committee_id,
        """
        user_committees = set(self.user.get("committee_management_ids") or [])
        if user_committees:
            committees_d = (
                self.datastore.get_many(
                    [
                        GetManyRequest(
                            "committee",
                            list(user_committees),
                            ["meeting_ids"],
                        )
                    ]
                )
                .get("committee", {})
                .values()
            )
            user_meetings = reduce(
                lambda i1, i2: i1 | i2,
                [
                    set(committee.get("meeting_ids", set()))
                    for committee in committees_d
                ],
            )
        else:
            user_meetings = set()
        return user_committees, user_meetings

<<<<<<< HEAD
    def _get_user_meetings_with_permission(
        self, meeting_user_ids: List[str] = []
    ) -> Set[int]:
=======
    def _get_user_meetings_with_user_can_manage(
        self, meeting_user_ids: list[str] = []
    ) -> set[int]:
>>>>>>> 5c815b36
        """
        Returns a set of meetings, where the request user has user.can_manage/can_update permissions
        """
        user_meetings = set()
        if meeting_user_ids:
            # fetch all group_ids
            all_groups: list[int] = []
            for meeting_user_id in meeting_user_ids:
                meeting_user = self.datastore.get(
                    fqid_from_collection_and_id("meeting_user", meeting_user_id),
                    ["group_ids"],
                )
                group_ids = meeting_user.get("group_ids")
                if group_ids:
                    for group_id in group_ids:
                        if group_id not in all_groups:
                            all_groups.append(group_id)

            # fetch the groups for permissions
            groups = (
                self.datastore.get_many(
                    [
                        GetManyRequest(
                            "group",
                            list(all_groups),
                            ["meeting_id", "permissions", "admin_group_for_meeting_id"],
                        )
                    ]
                )
                .get("group", {})
                .values()
            )

            # use permissions to add the meetings to user_meeting
            for group in groups:
                if self.permission in group.get("permissions", []) or group.get(
                    "admin_group_for_meeting_id"
                ):
                    if group.get("meeting_id"):
                        user_meetings.add(group["meeting_id"])

        return user_meetings


class CreateUpdatePermissionsMixin(UserMixin, UserScopeMixin, Action):
    permstore: PermissionVarStore
<<<<<<< HEAD
    permission: Permission

    field_rights: Dict[str, list] = {
=======
    field_rights: dict[str, list] = {
>>>>>>> 5c815b36
        "A": [
            "title",
            "first_name",
            "last_name",
            "username",
            "is_active",
            "is_physical_person",
            "can_change_own_password",
            "gender",
            "pronoun",
            "email",
            "default_number",
            "default_structure_level",
            "default_vote_weight",
        ],
        "B": [
            "number",
            "structure_level",
            "vote_weight",
            "about_me",
            "comment",
            "vote_delegated_to_id",
            "vote_delegations_from_ids",
            "is_present_in_meeting_ids",
            "is_present",  # participant import
        ],
        "C": ["meeting_id", "group_ids"],
        "D": ["committee_ids", "committee_management_ids"],
        "E": ["organization_management_level"],
        "F": ["default_password"],
        "G": ["is_demo_user"],
        "H": ["saml_id"],
    }

    def check_permissions(self, instance: dict[str, Any]) -> None:
        """
        Checks the permissions on a per field and user.scope base, details see
        https://github.com/OpenSlides/OpenSlides/wiki/user.update or user.create
        The fields groups and their necessary permissions are also documented there.
        """
        self.assert_not_anonymous()

        if "forwarding_committee_ids" in instance:
            raise PermissionDenied("forwarding_committee_ids is not allowed.")

        if not hasattr(self, "permstore"):
            self.permstore = PermissionVarStore(
                self.datastore, self.user_id, self.permission
            )
        actual_group_fields = self._get_actual_grouping_from_instance(instance)
        if self.permstore.user_oml == OrganizationManagementLevel.SUPERADMIN:
            return

        # store scope, id and OML-permission for requested user
        (
            self.instance_user_scope,
            self.instance_user_scope_id,
            self.instance_user_oml_permission,
        ) = self.get_user_scope(instance.get("id") or instance)

        self._check_for_higher_OML(actual_group_fields, instance)

        # Ordered by supposed velocity advantages. Changing order only can effect the sequence of detected errors for tests
        self.check_group_H(actual_group_fields["H"])
        self.check_group_E(actual_group_fields["E"], instance)
        self.check_group_D(actual_group_fields["D"], instance)
        self.check_group_C(actual_group_fields["C"], instance)
        self.check_group_B(actual_group_fields["B"], instance)
        self.check_group_A(actual_group_fields["A"])
        self.check_group_F(actual_group_fields["F"])
        self.check_group_G(actual_group_fields["G"])

    def check_group_A(
        self,
        fields: list[str],
    ) -> None:
        """Check Group A: Depending on scope of user to act on"""
        if (
            not fields
            or self.permstore.user_oml >= OrganizationManagementLevel.CAN_MANAGE_USERS
        ):
            return

        if self.instance_user_scope == UserScope.Organization:
            raise MissingPermission({OrganizationManagementLevel.CAN_MANAGE_USERS: 1})
        if self.instance_user_scope == UserScope.Committee:
            if self.instance_user_scope_id not in self.permstore.user_committees:
                raise MissingPermission(
                    {
                        OrganizationManagementLevel.CAN_MANAGE_USERS: 1,
                        CommitteeManagementLevel.CAN_MANAGE: self.instance_user_scope_id,
                    }
                )
        elif (
            self.instance_user_scope_id not in self.permstore.user_committees_meetings
            and self.instance_user_scope_id not in self.permstore.user_meetings
        ):
            meeting = self.datastore.get(
                fqid_from_collection_and_id("meeting", self.instance_user_scope_id),
                ["committee_id"],
                lock_result=False,
            )
            raise MissingPermission(
                {
                    OrganizationManagementLevel.CAN_MANAGE_USERS: 1,
                    CommitteeManagementLevel.CAN_MANAGE: meeting["committee_id"],
                    self.permission: self.instance_user_scope_id,
                }
            )

    def check_group_B(self, fields: list[str], instance: dict[str, Any]) -> None:
        """Check Group B meeting fields: Only meeting.permissions for each meeting"""
        if fields:
            meeting_ids = self._meetings_from_group_B_fields_from_instance(instance)
            if diff := meeting_ids - self.permstore.user_meetings:
                raise MissingPermission(
                    {self.permission: meeting_id for meeting_id in diff}
                )

    def check_group_C(self, fields: list[str], instance: dict[str, Any]) -> None:
        """Check Group C group_ids: OML, CML or meeting.permissions for each meeting"""
        if (
            fields
            and self.permstore.user_oml < OrganizationManagementLevel.CAN_MANAGE_USERS
        ):
            touch_meeting_id = instance.get("meeting_id")
            if (
                touch_meeting_id not in self.permstore.user_committees_meetings
                and touch_meeting_id not in self.permstore.user_meetings
            ):
                raise PermissionDenied(
                    f"The user needs OrganizationManagementLevel.can_manage_users or CommitteeManagementLevel.can_manage for committee of following meeting or Permission {self.permission} for meeting {touch_meeting_id}"
                )

    def check_group_D(self, fields: list[str], instance: dict[str, Any]) -> None:
        """Check Group D committee-related fields: OML or CML level for each committee"""
        if (
            fields
            and self.permstore.user_oml < OrganizationManagementLevel.CAN_MANAGE_USERS
        ):
            committees = self._get_all_committees_from_instance(instance)
            if diff := committees - self.permstore.user_committees:
                raise MissingPermission(
                    {
                        CommitteeManagementLevel.CAN_MANAGE: committee_id
                        for committee_id in diff
                    }
                )

    def check_group_E(self, fields: list[str], instance: dict[str, Any]) -> None:
        """Check Group E organization_management_level: OML level necessary"""
        if fields:
            expected_oml = max(
                OrganizationManagementLevel(
                    instance.get("organization_management_level")
                ),
                OrganizationManagementLevel.CAN_MANAGE_USERS,
            )
            if expected_oml > self.permstore.user_oml:
                raise PermissionDenied(
                    f"Your organization management level is not high enough to set a Level of {instance.get('organization_management_level', OrganizationManagementLevel.CAN_MANAGE_USERS.get_verbose_type())}."
                )

    def check_group_F(
        self,
        fields: list[str],
    ) -> None:
        """Check F common fields: scoped permissions necessary, but if instance user has
        an oml-permission, that of the request user must be higher"""
        if not fields:
            return

        if (
            self.instance_user_oml_permission
            or self.instance_user_scope == UserScope.Organization
        ):
            if self.instance_user_oml_permission:
                expected_oml_permission = OrganizationManagementLevel(
                    self.instance_user_oml_permission
                )
            else:
                expected_oml_permission = OrganizationManagementLevel.CAN_MANAGE_USERS
            if expected_oml_permission > self.permstore.user_oml:
                raise MissingPermission({expected_oml_permission: 1})
            else:
                return
        else:
            if self.permstore.user_oml >= OrganizationManagementLevel.CAN_MANAGE_USERS:
                return
        if self.instance_user_scope == UserScope.Committee:
            if self.instance_user_scope_id not in self.permstore.user_committees:
                raise MissingPermission(
                    {
                        OrganizationManagementLevel.CAN_MANAGE_USERS: 1,
                        CommitteeManagementLevel.CAN_MANAGE: self.instance_user_scope_id,
                    }
                )
        elif (
            self.instance_user_scope_id not in self.permstore.user_committees_meetings
            and self.instance_user_scope_id not in self.permstore.user_meetings
        ):
            meeting = self.datastore.get(
                fqid_from_collection_and_id("meeting", self.instance_user_scope_id),
                ["committee_id"],
                lock_result=False,
            )
            raise MissingPermission(
                {
                    OrganizationManagementLevel.CAN_MANAGE_USERS: 1,
                    CommitteeManagementLevel.CAN_MANAGE: meeting["committee_id"],
                    self.permission: self.instance_user_scope_id,
                }
            )

    def check_group_G(self, fields: list[str]) -> None:
        """Group G: OML SUPERADMIN necessary"""
        if fields and self.permstore.user_oml < OrganizationManagementLevel.SUPERADMIN:
            raise MissingPermission(OrganizationManagementLevel.SUPERADMIN)

    def check_group_H(
        self,
        fields: list[str],
    ) -> None:
        """
        Check Group H: Like group A, but only on internal calls, which will never call
        the check_permissions automatically or oml.can_manage_user permission in user.create
        """
        if fields and not (
            self.internal
            or (
                self.name == "user.create"
                and self.permstore.user_oml
                >= OrganizationManagementLevel.CAN_MANAGE_USERS
            )
        ):
            msg = "The field 'saml_id' can only be used in internal action calls"
            if self.name == "user.create":
                msg += f" or with {OrganizationManagementLevel.CAN_MANAGE_USERS} permission"
            raise ActionException(msg)

    def _check_for_higher_OML(
        self,
        fields: dict[str, list[str]],
        instance: dict[str, Any],
    ) -> None:
        # groups B and C are meeting-specific and therefore allowed to be changed, even by lower-OML users
        if "id" in instance and any(
            fields[group] for group in fields.keys() if group not in ["B", "C"]
        ):
            if (
                OrganizationManagementLevel(self.instance_user_oml_permission)
                > self.permstore.user_oml
            ):
                raise PermissionDenied(
                    f"Your organization management level is not high enough to change a user with a Level of {self.instance_user_oml_permission}!"
                )

    def _get_actual_grouping_from_instance(
        self, instance: dict[str, Any]
    ) -> dict[str, list[str]]:
        """
        Returns a dictionary with an entry for each field group A-E with
        a list of fields from payload instance.
        The field groups A-F refer to https://github.com/OpenSlides/OpenSlides/wiki/user.create
        or user.update
        """
        act_grouping: dict[str, list[str]] = defaultdict(list)
        for key, _ in instance.items():
            for group in self.field_rights.keys():
                if key in self.field_rights[group]:
                    act_grouping[group].append(key)
                    break
            else:
                if key not in ["id"]:
                    raise PermissionDenied(
                        f"There is no field group for field {key} in payload"
                    )
        return act_grouping

    def _get_all_committees_from_instance(self, instance: dict[str, Any]) -> set[int]:
        """
        Gets a Set of all committees from the instance regarding committees from group D.
        To get committees, that should be removed from cml, the user must be read.
        """
        committees = set(instance.get("committee_management_ids") or [])
        if instance_user_id := instance.get("id"):
            user = self.datastore.get(
                fqid_from_collection_and_id("user", instance_user_id),
                ["committee_management_ids"],
                lock_result=False,
                use_changed_models=False,
            )
            committees_existing = set(user.get("committee_management_ids") or [])
            # Just changes with ^ symmetric_difference operat
            committees = committees ^ committees_existing

        return committees

    def _meetings_from_group_B_fields_from_instance(
        self, instance: dict[str, Any]
    ) -> set[int]:
        """
        Gets a set of all meetings from the curious field is_present_in_meeting_ids.
        The meeting_id don't belong explicitly to group B and is only added, if there is
        any other group B field.
        """
        meetings: set[int] = set(instance.get("is_present_in_meeting_ids", []))
        meetings.add(cast(int, instance.get("meeting_id")))
        return meetings


class CreateUpdatePermissionsFailingFields(CreateUpdatePermissionsMixin):
    permission = Permissions.User.CAN_MANAGE

    def __init__(
        self,
        permstore: PermissionVarStore,
        services: Services,
        datastore: DatastoreService,
        relation_manager: RelationManager,
        logging: LoggingModule,
        env: Env,
        skip_archived_meeting_check: bool | None = None,
        use_meeting_ids_for_archived_meeting_check: bool | None = None,
    ) -> None:
        self.permstore = permstore
        super().__init__(
            services,
            datastore,
            relation_manager,
            logging,
            env,
            skip_archived_meeting_check,
            use_meeting_ids_for_archived_meeting_check,
        )

    def get_failing_fields(self, instance: dict[str, Any]) -> list[str]:
        """
        Checks the permissions on a per field and user.scope base, details see
        https://github.com/OpenSlides/OpenSlides/wiki/user.update or user.create
        The fields groups and their necessary permissions are also documented there.

        This check here should be used in imports, where not permitted fields
        will be stripped by the import. They are caught here.
        The group C can't fail, because one of user.can_manage/can_update, committee- or oml-rights
        is the minimum permission for this import action.
        group[H] fields are internal, but generally allowed in import.
        Therefore they have to be checked like group[A] fields
        """

        if self.permstore.user_oml == OrganizationManagementLevel.SUPERADMIN:
            return []

        # store scope, id and OML-permission for requested user
        (
            self.instance_user_scope,
            self.instance_user_scope_id,
            self.instance_user_oml_permission,
        ) = self.get_user_scope(instance.get("id") or instance)

        actual_group_fields = self._get_actual_grouping_from_instance(instance)

        """ group[H] fields are internal, but generally allowed in import.
        They have to be checked like group[A] fields"""
        if actual_group_fields["H"]:
            actual_group_fields["A"] += actual_group_fields["H"]
        failing_fields: list[str] = []
        for method, fields, inst_param in [
            (self.check_group_E, actual_group_fields["E"], instance),
            (self.check_group_D, actual_group_fields["D"], instance),
            (self.check_group_B, actual_group_fields["B"], instance),
            (self.check_group_A, actual_group_fields["A"], None),
            (self.check_group_F, actual_group_fields["F"], None),
            (self.check_group_G, actual_group_fields["G"], None),
        ]:
            try:
                if inst_param is None:
                    cast(Callable[[list[str]], None], method)(fields)
                else:
                    cast(Callable[[list[str], dict[str, Any]], None], method)(
                        fields, inst_param
                    )
            except PermissionDenied:
                failing_fields += fields
        return failing_fields

    def get_all_checked_fields(self) -> set[str]:
        all_fields = set()
        for letter in "ABDEFGH":
            all_fields.update(self.field_rights[letter])
        return all_fields<|MERGE_RESOLUTION|>--- conflicted
+++ resolved
@@ -76,13 +76,8 @@
         return self._user_committees_meetings
 
     @property
-<<<<<<< HEAD
-    def user_meetings(self) -> Set[int]:
+    def user_meetings(self) -> set[int]:
         """Set of meetings where the request user has user.can_manage/can_update permissions"""
-=======
-    def user_meetings(self) -> set[int]:
-        """Set of meetings where the request user has user.can_manage permissions"""
->>>>>>> 5c815b36
         if self._user_meetings is None:
             self._user_meetings = self._get_user_meetings_with_permission(
                 self.user.get("meeting_user_ids", [])
@@ -121,15 +116,9 @@
             user_meetings = set()
         return user_committees, user_meetings
 
-<<<<<<< HEAD
     def _get_user_meetings_with_permission(
-        self, meeting_user_ids: List[str] = []
-    ) -> Set[int]:
-=======
-    def _get_user_meetings_with_user_can_manage(
         self, meeting_user_ids: list[str] = []
     ) -> set[int]:
->>>>>>> 5c815b36
         """
         Returns a set of meetings, where the request user has user.can_manage/can_update permissions
         """
@@ -176,13 +165,9 @@
 
 class CreateUpdatePermissionsMixin(UserMixin, UserScopeMixin, Action):
     permstore: PermissionVarStore
-<<<<<<< HEAD
     permission: Permission
 
-    field_rights: Dict[str, list] = {
-=======
     field_rights: dict[str, list] = {
->>>>>>> 5c815b36
         "A": [
             "title",
             "first_name",
