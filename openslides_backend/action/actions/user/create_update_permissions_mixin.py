--- conflicted
+++ resolved
@@ -169,11 +169,6 @@
             "gender",
             "pronoun",
             "email",
-<<<<<<< HEAD
-            "default_structure_level",
-=======
-            "default_number",
->>>>>>> 218ca391
             "default_vote_weight",
         ],
         "B": [
