from typing import Any, Dict

from ....models.models import User
from ....shared.exceptions import ActionException
from ....shared.schema import optional_id_schema
from ....shared.util import ONE_ORGANIZATION_ID
from ...generics.create import CreateAction
from ...mixins.send_email_mixin import EmailCheckMixin
from ...util.crypto import get_random_password
from ...util.default_schema import DefaultSchema
from ...util.register import register_action
from .create_update_permissions_mixin import CreateUpdatePermissionsMixin
from .password_mixin import PasswordMixin
from .user_mixin import LimitOfUserMixin, UserMixin, UsernameMixin, check_gender_helper


@register_action("user.create")
class UserCreate(
    EmailCheckMixin,
    CreateAction,
    UserMixin,
    CreateUpdatePermissionsMixin,
    PasswordMixin,
    LimitOfUserMixin,
    UsernameMixin,
):
    """
    Action to create a user.
    """

    model = User()
    schema = DefaultSchema(User()).get_create_schema(
        optional_properties=[
            "title",
            "username",
            "pronoun",
            "first_name",
            "last_name",
            "is_active",
            "is_physical_person",
            "default_password",
            "can_change_own_password",
            "gender",
            "email",
            "default_number",
            "default_structure_level",
            "default_vote_weight",
            "organization_management_level",
            "is_present_in_meeting_ids",
            "committee_management_ids",
            "is_demo_user",
            "forwarding_committee_ids",
            "saml_id",
        ],
        additional_optional_fields={
            "meeting_id": optional_id_schema,
            **UserMixin.transfer_field_list,
        },
    )
    check_email_field = "email"
    history_information = "Account created"
    own_history_information_first = True

    def update_instance(self, instance: Dict[str, Any]) -> Dict[str, Any]:
        instance = super().update_instance(instance)
        if instance.get("is_active"):
            self.check_limit_of_user(1)
        saml_id = instance.get("saml_id")
        if not instance.get("username"):
            if saml_id:
                instance["username"] = saml_id
            else:
                instance["username"] = self.generate_username(instance)
        if saml_id:
            instance["can_change_own_password"] = False
            if instance.get("can_change_own_password") or instance.get(
                "default_password"
            ):
                raise ActionException(
                    f"user {instance['saml_id']} is a Single Sign On user and may not set the local default_passwort or the right to change it locally."
                )
        else:
            if not instance.get("default_password"):
                instance["default_password"] = get_random_password()
            instance = self.set_password(instance)
        if not (
            instance.get("username")
            or instance.get("first_name")
            or instance.get("last_name")
        ):
            raise ActionException("Need username or first_name or last_name")
        instance["organization_id"] = ONE_ORGANIZATION_ID
<<<<<<< HEAD
        return instance
=======
        check_gender_helper(self.datastore, instance)
        return instance

    def generate_username(self, instance: Dict[str, Any]) -> str:
        return self.generate_usernames(
            [
                re.sub(
                    r"\W",
                    "",
                    instance.get("first_name", "") + instance.get("last_name", ""),
                )
            ]
        )[0]

    def get_history_information(self) -> Optional[HistoryInformation]:
        information = {}
        for instance in self.instances:
            meeting_ids = list(instance.get("group_$_ids", []))
            instance_information = ["Participant created"]
            if len(meeting_ids) == 1:
                instance_information[0] += " in meeting {}"
                instance_information.append(
                    fqid_from_collection_and_id("meeting", meeting_ids.pop())
                )
            information[
                fqid_from_collection_and_id(self.model.collection, instance["id"])
            ] = instance_information
        return information
>>>>>>> 82394757
<|MERGE_RESOLUTION|>--- conflicted
+++ resolved
@@ -90,35 +90,5 @@
         ):
             raise ActionException("Need username or first_name or last_name")
         instance["organization_id"] = ONE_ORGANIZATION_ID
-<<<<<<< HEAD
-        return instance
-=======
         check_gender_helper(self.datastore, instance)
-        return instance
-
-    def generate_username(self, instance: Dict[str, Any]) -> str:
-        return self.generate_usernames(
-            [
-                re.sub(
-                    r"\W",
-                    "",
-                    instance.get("first_name", "") + instance.get("last_name", ""),
-                )
-            ]
-        )[0]
-
-    def get_history_information(self) -> Optional[HistoryInformation]:
-        information = {}
-        for instance in self.instances:
-            meeting_ids = list(instance.get("group_$_ids", []))
-            instance_information = ["Participant created"]
-            if len(meeting_ids) == 1:
-                instance_information[0] += " in meeting {}"
-                instance_information.append(
-                    fqid_from_collection_and_id("meeting", meeting_ids.pop())
-                )
-            information[
-                fqid_from_collection_and_id(self.model.collection, instance["id"])
-            ] = instance_information
-        return information
->>>>>>> 82394757
+        return instance