--- conflicted
+++ resolved
@@ -49,11 +49,7 @@
             entry,
             messages,
             "Account is updated, but changes to the following field(s) are not possible:",
-<<<<<<< HEAD
-            field_groups="IJ",
-=======
             field_groups="ADEFGHIJ",
->>>>>>> 3f2d2b37
         )
 
         return results