from typing import Any, Dict, List, Optional, Set, Tuple, cast

from ....services.datastore.commands import GetManyRequest
from ....shared.exceptions import ActionException
from ....shared.filters import FilterOperator, Or
from ...mixins.import_mixins import ImportRow, ImportState
from ...util.register import register_action
from ...util.typing import ActionData
from ..structure_level.create import StructureLevelCreateAction
from .base_import import BaseUserImport
from .participant_common import ParticipantCommon
from .set_present import UserSetPresentAction


@register_action("participant.import")
class ParticipantImport(BaseUserImport, ParticipantCommon):
    import_name = "participant"
    lookups: Dict[str, Dict[int, str]] = {}
    structure_level_to_create_list: List[str] = []
    newly_found_structure_levels: Dict[int, Dict[str, Any]] = {}

    def prefetch(self, action_data: ActionData) -> None:
        super().prefetch(action_data)
        self.meeting_id = cast(int, self.result["meeting_id"])

<<<<<<< HEAD
    def update_instance(self, instance: Dict[str, Any]) -> Dict[str, Any]:
        structure_levels_to_create: Set[str] = set(
            [
                level["value"]
                for row in self.rows
                for level in row["data"].get("structure_level", [])
                if level.get("info") == ImportState.NEW
            ]
        )
        if len(structure_levels_to_create):
            self.newly_found_structure_levels = self.datastore.filter(
                "structure_level",
                Or(
                    [
                        FilterOperator("name", "=", level)
                        for level in structure_levels_to_create
                    ]
                ),
                ["name", "id"],
            )
            for level in self.newly_found_structure_levels.values():
                structure_levels_to_create.discard(level["name"])
            self.structure_level_to_create_list = list(structure_levels_to_create)
        instance = super().update_instance(instance)
        return instance

    def handle_create_relations(self, instance: Dict[str, Any]) -> None:
        if self.import_state != ImportState.ERROR and (
            len(self.structure_level_to_create_list)
            or len(self.newly_found_structure_levels)
        ):
            newly_found_levels_dict: Dict[str, int] = {
                model["name"]: id_
                for id_, model in self.newly_found_structure_levels.items()
            }
            created_levels = (
                self.execute_other_action(
                    StructureLevelCreateAction,
                    [
                        {"name": name, "meeting_id": self.meeting_id}
                        for name in self.structure_level_to_create_list
                    ],
                )
                if len(self.structure_level_to_create_list)
                else None
            )
            if created_levels:
                levels_dict = dict(
                    zip(self.structure_level_to_create_list, created_levels)
                )
                for row in self.rows:
                    for level in row["data"].get("structure_level", []):
                        if level.get("info") == ImportState.NEW:
                            if structure_level := levels_dict.get(level["value"]):
                                level["id"] = structure_level["id"]
                            elif structure_level_id := newly_found_levels_dict.get(
                                level["value"]
                            ):
                                level["id"] = structure_level_id
                                level["info"] = ImportState.DONE
                            else:
                                raise ActionException(
                                    "Couldn't correctly create new structure_levels"
                                )
            else:
                raise ActionException("Couldn't correctly create new structure_levels")

    def validate_entry(self, row: ImportRow) -> ImportRow:
        row = super().validate_entry(row)
=======
    def validate_entry(self, row: ImportRow) -> None:
        super().validate_entry(row)
>>>>>>> 468dcdc4
        entry = row["data"]
        entry["meeting_id"] = self.meeting_id
        if "groups" not in entry:
            raise ActionException(
                f"There is no group in the data of user '{self.get_value_from_union_str_object(entry.get('username'))}'. Is there a default group for the meeting?"
            )
        groups = entry.pop("groups", None)
        structure_levels = entry.pop("structure_level", None)
        entry["group_ids"] = [
            group_id for group in groups if (group_id := group.get("id"))
        ]
        if structure_levels:
            entry["structure_level_ids"] = [
                structure_level_id
                for structure_level in structure_levels
                if (structure_level_id := structure_level.get("id"))
            ]

        failing_fields = self.permission_check.get_failing_fields(entry)
        failing_fields_jsonupload = {
            field
            for field in entry
            if isinstance(entry[field], dict)
            and entry[field]["info"] == ImportState.REMOVE
        }
        if less_ff := list(failing_fields_jsonupload - set(failing_fields)):
            less_ff.sort()
            row["messages"].append(
                f"In contrast to preview you may import field(s) '{', '.join(less_ff)}'"
            )
            for field in less_ff:
                entry[field]["info"] = ImportState.DONE
        if more_ff := list(set(failing_fields) - failing_fields_jsonupload):
            more_ff.sort()
            row["messages"].append(
                f"Error: In contrast to preview you may not import field(s) '{', '.join(more_ff)}'"
            )
            row["state"] = ImportState.ERROR
            for field in more_ff:
                entry[field]["info"] = ImportState.ERROR
        entry.pop("group_ids")
        entry.pop("structure_level_ids", None)
        entry["groups"] = groups
        if structure_levels:
            entry["structure_level"] = structure_levels

<<<<<<< HEAD
        for field in ("groups", "structure_level"):
            valid = False
            if field in entry:
                singular_field = field.rstrip("s")
                for instance in (instances := entry[field]):
                    if not (instance_id := instance.get("id")):
                        continue
                    if instance_id in self.lookups[field]:
                        if self.lookups[field][instance_id] == instance["value"]:
                            valid = True
                        else:
                            instance["info"] = ImportState.WARNING
                            row["messages"].append(
                                f"The {singular_field} '{instance_id} {instance['value']}' changed its name to '{self.lookups[field][instance_id]}'."
                            )
                    elif instance["info"] == ImportState.NEW and instance.get("id"):
                        valid = True
                    else:
                        instance["info"] = ImportState.WARNING
                        row["messages"].append(
                            f"The {singular_field} '{instance_id} {instance['value']}' doesn't exist anymore."
                        )
            if field == "groups" and not valid:
                row["messages"].append(
                    "Error in groups: No valid group found inside the pre-checked groups from import, see warnings."
=======
        valid = False
        for group in groups:
            if not (group_id := group.get("id")):
                continue
            if group_id in self.group_names_lookup:
                if self.group_names_lookup[group_id] == group["value"]:
                    valid = True
                else:
                    group["info"] = ImportState.WARNING
                    row["messages"].append(
                        f"Expected group '{group_id} {group['value']}' changed its name to '{self.group_names_lookup[group_id]}'."
                    )
            else:
                group["info"] = ImportState.WARNING
                row["messages"].append(
                    f"Group '{group_id} {group['value']}' doesn't exist anymore"
>>>>>>> 468dcdc4
                )
                row["state"] = ImportState.ERROR
                instances[0]["info"] = ImportState.ERROR

        entry.pop("meeting_id")
        if row["state"] == ImportState.ERROR and self.import_state == ImportState.DONE:
            self.import_state = ImportState.ERROR

    def create_other_actions(self, rows: List[ImportRow]) -> List[Optional[int]]:
        set_present_payload: List[Dict[str, Any]] = []
        indices_to_set_presence_and_id: List[Optional[Tuple[bool, Optional[int]]]] = []
        for row in rows:
            if (present := row["data"].get("is_present")) is not None:
                indices_to_set_presence_and_id.append((present, row["data"].get("id")))
                row["data"].pop("is_present")
            else:
                indices_to_set_presence_and_id.append(None)
            row["data"]["meeting_id"] = self.meeting_id

        ids = super().create_other_actions(rows)
        for i in range(len(indices_to_set_presence_and_id)):
            if (tup := indices_to_set_presence_and_id[i]) is not None:
                present, id_ = tup
                set_present_payload.append(
                    {
                        "id": id_ or ids[i],
                        "meeting_id": self.meeting_id,
                        "present": present,
                    }
                )
        if set_present_payload:
            self.execute_other_action(UserSetPresentAction, set_present_payload)
        return ids

    def setup_lookups(self) -> None:
        super().setup_lookups()
        for field in ("groups", "structure_level"):
            singular_field = field.rstrip("s")
            result = self.datastore.get_many(
                [
                    GetManyRequest(
                        singular_field,
                        list(
                            set(
                                id
                                for row in self.rows
                                for instance in row["data"].get(field, [])
                                if (id := instance.get("id"))
                            )
                        ),
                        ["name"],
                    )
                ],
                lock_result=False,
                use_changed_models=False,
            )
            self.lookups[field] = {
                k: v["name"] for k, v in result.get(singular_field, {}).items()
            }<|MERGE_RESOLUTION|>--- conflicted
+++ resolved
@@ -23,7 +23,6 @@
         super().prefetch(action_data)
         self.meeting_id = cast(int, self.result["meeting_id"])
 
-<<<<<<< HEAD
     def update_instance(self, instance: Dict[str, Any]) -> Dict[str, Any]:
         structure_levels_to_create: Set[str] = set(
             [
@@ -91,12 +90,8 @@
             else:
                 raise ActionException("Couldn't correctly create new structure_levels")
 
-    def validate_entry(self, row: ImportRow) -> ImportRow:
-        row = super().validate_entry(row)
-=======
     def validate_entry(self, row: ImportRow) -> None:
         super().validate_entry(row)
->>>>>>> 468dcdc4
         entry = row["data"]
         entry["meeting_id"] = self.meeting_id
         if "groups" not in entry:
@@ -143,7 +138,6 @@
         if structure_levels:
             entry["structure_level"] = structure_levels
 
-<<<<<<< HEAD
         for field in ("groups", "structure_level"):
             valid = False
             if field in entry:
@@ -169,24 +163,6 @@
             if field == "groups" and not valid:
                 row["messages"].append(
                     "Error in groups: No valid group found inside the pre-checked groups from import, see warnings."
-=======
-        valid = False
-        for group in groups:
-            if not (group_id := group.get("id")):
-                continue
-            if group_id in self.group_names_lookup:
-                if self.group_names_lookup[group_id] == group["value"]:
-                    valid = True
-                else:
-                    group["info"] = ImportState.WARNING
-                    row["messages"].append(
-                        f"Expected group '{group_id} {group['value']}' changed its name to '{self.group_names_lookup[group_id]}'."
-                    )
-            else:
-                group["info"] = ImportState.WARNING
-                row["messages"].append(
-                    f"Group '{group_id} {group['value']}' doesn't exist anymore"
->>>>>>> 468dcdc4
                 )
                 row["state"] = ImportState.ERROR
                 instances[0]["info"] = ImportState.ERROR
