--- conflicted
+++ resolved
@@ -15,11 +15,7 @@
 
     def validate_entry(self, row: ImportRow) -> None:
         super().validate_entry(row)
-<<<<<<< HEAD
-        if not self.check_field_failures(row["data"], row["messages"], "IJ"):
-=======
         if not self.check_field_failures(row["data"], row["messages"], "ADEFGHIJ"):
->>>>>>> 3f2d2b37
             row["state"] = ImportState.ERROR
 
         if row["state"] == ImportState.ERROR and self.import_state == ImportState.DONE:
