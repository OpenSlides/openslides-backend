import re
from typing import Any

from openslides_backend.permissions.permissions import Permissions

from ....models.models import User
from ....permissions.management_levels import OrganizationManagementLevel
from ....shared.exceptions import ActionException, PermissionException
from ....shared.patterns import fqid_from_collection_and_id
from ....shared.schema import optional_id_schema
from ...generics.update import UpdateAction
from ...mixins.send_email_mixin import EmailCheckMixin
from ...util.default_schema import DefaultSchema
from ...util.register import register_action
from .conditional_speaker_cascade_mixin import ConditionalSpeakerCascadeMixin
from .create_update_permissions_mixin import CreateUpdatePermissionsMixin
from .user_mixins import (
    LimitOfUserMixin,
    UpdateHistoryMixin,
    UserMixin,
    check_gender_helper,
)


@register_action("user.update")
class UserUpdate(
    EmailCheckMixin,
    CreateUpdatePermissionsMixin,
    UpdateAction,
    LimitOfUserMixin,
    UpdateHistoryMixin,
    ConditionalSpeakerCascadeMixin,
):
    """
    Action to update a user.
    """

    internal_id_fields = ["is_present_in_meeting_ids"]

    model = User()
    schema = DefaultSchema(User()).get_update_schema(
        optional_properties=[
            "username",
            "pronoun",
            "title",
            "first_name",
            "last_name",
            "is_active",
            "is_physical_person",
            "default_password",
            "can_change_own_password",
            "gender",
            "email",
            "default_vote_weight",
            "organization_management_level",
            "committee_management_ids",
            "is_demo_user",
            "saml_id",
<<<<<<< HEAD
            *internal_id_fields,
=======
            "member_number",
>>>>>>> a319ec6b
        ],
        additional_optional_fields={
            "meeting_id": optional_id_schema,
            **UserMixin.transfer_field_list,
        },
    )
    permission = Permissions.User.CAN_UPDATE
    check_email_field = "email"

    def validate_instance(self, instance: dict[str, Any]) -> None:
        super().validate_instance(instance)
        if not self.internal and any(
            forbidden_keys_used := {
                key for key in instance if key in self.internal_id_fields
            }
        ):
            raise ActionException(
                f"data must not contain {forbidden_keys_used} properties"
            )

    def update_instance(self, instance: dict[str, Any]) -> dict[str, Any]:
        instance = super().update_instance(instance)
        # if not self.internal and len(not_allowed:={prop for prop in self.internal_properties if prop in instance}):
        #     raise ActionException(f"data must not contain {not_allowed} properties")

        user = self.datastore.get(
            fqid_from_collection_and_id("user", instance["id"]),
            mapped_fields=[
                "is_active",
                "organization_management_level",
                "saml_id",
                "password",
            ],
        )
        if user.get("saml_id") and (
            instance.get("can_change_own_password") or instance.get("default_password")
        ):
            raise ActionException(
                f"user {user['saml_id']} is a Single Sign On user and may not set the local default_passwort or the right to change it locally."
            )
        if instance.get("saml_id") and user.get("password"):
            instance["can_change_own_password"] = False
            instance["default_password"] = ""
            instance["password"] = ""

        if instance.get("username") and re.search(r"\s", instance["username"]):
            raise ActionException("Username may not contain spaces")

        if (
            instance["id"] == self.user_id
            and user.get("organization_management_level")
            == OrganizationManagementLevel.SUPERADMIN
        ):
            if (
                "organization_management_level" in instance
                and instance.get("organization_management_level")
                != OrganizationManagementLevel.SUPERADMIN
            ):
                raise PermissionException(
                    "A user is not allowed to withdraw his own 'superadmin'-Organization-Management-Level."
                )
            if "is_active" in instance and instance.get("is_active") is not True:
                raise PermissionException(
                    "A superadmin is not allowed to set himself inactive."
                )
        if instance.get("is_active") and not user.get("is_active"):
            self.check_limit_of_user(1)

        check_gender_helper(self.datastore, instance)
        return instance

    def get_removed_meeting_id(self, instance: dict[str, Any]) -> int | None:
        if instance.get("group_ids") == []:
            return instance.get("meeting_id")
        return None<|MERGE_RESOLUTION|>--- conflicted
+++ resolved
@@ -56,11 +56,8 @@
             "committee_management_ids",
             "is_demo_user",
             "saml_id",
-<<<<<<< HEAD
+            "member_number",
             *internal_id_fields,
-=======
-            "member_number",
->>>>>>> a319ec6b
         ],
         additional_optional_fields={
             "meeting_id": optional_id_schema,
