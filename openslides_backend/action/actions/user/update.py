import re
from typing import Any

from ....models.models import User
from ....permissions.management_levels import OrganizationManagementLevel
from ....shared.exceptions import ActionException, PermissionException
from ....shared.patterns import fqid_from_collection_and_id
from ....shared.schema import optional_id_schema
from ...generics.update import UpdateAction
from ...mixins.send_email_mixin import EmailCheckMixin
from ...util.default_schema import DefaultSchema
from ...util.register import register_action
from .conditional_speaker_cascade_mixin import ConditionalSpeakerCascadeMixin
from .create_update_permissions_mixin import CreateUpdatePermissionsMixin
from .user_mixins import (
    LimitOfUserMixin,
    UpdateHistoryMixin,
    UserMixin,
    check_gender_helper,
)


@register_action("user.update")
class UserUpdate(
    EmailCheckMixin,
    CreateUpdatePermissionsMixin,
    UpdateAction,
    LimitOfUserMixin,
    UpdateHistoryMixin,
    ConditionalSpeakerCascadeMixin,
):
    """
    Action to update a user.
    """

    model = User()
    schema = DefaultSchema(User()).get_update_schema(
        optional_properties=[
            "username",
            "pronoun",
            "title",
            "first_name",
            "last_name",
            "is_active",
            "is_physical_person",
            "default_password",
            "can_change_own_password",
            "gender",
            "email",
<<<<<<< HEAD
            "default_structure_level",
=======
            "default_number",
>>>>>>> 218ca391
            "default_vote_weight",
            "organization_management_level",
            "committee_management_ids",
            "is_demo_user",
            "saml_id",
        ],
        additional_optional_fields={
            "meeting_id": optional_id_schema,
            **UserMixin.transfer_field_list,
        },
    )
    check_email_field = "email"

    def update_instance(self, instance: dict[str, Any]) -> dict[str, Any]:
        instance = super().update_instance(instance)
        user = self.datastore.get(
            fqid_from_collection_and_id("user", instance["id"]),
            mapped_fields=[
                "is_active",
                "organization_management_level",
                "saml_id",
                "password",
            ],
        )
        if user.get("saml_id") and (
            instance.get("can_change_own_password") or instance.get("default_password")
        ):
            raise ActionException(
                f"user {user['saml_id']} is a Single Sign On user and may not set the local default_passwort or the right to change it locally."
            )
        if instance.get("saml_id") and user.get("password"):
            instance["can_change_own_password"] = False
            instance["default_password"] = ""
            instance["password"] = ""

        if instance.get("username") and re.search(r"\s", instance["username"]):
            raise ActionException("Username may not contain spaces")

        if (
            instance["id"] == self.user_id
            and user.get("organization_management_level")
            == OrganizationManagementLevel.SUPERADMIN
        ):
            if (
                "organization_management_level" in instance
                and instance.get("organization_management_level")
                != OrganizationManagementLevel.SUPERADMIN
            ):
                raise PermissionException(
                    "A user is not allowed to withdraw his own 'superadmin'-Organization-Management-Level."
                )
            if "is_active" in instance and instance.get("is_active") is not True:
                raise PermissionException(
                    "A superadmin is not allowed to set himself inactive."
                )
        if instance.get("is_active") and not user.get("is_active"):
            self.check_limit_of_user(1)

        check_gender_helper(self.datastore, instance)
        return instance

    def get_removed_meeting_id(self, instance: dict[str, Any]) -> int | None:
        if instance.get("group_ids") == []:
            return instance.get("meeting_id")
        return None<|MERGE_RESOLUTION|>--- conflicted
+++ resolved
@@ -47,11 +47,6 @@
             "can_change_own_password",
             "gender",
             "email",
-<<<<<<< HEAD
-            "default_structure_level",
-=======
-            "default_number",
->>>>>>> 218ca391
             "default_vote_weight",
             "organization_management_level",
             "committee_management_ids",
