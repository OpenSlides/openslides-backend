--- conflicted
+++ resolved
@@ -2,13 +2,8 @@
 
 from ....models.models import User
 from ....permissions.management_levels import OrganizationManagementLevel
-<<<<<<< HEAD
-from ....shared.exceptions import PermissionException
+from ....shared.exceptions import ActionException, PermissionException
 from ....shared.patterns import fqid_from_collection_and_id
-=======
-from ....shared.exceptions import ActionException, PermissionException
-from ....shared.patterns import FullQualifiedId, fqid_from_collection_and_id
->>>>>>> ea2238cd
 from ....shared.schema import optional_id_schema
 from ...generics.update import UpdateAction
 from ...mixins.send_email_mixin import EmailCheckMixin
@@ -101,24 +96,5 @@
         if instance.get("is_active") and not user.get("is_active"):
             self.check_limit_of_user(1)
 
-<<<<<<< HEAD
-        return instance
-=======
         check_gender_helper(self.datastore, instance)
-        return instance
-
-    def apply_instance(
-        self, instance: Dict[str, Any], fqid: Optional[FullQualifiedId] = None
-    ) -> None:
-        if not fqid:
-            fqid = fqid_from_collection_and_id(self.model.collection, instance["id"])
-        if (
-            fqid in self.datastore.changed_models
-            and (cm_user := self.datastore.changed_models[fqid]).get("meta_new")
-            and "group_$_ids" in instance
-        ):
-            instance["group_$_ids"].update(
-                {k: cm_user.get(f"group_${k}_ids", []) for k in cm_user["group_$_ids"]}
-            )
-        self.datastore.apply_changed_model(fqid, instance)
->>>>>>> ea2238cd
+        return instance