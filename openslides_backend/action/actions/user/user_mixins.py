import re
from copy import deepcopy
from typing import Any

<<<<<<< HEAD
from openslides_backend.services.database.commands import GetManyRequest
from openslides_backend.services.database.interface import PartialModel
=======
from openslides_backend.services.datastore.commands import GetManyRequest
from openslides_backend.services.datastore.interface import PartialModel
>>>>>>> b70fb814
from openslides_backend.shared.typing import HistoryInformation
from openslides_backend.shared.util import ONE_ORGANIZATION_FQID

from ....presenter.search_users import SearchUsers
from ....services.database.interface import Database
from ....shared.exceptions import ActionException
from ....shared.filters import Filter, FilterOperator
from ....shared.patterns import FullQualifiedId, fqid_from_collection_and_id
from ....shared.schema import decimal_schema, id_list_schema, optional_id_schema
from ...action import Action, original_instances
from ...mixins.archived_meeting_check_mixin import CheckForArchivedMeetingMixin
from ...util.typing import ActionData
from ..meeting_user.set_data import MeetingUserSetData


class UsernameMixin(Action):
    def generate_usernames(
        self, usernames: list[str], fix_usernames: list[str] | None = None
    ) -> list[str]:
        """
        Generate unique usernames in parallel to a given list of usernames
        """
        if fix_usernames is None:
            fix_usernames = []
        used_usernames: list[str] = []
        for username in usernames:
            template_username = username
            count = 0
            while True:
                if username in used_usernames or username in fix_usernames:
                    count += 1
                    username = template_username + str(count)
                    continue
                result = self.datastore.filter(
                    "user",
                    FilterOperator("username", "=", username),
                    ["id"],
                )
                if result:
                    count += 1
                    username = template_username + str(count)
                    continue
                break
            used_usernames.append(username)
        return used_usernames

    def generate_username(self, entry: dict[str, Any]) -> str:
        return self.generate_usernames(
            [
                re.sub(
                    r"\W",
                    "",
                    entry.get("first_name", "") + entry.get("last_name", ""),
                )
            ]
        )[0]


class LimitOfUserMixin(Action):
    def check_limit_of_user(self, number: int) -> None:
        organization = self.datastore.get(
            ONE_ORGANIZATION_FQID,
            ["limit_of_users"],
            lock_result=False,
        )
        if limit_of_users := organization.get("limit_of_users"):
            filter_ = FilterOperator("is_active", "=", True)
            count_of_active_users = self.datastore.count("user", filter_)
            if number + count_of_active_users > limit_of_users:
                raise ActionException(
                    "The number of active users cannot exceed the limit of users."
                )


class UserMixin(CheckForArchivedMeetingMixin):
    transfer_field_list = {
        "comment": {"type": "string"},
        "number": {"type": "string"},
        "about_me": {"type": "string"},
        "vote_weight": decimal_schema,
        "structure_level_ids": id_list_schema,
        "vote_delegated_to_id": optional_id_schema,
        "vote_delegations_from_ids": id_list_schema,
        "group_ids": id_list_schema,
        "locked_out": {"type": "boolean"},
    }
    skip_archived_meeting_checks: bool = True

    def check_permissions(self, instance: dict[str, Any]) -> None:
        self.assert_not_anonymous()
        super().check_permissions(instance)

    def validate_instance(self, instance: dict[str, Any]) -> None:
        super().validate_instance(instance)
        if "meeting_id" not in instance and any(
            key in self.transfer_field_list for key in instance.keys()
        ):
            raise ActionException(
                "Missing meeting_id in instance, because meeting related fields used"
            )

    @original_instances
    def get_updated_instances(self, action_data: ActionData) -> ActionData:
        for instance in action_data:
            for field in ("username", "first_name", "last_name", "email", "saml_id"):
                self.strip_field(field, instance)
        return super().get_updated_instances(action_data)

    def update_instance(self, instance: dict[str, Any]) -> dict[str, Any]:
        instance = super().update_instance(instance)

        def check_existence(what: str) -> None:
            if what in instance:
                if not instance[what]:
                    raise ActionException(f"This {what} is forbidden.")
                result = self.datastore.filter(
                    "user",
                    FilterOperator(what, "=", instance[what]),
                    ["id"],
                )
                if result and instance["id"] not in result.keys():
                    raise ActionException(
                        f"A user with the {what} {instance[what]} already exists."
                    )

        check_existence("username")
        check_existence("saml_id")
        if instance.get("member_number") is not None:
            check_existence("member_number")

        self.check_meeting_and_users(
            instance, fqid_from_collection_and_id("user", instance["id"])
        )
        self.meeting_user_set_data(instance)
        return instance

    def strip_field(self, field: str, instance: dict[str, Any]) -> None:
        if instance.get(field):
            instance[field] = instance[field].strip()

    def check_meeting_and_users(
        self, instance: dict[str, Any], user_fqid: FullQualifiedId
    ) -> None:
        if (meeting_id := instance.get("meeting_id")) is not None:
            self.datastore.apply_changed_model(user_fqid, {"meeting_id": meeting_id})

    def meeting_user_set_data(self, instance: dict[str, Any]) -> None:
        meeting_user_data = {}
        meeting_id = instance.pop("meeting_id", None)
        for field in self.transfer_field_list:
            if field in instance:
                meeting_user_data[field] = instance.pop(field)
        if meeting_user_data:
            self.apply_instance(instance)
            meeting_user_data["meeting_id"] = meeting_id
            meeting_user_data["user_id"] = instance["id"]
            self.execute_other_action(MeetingUserSetData, [meeting_user_data])


class UpdateHistoryMixin(Action):
    def get_history_information(self) -> HistoryInformation | None:
        information = {}

        # Scan the instances and collect the info for the history information
        # Copy instances first since they are modified
        for instance in deepcopy(self.instances):
            instance_information = []

            # Fetch the current instance from the db to diff with the given instance
            db_instance = self.datastore.get(
                fqid_from_collection_and_id(self.model.collection, instance["id"]),
                list(instance.keys()),
                use_changed_models=False,
                raise_exception=False,
            )
            if not db_instance:
                continue

            # Compare db version with payload
            for field in list(instance.keys()):
                # Remove fields if equal
                if field != "id" and instance[field] == db_instance.get(field):
                    del instance[field]

            # personal data
            update_fields = [
                "title",
                "first_name",
                "last_name",
                "email",
                "username",
                "default_vote_weight",
            ]
            if any(field in instance for field in update_fields):
                instance_information.append("Personal data changed")

            # other fields
            if "organization_management_level" in instance:
                instance_information.append("Organization Management Level changed")
            if "committee_management_ids" in instance:
                instance_information.append("Committee management changed")
            if "is_active" in instance:
                if instance["is_active"]:
                    instance_information.append("Set active")
                else:
                    instance_information.append("Set inactive")

            if instance_information:
                information[fqid_from_collection_and_id("user", instance["id"])] = (
                    instance_information
                )
        return information


class DuplicateCheckMixin(Action):
    def init_duplicate_set(self, data: list[Any]) -> None:
        self.users_in_double_lists = self.execute_presenter(
            SearchUsers,
            {
                "permission_type": "organization",
                "permission_id": 1,
                "search": data,
            },
        )
        self.used_usernames: list[str] = []
        self.used_saml_ids: list[str] = []
        self.used_names_and_email: list[Any] = []

    def check_username_for_duplicate(self, username: str, payload_index: int) -> bool:
        result = (
            bool(self.users_in_double_lists[payload_index])
            or username in self.used_usernames
        )
        if username not in self.used_usernames:
            self.used_usernames.append(username)
        return result

    def check_saml_id_for_duplicate(self, saml_id: str, payload_index: int) -> bool:
        result = (
            bool(self.users_in_double_lists[payload_index])
            or saml_id in self.used_saml_ids
        )
        if saml_id not in self.used_saml_ids:
            self.used_saml_ids.append(saml_id)
        return result

    def check_name_and_email_for_duplicate(
        self, first_name: str, last_name: str, email: str, payload_index: int
    ) -> bool:
        entry = (first_name, last_name, email)
        result = (
            self.users_in_double_lists[payload_index]
            or entry in self.used_names_and_email
        )
        if entry not in self.used_names_and_email:
            self.used_names_and_email.append(entry)
        return result

    def get_search_data(self, payload_index: int) -> dict[str, Any] | None:
        if len(self.users_in_double_lists[payload_index]) == 1:
            return self.users_in_double_lists[payload_index][0]
        return None

    def has_multiple_search_data(self, payload_index: int) -> list[str]:
        if len(self.users_in_double_lists[payload_index]) >= 2:
            return [
                entry["username"] for entry in self.users_in_double_lists[payload_index]
            ]
        return []


<<<<<<< HEAD
def check_gender_helper(datastore: Database, instance: dict[str, Any]) -> None:
    if instance.get("gender"):
        organization = datastore.get(ONE_ORGANIZATION_FQID, ["genders"])
        if organization.get("genders"):
            if not instance["gender"] in organization["genders"]:
                raise ActionException(
                    f"Gender '{instance['gender']}' is not in the allowed gender list."
                )
=======
def check_gender_exists(datastore: DatastoreService, instance: dict[str, Any]) -> None:
    """raises ActionException if the gender is non existant"""
    if gender_id := instance.get("gender_id"):
        if not datastore.get(
            fqid_from_collection_and_id("gender", gender_id),
            ["id", "name"],
            lock_result=False,
        ):
            raise ActionException(
                f"GenderId '{gender_id}' is not in the allowed gender list."
            )
>>>>>>> b70fb814


class AdminIntegrityCheckMixin(Action):
    def check_admin_group_integrity(
        self,
        meeting_user_filter: Filter,
        admin_group_ids: list[int],
        added_groups: set[int] = set(),
    ) -> None:
        meeting_users = self.datastore.filter(
            "meeting_user", meeting_user_filter, ["group_ids", "user_id"]
        )
        groups = self.datastore.get_many(
            [
                GetManyRequest(
                    "group",
                    admin_group_ids,
                    ["meeting_user_ids", "admin_group_for_meeting_id"],
                )
            ]
        )["group"]
        broken_meetings: list[str] = []
        for group_id, group_data in groups.items():
            if group_id in added_groups:
                continue
            if group_data.get("meeting_user_ids") and not any(
                m_user_id not in meeting_users
                for m_user_id in group_data.get("meeting_user_ids", [])
            ):
                broken_meetings.append(str(group_data["admin_group_for_meeting_id"]))
        if len(broken_meetings):
            raise ActionException(
                f"Cannot remove last admin from meeting(s) {', '.join(sorted(broken_meetings))}"
            )

    def get_meeting_data_from_meeting_ids(
        self, meeting_ids: list[int]
    ) -> dict[int, PartialModel]:
        if len(meeting_ids):
            return self.datastore.get_many(
                [
                    GetManyRequest(
                        "meeting",
                        meeting_ids,
                        ["admin_group_id", "template_for_organization_id"],
                    )
                ]
            )["meeting"]
        return {}

    def filter_templates_from_meetings_data_dict(
        self, meetings_data_dict: dict[int, Any], meeting_data: dict[int, PartialModel]
    ) -> None:
        for meeting_id, meeting in meeting_data.items():
            if meeting.get("template_for_organization_id"):
                del meetings_data_dict[meeting_id]<|MERGE_RESOLUTION|>--- conflicted
+++ resolved
@@ -2,13 +2,8 @@
 from copy import deepcopy
 from typing import Any
 
-<<<<<<< HEAD
 from openslides_backend.services.database.commands import GetManyRequest
 from openslides_backend.services.database.interface import PartialModel
-=======
-from openslides_backend.services.datastore.commands import GetManyRequest
-from openslides_backend.services.datastore.interface import PartialModel
->>>>>>> b70fb814
 from openslides_backend.shared.typing import HistoryInformation
 from openslides_backend.shared.util import ONE_ORGANIZATION_FQID
 
@@ -280,17 +275,7 @@
         return []
 
 
-<<<<<<< HEAD
-def check_gender_helper(datastore: Database, instance: dict[str, Any]) -> None:
-    if instance.get("gender"):
-        organization = datastore.get(ONE_ORGANIZATION_FQID, ["genders"])
-        if organization.get("genders"):
-            if not instance["gender"] in organization["genders"]:
-                raise ActionException(
-                    f"Gender '{instance['gender']}' is not in the allowed gender list."
-                )
-=======
-def check_gender_exists(datastore: DatastoreService, instance: dict[str, Any]) -> None:
+def check_gender_exists(datastore: Database, instance: dict[str, Any]) -> None:
     """raises ActionException if the gender is non existant"""
     if gender_id := instance.get("gender_id"):
         if not datastore.get(
@@ -301,7 +286,6 @@
             raise ActionException(
                 f"GenderId '{gender_id}' is not in the allowed gender list."
             )
->>>>>>> b70fb814
 
 
 class AdminIntegrityCheckMixin(Action):
