import re
from copy import deepcopy
from typing import Any

from openslides_backend.services.datastore.commands import GetManyRequest
from openslides_backend.services.datastore.interface import PartialModel
from openslides_backend.shared.typing import HistoryInformation
from openslides_backend.shared.util import ONE_ORGANIZATION_FQID

from ....presenter.search_users import SearchUsers
from ....services.datastore.interface import DatastoreService
from ....shared.exceptions import ActionException
from ....shared.filters import Filter, FilterOperator
from ....shared.patterns import FullQualifiedId, fqid_from_collection_and_id
from ....shared.schema import decimal_schema, id_list_schema, optional_id_schema
from ...action import Action, original_instances
from ...mixins.archived_meeting_check_mixin import CheckForArchivedMeetingMixin
from ...util.typing import ActionData
from ..meeting_user.set_data import MeetingUserSetData


class UsernameMixin(Action):
    def generate_usernames(
        self, usernames: list[str], fix_usernames: list[str] | None = None
    ) -> list[str]:
        """
        Generate unique usernames in parallel to a given list of usernames
        """
        if fix_usernames is None:
            fix_usernames = []
        used_usernames: list[str] = []
        for username in usernames:
            template_username = username
            count = 0
            while True:
                if username in used_usernames or username in fix_usernames:
                    count += 1
                    username = template_username + str(count)
                    continue
                result = self.datastore.filter(
                    "user",
                    FilterOperator("username", "=", username),
                    ["id"],
                )
                if result:
                    count += 1
                    username = template_username + str(count)
                    continue
                break
            used_usernames.append(username)
        return used_usernames

    def generate_username(self, entry: dict[str, Any]) -> str:
        return self.generate_usernames(
            [
                re.sub(
                    r"\W",
                    "",
                    entry.get("first_name", "") + entry.get("last_name", ""),
                )
            ]
        )[0]


class LimitOfUserMixin(Action):
    def check_limit_of_user(self, number: int) -> None:
        organization = self.datastore.get(
            ONE_ORGANIZATION_FQID,
            ["limit_of_users"],
            lock_result=False,
        )
        if limit_of_users := organization.get("limit_of_users"):
            filter_ = FilterOperator("is_active", "=", True)
            count_of_active_users = self.datastore.count("user", filter_)
            if number + count_of_active_users > limit_of_users:
                raise ActionException(
                    "The number of active users cannot exceed the limit of users."
                )


class UserMixin(CheckForArchivedMeetingMixin):
    transfer_field_list = {
        "comment": {"type": "string"},
        "number": {"type": "string"},
        "about_me": {"type": "string"},
        "vote_weight": decimal_schema,
        "structure_level_ids": id_list_schema,
        "vote_delegated_to_id": optional_id_schema,
        "vote_delegations_from_ids": id_list_schema,
        "group_ids": id_list_schema,
        "locked_out": {"type": "boolean"},
    }

    def validate_instance(self, instance: dict[str, Any]) -> None:
        super().validate_instance(instance)
        if "meeting_id" not in instance and any(
            key in self.transfer_field_list for key in instance.keys()
        ):
            raise ActionException(
                "Missing meeting_id in instance, because meeting related fields used"
            )

    @original_instances
    def get_updated_instances(self, action_data: ActionData) -> ActionData:
        for instance in action_data:
            for field in ("username", "first_name", "last_name", "email", "saml_id"):
                self.strip_field(field, instance)
        return super().get_updated_instances(action_data)

    def update_instance(self, instance: dict[str, Any]) -> dict[str, Any]:
        instance = super().update_instance(instance)

        def check_existence(what: str) -> None:
            if what in instance:
                if not instance[what]:
                    raise ActionException(f"This {what} is forbidden.")
                result = self.datastore.filter(
                    "user",
                    FilterOperator(what, "=", instance[what]),
                    ["id"],
                )
                if result and instance["id"] not in result.keys():
                    raise ActionException(
                        f"A user with the {what} {instance[what]} already exists."
                    )

        check_existence("username")
        check_existence("saml_id")
        if instance.get("member_number") is not None:
            check_existence("member_number")

        self.check_meeting_and_users(
            instance, fqid_from_collection_and_id("user", instance["id"])
        )
        self.meeting_user_set_data(instance)
        return instance

    def strip_field(self, field: str, instance: dict[str, Any]) -> None:
        if instance.get(field):
            instance[field] = instance[field].strip()

    def check_meeting_and_users(
        self, instance: dict[str, Any], user_fqid: FullQualifiedId
    ) -> None:
        if instance.get("meeting_id") is not None:
            self.datastore.apply_changed_model(
                user_fqid, {"meeting_id": instance.get("meeting_id")}
            )

    def meeting_user_set_data(self, instance: dict[str, Any]) -> None:
        meeting_user_data = {}
        meeting_id = instance.pop("meeting_id", None)
        for field in self.transfer_field_list:
            if field in instance:
                meeting_user_data[field] = instance.pop(field)
        if meeting_user_data:
            self.apply_instance(instance)
            meeting_user_data["meeting_id"] = meeting_id
            meeting_user_data["user_id"] = instance["id"]
            self.execute_other_action(MeetingUserSetData, [meeting_user_data])


class UpdateHistoryMixin(Action):
    def get_history_information(self) -> HistoryInformation | None:
        information = {}

        # Scan the instances and collect the info for the history information
        # Copy instances first since they are modified
        for instance in deepcopy(self.instances):
            instance_information = []

            # Fetch the current instance from the db to diff with the given instance
            db_instance = self.datastore.get(
                fqid_from_collection_and_id(self.model.collection, instance["id"]),
                list(instance.keys()),
                use_changed_models=False,
                raise_exception=False,
            )
            if not db_instance:
                continue

            # Compare db version with payload
            for field in list(instance.keys()):
                # Remove fields if equal
                if field != "id" and instance[field] == db_instance.get(field):
                    del instance[field]

            # personal data
            update_fields = [
                "title",
                "first_name",
                "last_name",
                "email",
                "username",
                "default_vote_weight",
            ]
            if any(field in instance for field in update_fields):
                instance_information.append("Personal data changed")

            # other fields
            if "organization_management_level" in instance:
                instance_information.append("Organization Management Level changed")
            if "committee_management_ids" in instance:
                instance_information.append("Committee management changed")
            if "is_active" in instance:
                if instance["is_active"]:
                    instance_information.append("Set active")
                else:
                    instance_information.append("Set inactive")

            if instance_information:
                information[fqid_from_collection_and_id("user", instance["id"])] = (
                    instance_information
                )
        return information


class DuplicateCheckMixin(Action):
    def init_duplicate_set(self, data: list[Any]) -> None:
        self.users_in_double_lists = self.execute_presenter(
            SearchUsers,
            {
                "permission_type": "organization",
                "permission_id": 1,
                "search": data,
            },
        )
        self.used_usernames: list[str] = []
        self.used_saml_ids: list[str] = []
        self.used_names_and_email: list[Any] = []

    def check_username_for_duplicate(self, username: str, payload_index: int) -> bool:
        result = (
            bool(self.users_in_double_lists[payload_index])
            or username in self.used_usernames
        )
        if username not in self.used_usernames:
            self.used_usernames.append(username)
        return result

    def check_saml_id_for_duplicate(self, saml_id: str, payload_index: int) -> bool:
        result = (
            bool(self.users_in_double_lists[payload_index])
            or saml_id in self.used_saml_ids
        )
        if saml_id not in self.used_saml_ids:
            self.used_saml_ids.append(saml_id)
        return result

    def check_name_and_email_for_duplicate(
        self, first_name: str, last_name: str, email: str, payload_index: int
    ) -> bool:
        entry = (first_name, last_name, email)
        result = (
            self.users_in_double_lists[payload_index]
            or entry in self.used_names_and_email
        )
        if entry not in self.used_names_and_email:
            self.used_names_and_email.append(entry)
        return result

    def get_search_data(self, payload_index: int) -> dict[str, Any] | None:
        if len(self.users_in_double_lists[payload_index]) == 1:
            return self.users_in_double_lists[payload_index][0]
        return None

    def has_multiple_search_data(self, payload_index: int) -> list[str]:
        if len(self.users_in_double_lists[payload_index]) >= 2:
            return [
                entry["username"] for entry in self.users_in_double_lists[payload_index]
            ]
        return []


<<<<<<< HEAD
def check_gender_exists(datastore: DatastoreService, instance: dict[str, Any]) -> None:
    """raises ActionException if the gender is non existant"""
    if gender_id := instance.get("gender_id"):
        if not datastore.get(
            fqid_from_collection_and_id("gender", gender_id),
            ["id", "name"],
            lock_result=False,
        ):
            raise ActionException(
                f"GenderId '{gender_id}' is not in the allowed gender list."
            )
=======
def check_gender_helper(datastore: DatastoreService, instance: dict[str, Any]) -> None:
    if instance.get("gender"):
        organization = datastore.get(ONE_ORGANIZATION_FQID, ["genders"])
        if organization.get("genders"):
            if not instance["gender"] in organization["genders"]:
                raise ActionException(
                    f"Gender '{instance['gender']}' is not in the allowed gender list."
                )


class AdminIntegrityCheckMixin(Action):
    def check_admin_group_integrity(
        self,
        meeting_user_filter: Filter,
        admin_group_ids: list[int],
        added_groups: set[int] = set(),
    ) -> None:
        meeting_users = self.datastore.filter(
            "meeting_user", meeting_user_filter, ["group_ids", "user_id"]
        )
        groups = self.datastore.get_many(
            [
                GetManyRequest(
                    "group",
                    admin_group_ids,
                    ["meeting_user_ids", "admin_group_for_meeting_id"],
                )
            ]
        )["group"]
        broken_meetings: list[str] = []
        for group_id, group_data in groups.items():
            if group_id in added_groups:
                continue
            if group_data.get("meeting_user_ids") and not any(
                m_user_id not in meeting_users
                for m_user_id in group_data.get("meeting_user_ids", [])
            ):
                broken_meetings.append(str(group_data["admin_group_for_meeting_id"]))
        if len(broken_meetings):
            raise ActionException(
                f"Cannot remove last admin from meeting(s) {', '.join(sorted(broken_meetings))}"
            )

    def get_meeting_data_from_meeting_ids(
        self, meeting_ids: list[int]
    ) -> dict[int, PartialModel]:
        if len(meeting_ids):
            return self.datastore.get_many(
                [
                    GetManyRequest(
                        "meeting",
                        meeting_ids,
                        ["admin_group_id", "template_for_organization_id"],
                    )
                ]
            )["meeting"]
        return {}

    def filter_templates_from_meetings_data_dict(
        self, meetings_data_dict: dict[int, Any], meeting_data: dict[int, PartialModel]
    ) -> None:
        for meeting_id, meeting in meeting_data.items():
            if meeting.get("template_for_organization_id"):
                del meetings_data_dict[meeting_id]
>>>>>>> 19462a01
<|MERGE_RESOLUTION|>--- conflicted
+++ resolved
@@ -272,7 +272,6 @@
         return []
 
 
-<<<<<<< HEAD
 def check_gender_exists(datastore: DatastoreService, instance: dict[str, Any]) -> None:
     """raises ActionException if the gender is non existant"""
     if gender_id := instance.get("gender_id"):
@@ -284,15 +283,6 @@
             raise ActionException(
                 f"GenderId '{gender_id}' is not in the allowed gender list."
             )
-=======
-def check_gender_helper(datastore: DatastoreService, instance: dict[str, Any]) -> None:
-    if instance.get("gender"):
-        organization = datastore.get(ONE_ORGANIZATION_FQID, ["genders"])
-        if organization.get("genders"):
-            if not instance["gender"] in organization["genders"]:
-                raise ActionException(
-                    f"Gender '{instance['gender']}' is not in the allowed gender list."
-                )
 
 
 class AdminIntegrityCheckMixin(Action):
@@ -348,5 +338,4 @@
     ) -> None:
         for meeting_id, meeting in meeting_data.items():
             if meeting.get("template_for_organization_id"):
-                del meetings_data_dict[meeting_id]
->>>>>>> 19462a01
+                del meetings_data_dict[meeting_id]