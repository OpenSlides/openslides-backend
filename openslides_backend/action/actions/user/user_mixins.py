import re
from copy import deepcopy
from typing import Any

from openslides_backend.shared.typing import HistoryInformation
from openslides_backend.shared.util import ONE_ORGANIZATION_FQID

from ....presenter.search_users import SearchUsers
from ....services.datastore.interface import DatastoreService
from ....shared.exceptions import ActionException
from ....shared.filters import FilterOperator
from ....shared.patterns import FullQualifiedId, fqid_from_collection_and_id
from ....shared.schema import decimal_schema, id_list_schema, optional_id_schema
from ...action import Action, original_instances
from ...mixins.archived_meeting_check_mixin import CheckForArchivedMeetingMixin
from ...util.typing import ActionData
from ..meeting_user.set_data import MeetingUserSetData


class UsernameMixin(Action):
    def generate_usernames(
        self, usernames: list[str], fix_usernames: list[str] | None = None
    ) -> list[str]:
        """
        Generate unique usernames in parallel to a given list of usernames
        """
        if fix_usernames is None:
            fix_usernames = []
        used_usernames: list[str] = []
        for username in usernames:
            template_username = username
            count = 0
            while True:
                if username in used_usernames or username in fix_usernames:
                    count += 1
                    username = template_username + str(count)
                    continue
                result = self.datastore.filter(
                    "user",
                    FilterOperator("username", "=", username),
                    ["id"],
                )
                if result:
                    count += 1
                    username = template_username + str(count)
                    continue
                break
            used_usernames.append(username)
        return used_usernames

    def generate_username(self, entry: dict[str, Any]) -> str:
        return self.generate_usernames(
            [
                re.sub(
                    r"\W",
                    "",
                    entry.get("first_name", "") + entry.get("last_name", ""),
                )
            ]
        )[0]


class LimitOfUserMixin(Action):
    def check_limit_of_user(self, number: int) -> None:
        organization = self.datastore.get(
            ONE_ORGANIZATION_FQID,
            ["limit_of_users"],
            lock_result=False,
        )
        if limit_of_users := organization.get("limit_of_users"):
            filter_ = FilterOperator("is_active", "=", True)
            count_of_active_users = self.datastore.count("user", filter_)
            if number + count_of_active_users > limit_of_users:
                raise ActionException(
                    "The number of active users cannot exceed the limit of users."
                )


class UserMixin(CheckForArchivedMeetingMixin):
    transfer_field_list = {
        "comment": {"type": "string"},
        "number": {"type": "string"},
        "about_me": {"type": "string"},
        "vote_weight": decimal_schema,
        "structure_level_ids": id_list_schema,
        "vote_delegated_to_id": optional_id_schema,
        "vote_delegations_from_ids": id_list_schema,
        "group_ids": id_list_schema,
    }

    def validate_instance(self, instance: dict[str, Any]) -> None:
        super().validate_instance(instance)
        if "meeting_id" not in instance and any(
            key in self.transfer_field_list for key in instance.keys()
        ):
            raise ActionException(
                "Missing meeting_id in instance, because meeting related fields used"
            )

    @original_instances
    def get_updated_instances(self, action_data: ActionData) -> ActionData:
        for instance in action_data:
            for field in ("username", "first_name", "last_name", "email", "saml_id"):
                self.strip_field(field, instance)
        return super().get_updated_instances(action_data)

    def update_instance(self, instance: dict[str, Any]) -> dict[str, Any]:
        instance = super().update_instance(instance)

        def check_existence(what: str) -> None:
            if what in instance:
                if not instance[what]:
                    raise ActionException(f"This {what} is forbidden.")
                result = self.datastore.filter(
                    "user",
                    FilterOperator(what, "=", instance[what]),
                    ["id"],
                )
                if result and instance["id"] not in result.keys():
                    raise ActionException(
                        f"A user with the {what} {instance[what]} already exists."
                    )

        check_existence("username")
        check_existence("saml_id")

        self.check_meeting_and_users(
            instance, fqid_from_collection_and_id("user", instance["id"])
        )
        self.meeting_user_set_data(instance)
        return instance

    def strip_field(self, field: str, instance: dict[str, Any]) -> None:
        if instance.get(field):
            instance[field] = instance[field].strip()

    def check_meeting_and_users(
        self, instance: dict[str, Any], user_fqid: FullQualifiedId
    ) -> None:
        if instance.get("meeting_id") is not None:
            self.datastore.apply_changed_model(
                user_fqid, {"meeting_id": instance.get("meeting_id")}
            )

    def meeting_user_set_data(self, instance: dict[str, Any]) -> None:
        meeting_user_data = {}
        meeting_id = instance.pop("meeting_id", None)
        for field in self.transfer_field_list:
            if field in instance:
                meeting_user_data[field] = instance.pop(field)
        if meeting_user_data:
            self.apply_instance(instance)
            meeting_user_data["meeting_id"] = meeting_id
            meeting_user_data["user_id"] = instance["id"]
            self.execute_other_action(MeetingUserSetData, [meeting_user_data])


class UpdateHistoryMixin(Action):
    def get_history_information(self) -> HistoryInformation | None:
        information = {}

        # Scan the instances and collect the info for the history information
        # Copy instances first since they are modified
        for instance in deepcopy(self.instances):
            instance_information = []

            # Fetch the current instance from the db to diff with the given instance
            db_instance = self.datastore.get(
                fqid_from_collection_and_id(self.model.collection, instance["id"]),
                list(instance.keys()),
                use_changed_models=False,
                raise_exception=False,
            )
            if not db_instance:
                continue

            # Compare db version with payload
            for field in list(instance.keys()):
                # Remove fields if equal
                if field != "id" and instance[field] == db_instance.get(field):
                    del instance[field]

            # personal data
            update_fields = [
                "title",
                "first_name",
                "last_name",
                "email",
                "username",
<<<<<<< HEAD
                "default_structure_level",
=======
                "default_number",
>>>>>>> 218ca391
                "default_vote_weight",
            ]
            if any(field in instance for field in update_fields):
                instance_information.append("Personal data changed")

            # other fields
            if "organization_management_level" in instance:
                instance_information.append("Organization Management Level changed")
            if "committee_management_ids" in instance:
                instance_information.append("Committee management changed")
            if "is_active" in instance:
                if instance["is_active"]:
                    instance_information.append("Set active")
                else:
                    instance_information.append("Set inactive")

            if instance_information:
                information[fqid_from_collection_and_id("user", instance["id"])] = (
                    instance_information
                )
        return information


class DuplicateCheckMixin(Action):
    def init_duplicate_set(self, data: list[Any]) -> None:
        self.users_in_double_lists = self.execute_presenter(
            SearchUsers,
            {
                "permission_type": "organization",
                "permission_id": 1,
                "search": data,
            },
        )
        self.used_usernames: list[str] = []
        self.used_saml_ids: list[str] = []
        self.used_names_and_email: list[Any] = []

    def check_username_for_duplicate(self, username: str, payload_index: int) -> bool:
        result = (
            bool(self.users_in_double_lists[payload_index])
            or username in self.used_usernames
        )
        if username not in self.used_usernames:
            self.used_usernames.append(username)
        return result

    def check_saml_id_for_duplicate(self, saml_id: str, payload_index: int) -> bool:
        result = (
            bool(self.users_in_double_lists[payload_index])
            or saml_id in self.used_saml_ids
        )
        if saml_id not in self.used_saml_ids:
            self.used_saml_ids.append(saml_id)
        return result

    def check_name_and_email_for_duplicate(
        self, first_name: str, last_name: str, email: str, payload_index: int
    ) -> bool:
        entry = (first_name, last_name, email)
        result = (
            self.users_in_double_lists[payload_index]
            or entry in self.used_names_and_email
        )
        if entry not in self.used_names_and_email:
            self.used_names_and_email.append(entry)
        return result

    def get_search_data(self, payload_index: int) -> dict[str, Any] | None:
        if len(self.users_in_double_lists[payload_index]) == 1:
            return self.users_in_double_lists[payload_index][0]
        return None

    def has_multiple_search_data(self, payload_index: int) -> list[str]:
        if len(self.users_in_double_lists[payload_index]) >= 2:
            return [
                entry["username"] for entry in self.users_in_double_lists[payload_index]
            ]
        return []


def check_gender_helper(datastore: DatastoreService, instance: dict[str, Any]) -> None:
    if instance.get("gender"):
        organization = datastore.get(ONE_ORGANIZATION_FQID, ["genders"])
        if organization.get("genders"):
            if not instance["gender"] in organization["genders"]:
                raise ActionException(
                    f"Gender '{instance['gender']}' is not in the allowed gender list."
                )<|MERGE_RESOLUTION|>--- conflicted
+++ resolved
@@ -187,11 +187,6 @@
                 "last_name",
                 "email",
                 "username",
-<<<<<<< HEAD
-                "default_structure_level",
-=======
-                "default_number",
->>>>>>> 218ca391
                 "default_vote_weight",
             ]
             if any(field in instance for field in update_fields):
