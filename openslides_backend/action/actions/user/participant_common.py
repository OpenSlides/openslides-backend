from typing import Any

from openslides_backend.action.mixins.import_mixins import (
    BaseImportJsonUploadAction,
    ImportRow,
    ImportState,
)
from openslides_backend.permissions.management_levels import (
    CommitteeManagementLevel,
    OrganizationManagementLevel,
)
from openslides_backend.permissions.permissions import Permissions
from openslides_backend.shared.exceptions import MissingPermission
from openslides_backend.shared.patterns import fqid_from_collection_and_id

<<<<<<< HEAD
from ....shared.filters import And, FilterOperator, Or
=======
from ...mixins.import_mixins import ImportRow, ImportState
from ..meeting_user.mixin import CheckLockOutPermissionMixin
>>>>>>> b9d51b68
from ..user.create_update_permissions_mixin import (
    CreateUpdatePermissionsFailingFields,
    PermissionVarStore,
)


class ParticipantCommon(BaseImportJsonUploadAction, CheckLockOutPermissionMixin):
    meeting_id: int

    def check_permissions(self, instance: dict[str, Any]) -> None:
        permstore = PermissionVarStore(self.datastore, self.user_id)
        if self.meeting_id not in permstore.user_meetings:
            meeting = self.datastore.get(
                fqid_from_collection_and_id("meeting", self.meeting_id),
                ["committee_id", "locked_from_inside"],
                lock_result=False,
            )
            if meeting.get("locked_from_inside"):
                raise MissingPermission(
                    {
                        Permissions.User.CAN_MANAGE: self.meeting_id,
                    }
                )
            if (
                permstore.user_oml < OrganizationManagementLevel.CAN_MANAGE_USERS
                and self.meeting_id not in permstore.user_committees_meetings
            ):
                raise MissingPermission(
                    {
                        Permissions.User.CAN_MANAGE: self.meeting_id,
                        OrganizationManagementLevel.CAN_MANAGE_ORGANIZATION: 1,
                        CommitteeManagementLevel.CAN_MANAGE: meeting["committee_id"],
                    }
                )

        self.permission_check = CreateUpdatePermissionsFailingFields(
            permstore,
            self.services,
            self.datastore,
            self.relation_manager,
            self.logging,
            self.env,
            self.skip_archived_meeting_check,
            self.use_meeting_ids_for_archived_meeting_check,
        )

<<<<<<< HEAD
    def check_meeting_admin_integrity(
        self, meeting_id: int, rows: list[dict[str, Any]] | list[ImportRow] = []
    ) -> bool:
        update_rows: dict[int, dict[str, Any] | ImportRow] = {
            id_: row for row in rows if (id_ := row["data"].get("id"))
        }
        if not len(update_rows):
            return True
        meeting = self.datastore.get(
            fqid_from_collection_and_id("meeting", meeting_id),
            ["admin_group_id", "template_for_organization_id"],
        )
        if meeting.get("template_for_organization_id"):
            return True
        user_ids_to_group_ids: dict[int, list[int]] = {
            date["data"]["id"]: [
                id_
                for group in date["data"].get("groups", [])
                if (id_ := group.get("id"))
            ]
            for date in update_rows.values()
        }
        create_rows: list[dict[str, Any] | ImportRow] = [
            row for row in rows if not row["data"].get("id")
        ]
        added_groups = {
            group_id
            for group_list in user_ids_to_group_ids.values()
            for group_id in group_list
        }
        added_groups.update(
            {
                group_id
                for create_instance in create_rows
                for group in create_instance["data"].get("groups", [])
                if (group_id := group.get("id"))
            }
        )
        if meeting["admin_group_id"] in added_groups:
            return True
        return self._admin_integrity_check_and_amend_update_rows(
            update_rows, user_ids_to_group_ids, meeting_id, meeting["admin_group_id"]
        )

    def _admin_integrity_check_and_amend_update_rows(
        self,
        update_rows: dict[int, dict[str, Any] | ImportRow],
        user_ids_to_group_ids: dict[int, list[int]],
        meeting_id: int,
        admin_group_id: int,
    ) -> bool:
        if len(user_ids_to_group_ids):
            filters = And(
                FilterOperator("meeting_id", "=", meeting_id),
                Or(
                    FilterOperator("user_id", "=", user_id)
                    for user_id in user_ids_to_group_ids
                ),
            )
            meeting_users = self.datastore.filter(
                "meeting_user", filters, ["group_ids", "user_id"]
            )
            group = self.datastore.get(
                fqid_from_collection_and_id("group", admin_group_id),
                ["id", "meeting_user_ids"],
            )
            if group.get("meeting_user_ids", []) and not any(
                m_user_id not in meeting_users
                for m_user_id in group.get("meeting_user_ids", [])
            ):
                broken_user_ids: set[int] = {
                    m_user["user_id"]
                    for m_user in meeting_users.values()
                    if admin_group_id in (m_user.get("group_ids", []) or [])
                }
                for user_id in broken_user_ids:
                    row = update_rows[user_id]
                    row["state"] = ImportState.ERROR
                    row["messages"].append(
                        "Error: Cannot remove last member of admin group"
                    )
                    row["data"]["groups"].append(
                        {"info": ImportState.ERROR, "value": ""}
                    )
                return False
        return True
=======
    def validate_locked_out_status(
        self,
        entry: dict[str, Any],
        messages: list[str],
        group_objects: list[dict[str, Any]],
        results: ImportRow | dict[str, Any],
    ) -> None:
        locking_check_instance: dict[str, Any] = {"meeting_id": self.meeting_id}
        if "id" in entry:
            locking_check_instance["id"] = entry["id"]
        if "locked_out" in entry and entry["locked_out"]["info"] != ImportState.REMOVE:
            locking_check_instance["locked_out"] = entry["locked_out"]["value"]
        if len(
            group_ids := [
                id_ for group_object in group_objects if (id_ := group_object.get("id"))
            ]
        ):
            locking_check_instance["group_ids"] = group_ids
        locking_messages = self.check_locking_status(
            self.meeting_id,
            locking_check_instance,
            entry.get("id"),
            raise_exception=False,
        )
        if len(locking_messages):
            results["state"] = ImportState.ERROR
            if (
                "locked_out" in entry
                and entry["locked_out"]["info"] != ImportState.REMOVE
            ):
                entry["locked_out"]["info"] = ImportState.ERROR
            messages.extend(["Error: " + msg[0] for msg in locking_messages])
            if len(
                forbidden_group_ids := {
                    group_id for msg in locking_messages for group_id in msg[1] or []
                }
            ):
                for group_object in group_objects:
                    if group_object.get("id") in forbidden_group_ids:
                        group_object["info"] = ImportState.ERROR
>>>>>>> b9d51b68
<|MERGE_RESOLUTION|>--- conflicted
+++ resolved
@@ -13,12 +13,8 @@
 from openslides_backend.shared.exceptions import MissingPermission
 from openslides_backend.shared.patterns import fqid_from_collection_and_id
 
-<<<<<<< HEAD
 from ....shared.filters import And, FilterOperator, Or
-=======
-from ...mixins.import_mixins import ImportRow, ImportState
 from ..meeting_user.mixin import CheckLockOutPermissionMixin
->>>>>>> b9d51b68
 from ..user.create_update_permissions_mixin import (
     CreateUpdatePermissionsFailingFields,
     PermissionVarStore,
@@ -65,7 +61,6 @@
             self.use_meeting_ids_for_archived_meeting_check,
         )
 
-<<<<<<< HEAD
     def check_meeting_admin_integrity(
         self, meeting_id: int, rows: list[dict[str, Any]] | list[ImportRow] = []
     ) -> bool:
@@ -152,7 +147,7 @@
                     )
                 return False
         return True
-=======
+
     def validate_locked_out_status(
         self,
         entry: dict[str, Any],
@@ -192,5 +187,4 @@
             ):
                 for group_object in group_objects:
                     if group_object.get("id") in forbidden_group_ids:
-                        group_object["info"] = ImportState.ERROR
->>>>>>> b9d51b68
+                        group_object["info"] = ImportState.ERROR