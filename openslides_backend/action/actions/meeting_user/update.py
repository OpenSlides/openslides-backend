--- conflicted
+++ resolved
@@ -24,10 +24,7 @@
             "vote_weight",
             "personal_note_ids",
             "speaker_ids",
-<<<<<<< HEAD
-=======
             "chat_message_ids",
->>>>>>> dc39ca66
         ],
     )
     permission = Permissions.User.CAN_MANAGE
