--- conflicted
+++ resolved
@@ -25,10 +25,7 @@
             "personal_note_ids",
             "speaker_ids",
             "supported_motion_ids",
-<<<<<<< HEAD
-=======
             "submitted_motion_ids",
->>>>>>> df45a47d
             "chat_message_ids",
         ],
     )
