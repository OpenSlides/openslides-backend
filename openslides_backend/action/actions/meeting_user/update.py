--- conflicted
+++ resolved
@@ -30,12 +30,8 @@
         "assignment_candidate_ids",
         "motion_working_group_speaker_ids",
         "motion_editor_ids",
-<<<<<<< HEAD
         "motion_supporter_ids",
-=======
         "motion_submitter_ids",
-        "supported_motion_ids",
->>>>>>> acd5c11f
         "chat_message_ids",
     ]
 
