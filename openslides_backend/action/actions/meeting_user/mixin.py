from typing import Any, cast

from openslides_backend.services.datastore.commands import GetManyRequest

from ....action.action import Action
from ....action.mixins.meeting_user_helper import get_meeting_user
from ....action.util.typing import ActionData, ActionResults
from ....permissions.permissions import Permissions
from ....shared.exceptions import ActionException
<<<<<<< HEAD
from ....shared.filters import And, FilterOperator, Or
=======
from ....shared.filters import And, Filter, FilterOperator, Or
from ....shared.interfaces.write_request import WriteRequest
>>>>>>> b9d51b68
from ....shared.patterns import fqid_from_collection_and_id
from ...action import Action
from .history_mixin import MeetingUserHistoryMixin

meeting_user_standard_fields = [
    "comment",
    "number",
    "vote_weight",
    "structure_level_ids",
    "locked_out",
]


<<<<<<< HEAD
class MeetingUserGroupMixin(Action):
    def update_instance(self, instance: dict[str, Any]) -> dict[str, Any]:
        if len(group_ids := instance.get("group_ids", [])) and self.datastore.exists(
            "group",
            And(
                FilterOperator("anonymous_group_for_meeting_id", "!=", None),
                Or(FilterOperator("id", "=", id_) for id_ in group_ids),
            ),
        ):
            raise ActionException(
                "Cannot add explicit users to a meetings anonymous group"
            )
        return super().update_instance(instance)
=======
LockingStatusCheckResult = tuple[str, list[int] | None]  # message to broken group ids


class CheckLockOutPermissionMixin(Action):
    def perform(
        self, action_data: ActionData, user_id: int, internal: bool = False
    ) -> tuple[WriteRequest | None, ActionResults | None]:
        self.meeting_id_to_can_manage_group_ids: dict[int, set[int]] = {}
        return super().perform(action_data, user_id, internal)

    def check_locking_status(
        self,
        meeting_id: int | None,
        instance: dict[str, Any],
        user_id: int | None = None,
        user: dict[str, Any] | None = None,
        raise_exception: bool = True,
    ) -> list[LockingStatusCheckResult]:
        if not any(
            field in instance
            for field in [
                "locked_out",
                "group_ids",
                "organization_management_level",
                "committee_management_ids",
            ]
        ):
            return []
        result: list[LockingStatusCheckResult] = []
        if meeting_id and (user_id or user):
            db_instance = (
                get_meeting_user(
                    self.datastore,
                    meeting_id,
                    user_id or cast(dict[str, Any], user)["id"],
                    ["locked_out", "group_ids", "meeting_id", "user_id"],
                )
                or {}
            )
        else:
            db_instance = {}
        final: dict[str, Any] = db_instance.copy()
        final.update(instance)
        if not user_id:
            user_id = (user or {}).get("id") or final.get("user_id")
        if user_id == self.user_id and final.get("locked_out"):
            self._add_message(
                "You may not lock yourself out of a meeting", result, raise_exception
            )
        if user_id:
            self._check_setting_oml_cml_for_locking(
                cast(int, user_id),
                final.get("meeting_id"),
                instance,
                result,
                raise_exception,
            )
            if not user:
                try:
                    user = self.datastore.get(
                        fqid_from_collection_and_id("user", cast(int, user_id)),
                        ["organization_management_level", "committee_management_ids"],
                    )
                except Exception as err:
                    if (
                        len(err.args)
                        and isinstance(err.args[0], str)
                        and "does not exist" in err.args[0]
                    ):
                        return result
                    else:
                        raise err
        if not final.get("locked_out"):
            return result
        if user:
            user_copy = user.copy()
            user_copy.update(final)
            final = user_copy
        self._check_setting_locked_for_oml_cml(final, result, raise_exception)
        self._check_setting_locked_for_groups(final, result, raise_exception)
        return result

    def _add_message(
        self,
        message: str,
        result: list[LockingStatusCheckResult],
        raise_exception: bool,
        group_ids: list[int] | None = None,
    ) -> None:
        if raise_exception:
            raise ActionException(message)
        result.append((message, group_ids))

    def _check_setting_locked_for_groups(
        self,
        final: dict[str, Any],
        result: list[LockingStatusCheckResult],
        raise_exception: bool,
    ) -> None:
        if final["meeting_id"] not in self.meeting_id_to_can_manage_group_ids:
            groups = self.datastore.filter(
                "group",
                FilterOperator("meeting_id", "=", final["meeting_id"]),
                ["permissions", "admin_group_for_meeting_id"],
            )
            self.meeting_id_to_can_manage_group_ids[final["meeting_id"]] = {
                id_
                for id_, group in groups.items()
                if group.get("admin_group_for_meeting_id")
                or Permissions.User.CAN_MANAGE in (group.get("permissions") or [])
            }
        forbidden_group_ids = self.meeting_id_to_can_manage_group_ids[
            final["meeting_id"]
        ]
        if forbidden_groups := forbidden_group_ids.intersection(
            final.get("group_ids", [])
        ):
            self._add_message(
                f"Group(s) {', '.join([str(id_) for id_ in forbidden_groups])} have user.can_manage permissions and may therefore not be used by users who are locked out",
                result,
                raise_exception,
                list(forbidden_groups),
            )

    def _check_setting_locked_for_oml_cml(
        self,
        final: dict[str, Any],
        result: list[LockingStatusCheckResult],
        raise_exception: bool,
    ) -> None:
        """
        Check function for when "locked_out" is newly set to true in this action.
        Looks if the user has an oml or cml, that would inhibit this.
        """
        if oml := final.get("organization_management_level"):
            self._add_message(
                f"Cannot lock user from meeting {final['meeting_id']} as long as he has the OrganizationManagementLevel {oml}",
                result,
                raise_exception,
            )
        meeting = self.datastore.get(
            fqid_from_collection_and_id("meeting", final["meeting_id"]),
            ["committee_id"],
        )
        if meeting["committee_id"] in (final.get("committee_management_ids") or []):
            self._add_message(
                f"Cannot lock user out of meeting {final['meeting_id']} as he is manager of the meetings committee",
                result,
                raise_exception,
            )

    def _check_setting_oml_cml_for_locking(
        self,
        user_id: int,
        meeting_id: int | None,
        instance: dict[str, Any],
        result: list[LockingStatusCheckResult],
        raise_exception: bool,
    ) -> None:
        """
        Check function for when an oml or cml is newly set in this action.
        Looks if the user is locked out in any meeting, as this would inhibit any oml or cml permissions.
        """
        if not (
            instance.get("organization_management_level")
            or instance.get("committee_management_ids")
        ):
            return
        filters = [
            FilterOperator("user_id", "=", user_id),
            FilterOperator("locked_out", "=", True),
        ]
        if (newly_locked := instance.get("locked_out")) is False and meeting_id:
            filters.append(FilterOperator("meeting_id", "!=", meeting_id))
        filter_: Filter = And(filters)
        if newly_locked and meeting_id:
            filter_ = Or(FilterOperator("meeting_id", "=", meeting_id), filter_)
        locked_from_meeting_users = self.datastore.filter(
            "meeting_user", filter_, ["meeting_id"]
        )
        locked_from_meeting_ids = {
            meeting_user["meeting_id"]
            for meeting_user in locked_from_meeting_users.values()
        }
        if len(locked_from_meeting_ids):
            self._check_set_oml_for_locking(
                instance, user_id, locked_from_meeting_ids, result, raise_exception
            )
            self._check_set_cml_for_locking(
                instance, user_id, locked_from_meeting_ids, result, raise_exception
            )

    def _check_set_oml_for_locking(
        self,
        instance: dict[str, Any],
        user_id: int,
        locked_from_meeting_ids: set[int],
        result: list[LockingStatusCheckResult],
        raise_exception: bool,
    ) -> None:
        if (oml := instance.get("organization_management_level")) and len(
            locked_from_meeting_ids
        ):
            self._add_message(
                f"Cannot give OrganizationManagementLevel {oml} to user {user_id} as he is locked out of meeting(s) {', '.join([str(id_) for id_ in locked_from_meeting_ids])}",
                result,
                raise_exception,
            )

    def _check_set_cml_for_locking(
        self,
        instance: dict[str, Any],
        user_id: int,
        locked_from_meeting_ids: set[int],
        result: list[LockingStatusCheckResult],
        raise_exception: bool,
    ) -> None:
        if committee_ids := instance.get("committee_management_ids"):
            committees = self.datastore.get_many(
                [GetManyRequest("committee", committee_ids, ["meeting_ids", "id"])]
            )["committee"]
            meeting_id_to_committee_id = {
                meeting_id: committee["id"]
                for committee in committees.values()
                for meeting_id in committee.get("meeting_ids", [])
            }
            if len(
                forbidden_committee_meeting_ids := locked_from_meeting_ids.intersection(
                    meeting_id_to_committee_id.keys()
                )
            ):
                forbidden_committee_ids = {
                    str(meeting_id_to_committee_id[meeting_id])
                    for meeting_id in forbidden_committee_meeting_ids
                }
                self._add_message(
                    f"Cannot set user {user_id} as manager for committee(s) {', '.join(forbidden_committee_ids)} due to being locked out of meeting(s) {', '.join([str(id_) for id_ in forbidden_committee_meeting_ids])}",
                    result,
                    raise_exception,
                )
>>>>>>> b9d51b68


class MeetingUserMixin(MeetingUserHistoryMixin):
    def update_instance(self, instance: dict[str, Any]) -> dict[str, Any]:
        instance = super().update_instance(instance)
        meeting_user_self = self.datastore.get(
            fqid_from_collection_and_id("meeting_user", instance["id"]),
            [
                "vote_delegated_to_id",
                "vote_delegations_from_ids",
                "user_id",
                "meeting_id",
            ],
            raise_exception=False,
        )
        if "vote_delegations_from_ids" in instance:
            meeting_user_self.update(
                {"vote_delegations_from_ids": instance["vote_delegations_from_ids"]}
            )
        if "vote_delegated_to_id" in instance:
            meeting_user_self.update(
                {"vote_delegated_to_id": instance["vote_delegated_to_id"]}
            )

        user_id_self = meeting_user_self.get("user_id", instance.get("user_id"))
        meeting_id_self = meeting_user_self.get(
            "meeting_id", instance.get("meeting_id")
        )

        if "vote_delegated_to_id" in instance:
            self.check_vote_delegated_to_id(
                instance, meeting_user_self, user_id_self, meeting_id_self
            )
        if "vote_delegations_from_ids" in instance:
            self.check_vote_delegations_from_ids(
                instance, meeting_user_self, user_id_self, meeting_id_self
            )
        return instance

    def check_vote_delegated_to_id(
        self,
        instance: dict[str, Any],
        meeting_user_self: dict[str, Any],
        user_id_self: int,
        meeting_id_self: int,
    ) -> None:
        if instance["id"] == instance.get("vote_delegated_to_id"):
            raise ActionException(
                f"User {user_id_self} can't delegate the vote to himself."
            )

        if instance["vote_delegated_to_id"]:
            if meeting_user_self.get("vote_delegations_from_ids"):
                raise ActionException(
                    f"User {user_id_self} cannot delegate his vote, because there are votes delegated to him."
                )
            meeting_user_delegated_to = self.datastore.get(
                fqid_from_collection_and_id(
                    "meeting_user", instance["vote_delegated_to_id"]
                ),
                ["vote_delegated_to_id", "user_id", "meeting_id"],
            )
            if meeting_user_delegated_to.get("meeting_id") != meeting_id_self:
                raise ActionException(
                    f"User {meeting_user_delegated_to.get('user_id')}'s delegation id don't belong to meeting {meeting_id_self}."
                )
            if (
                meeting_user_delegated_to.get("vote_delegated_to_id")
                and instance["id"] != meeting_user_delegated_to["vote_delegated_to_id"]
            ):
                raise ActionException(
                    f"User {user_id_self} cannot delegate his vote to user {meeting_user_delegated_to['user_id']}, because that user has delegated his vote himself."
                )

    def check_vote_delegations_from_ids(
        self,
        instance: dict[str, Any],
        meeting_user_self: dict[str, Any],
        user_id_self: int,
        meeting_id_self: int,
    ) -> None:
        delegated_from_ids = instance["vote_delegations_from_ids"]
        if delegated_from_ids and meeting_user_self.get("vote_delegated_to_id"):
            raise ActionException(
                f"User {user_id_self} cannot receive vote delegations, because he delegated his own vote."
            )
        if instance["id"] in delegated_from_ids:
            raise ActionException(
                f"User {user_id_self} can't delegate the vote to himself."
            )
        vote_error_user_ids: list[int] = []
        meeting_error_user_ids: list[int] = []
        for meeting_user_id in delegated_from_ids:
            meeting_user = self.datastore.get(
                fqid_from_collection_and_id("meeting_user", meeting_user_id),
                ["vote_delegations_from_ids", "user_id", "meeting_id"],
            )
            if meeting_user.get("meeting_id") != meeting_id_self:
                meeting_error_user_ids.append(cast(int, meeting_user.get("user_id")))
            if meeting_user.get("vote_delegations_from_ids") and meeting_user[
                "vote_delegations_from_ids"
            ] != [instance["id"]]:
                vote_error_user_ids.append(cast(int, meeting_user.get("user_id")))
        if meeting_error_user_ids:
            raise ActionException(
                f"User(s) {meeting_error_user_ids} delegation ids don't belong to meeting {meeting_id_self}."
            )
        elif vote_error_user_ids:
            raise ActionException(
                f"User(s) {vote_error_user_ids} can't delegate their votes because they receive vote delegations."
            )<|MERGE_RESOLUTION|>--- conflicted
+++ resolved
@@ -7,12 +7,8 @@
 from ....action.util.typing import ActionData, ActionResults
 from ....permissions.permissions import Permissions
 from ....shared.exceptions import ActionException
-<<<<<<< HEAD
-from ....shared.filters import And, FilterOperator, Or
-=======
 from ....shared.filters import And, Filter, FilterOperator, Or
 from ....shared.interfaces.write_request import WriteRequest
->>>>>>> b9d51b68
 from ....shared.patterns import fqid_from_collection_and_id
 from ...action import Action
 from .history_mixin import MeetingUserHistoryMixin
@@ -26,7 +22,6 @@
 ]
 
 
-<<<<<<< HEAD
 class MeetingUserGroupMixin(Action):
     def update_instance(self, instance: dict[str, Any]) -> dict[str, Any]:
         if len(group_ids := instance.get("group_ids", [])) and self.datastore.exists(
@@ -40,7 +35,8 @@
                 "Cannot add explicit users to a meetings anonymous group"
             )
         return super().update_instance(instance)
-=======
+
+
 LockingStatusCheckResult = tuple[str, list[int] | None]  # message to broken group ids
 
 
@@ -281,7 +277,6 @@
                     result,
                     raise_exception,
                 )
->>>>>>> b9d51b68
 
 
 class MeetingUserMixin(MeetingUserHistoryMixin):
