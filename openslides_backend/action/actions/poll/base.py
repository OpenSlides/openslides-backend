--- conflicted
+++ resolved
@@ -1,10 +1,5 @@
-<<<<<<< HEAD
-from typing import Optional
-
 from openslides_backend.models.models import Poll
 
-=======
->>>>>>> 4aa7bf08
 from ....shared.exceptions import ActionException
 
 
