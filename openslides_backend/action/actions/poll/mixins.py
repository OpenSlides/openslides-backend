--- conflicted
+++ resolved
@@ -10,12 +10,9 @@
 from ....services.datastore.interface import DatastoreService
 from ....shared.exceptions import MissingPermission, VoteServiceException
 from ....shared.interfaces.write_request import WriteRequest
-from ....shared.patterns import (
-    KEYSEPARATOR,
-    collection_from_fqid,
-    collectionfield_and_fqid_from_fqfield,
-    fqid_from_collection_and_id,
-)
+from ....shared.patterns import (KEYSEPARATOR, collection_from_fqid,
+                                 collectionfield_and_fqid_from_fqfield,
+                                 fqid_from_collection_and_id)
 from ...action import Action
 from ..option.set_auto_fields import OptionSetAutoFields
 from ..projector_countdown.mixins import CountdownCommand, CountdownControl
@@ -58,7 +55,6 @@
 
 
 class StopControl(CountdownControl, Action):
-<<<<<<< HEAD
     def build_write_request(self) -> Optional[WriteRequest]:
         """
         Reduce locked fields
@@ -82,10 +78,7 @@
         }
         return super().build_write_request()
 
-    def on_stop(self, instance: Dict[str, Any]) -> None:
-=======
     def on_stop(self, instance: dict[str, Any]) -> None:
->>>>>>> 08a17b48
         poll = self.datastore.get(
             fqid_from_collection_and_id(self.model.collection, instance["id"]),
             [
