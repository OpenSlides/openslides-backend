from collections import defaultdict
from decimal import Decimal
from typing import Any, Dict, List, Optional
<<<<<<< HEAD
=======

from openslides_backend.shared.typing import HistoryInformation
>>>>>>> 00be1347

import simplejson as json

from openslides_backend.models.models import Poll

from ....action.util.typing import ActionResultElement
from ....permissions.permission_helper import has_perm
from ....permissions.permissions import Permission, Permissions
from ....services.datastore.commands import GetManyRequest
from ....services.datastore.interface import DatastoreService
from ....shared.exceptions import MissingPermission, VoteServiceException
from ....shared.patterns import (
    KEYSEPARATOR,
    collection_from_fqid,
    fqid_from_collection_and_id,
)
from ...action import Action
from ..option.set_auto_fields import OptionSetAutoFields
from ..projector_countdown.mixins import CountdownControl
from ..vote.create import VoteCreate
from ..vote.user_token_helper import get_user_token


class PollPermissionMixin(Action):
    def check_permissions(self, instance: Dict[str, Any]) -> None:
        if "meeting_id" in instance:
            content_object_id = instance.get("content_object_id", "")
            meeting_id = instance["meeting_id"]
        else:
            poll = self.datastore.get(
                fqid_from_collection_and_id("poll", instance["id"]),
                ["content_object_id", "meeting_id"],
                lock_result=False,
            )
            content_object_id = poll.get("content_object_id", "")
            meeting_id = poll["meeting_id"]
        check_poll_or_option_perms(
            content_object_id, self.datastore, self.user_id, meeting_id
        )


def check_poll_or_option_perms(
    content_object_id: str,
    datastore: DatastoreService,
    user_id: int,
    meeting_id: int,
) -> None:
    if content_object_id.startswith("motion" + KEYSEPARATOR):
        perm: Permission = Permissions.Motion.CAN_MANAGE_POLLS
    elif content_object_id.startswith("assignment" + KEYSEPARATOR):
        perm = Permissions.Assignment.CAN_MANAGE
    else:
        perm = Permissions.Poll.CAN_MANAGE
    if not has_perm(datastore, user_id, perm, meeting_id):
        raise MissingPermission(perm)


class StopControl(CountdownControl, Action):
    invalid_votes: List[Dict[str, str]] = []

    def on_stop(self, instance: Dict[str, Any]) -> None:
        poll = self.datastore.get(
            fqid_from_collection_and_id(self.model.collection, instance["id"]),
            [
                "type",
                "state",
                "meeting_id",
                "pollmethod",
                "global_option_id",
                "entitled_group_ids",
            ],
        )
        # reset countdown given by meeting
        meeting = self.datastore.get(
            fqid_from_collection_and_id("meeting", poll["meeting_id"]),
            [
                "poll_couple_countdown",
                "poll_countdown_id",
                "users_enable_vote_weight",
            ],
        )
        if meeting.get("poll_couple_countdown") and meeting.get("poll_countdown_id"):
            self.control_countdown(meeting["poll_countdown_id"], "reset")

        # stop poll in vote service and create vote objects
        results = self.vote_service.stop(instance["id"])
        votes_raw = results["votes"]
        invalid = results.get("invalid", {})
        votes = json.loads(votes_raw)
        if poll["type"] == Poll.TYPE_CRYPTOGRAPHIC:
            votes = votes["votes"]
            instance["votes_raw"] = votes_raw
            instance["votes_signature"] = results.get("signature")
        action_data = []
        votesvalid = Decimal("0.000000")
        self.invalid_votes: List[Dict[str, str]] = []
        option_results: Dict[int, Dict[str, Decimal]] = defaultdict(
            lambda: defaultdict(lambda: Decimal("0.000000"))
        )  # maps options to their respective YNA sums
        for i, ballot in enumerate(votes):
            if msg := invalid.get(str(i)):
                self.invalid_votes.append(
                    {
                        "msg": msg,
                        "ballot": json.dumps(ballot),
                    }
                )
                continue

            if poll["type"] == Poll.TYPE_CRYPTOGRAPHIC:
                user_token = ballot.get("token")
            else:
                user_token = get_user_token()
            vote_weight = Decimal(ballot.get("weight", "1.000000")) or Decimal(
                "1.000000"
            )
            votesvalid += vote_weight
            vote_template = {"user_token": user_token}
            if "vote_user_id" in ballot:
                vote_template["user_id"] = ballot["vote_user_id"]
            if "request_user_id" in ballot:
                vote_template["delegated_user_id"] = ballot["request_user_id"]

            if isinstance(ballot.get("value"), dict):
                for option_id_str, value in ballot["value"].items():
                    option_id = int(option_id_str)

                    vote_value = value
                    vote_weighted = vote_weight  # use new variable vote_weighted because pollmethod=Y/N does not imply anymore that only one loop is done (see max_votes_per_option)
                    if poll["pollmethod"] in ("Y", "N"):
                        if value == 0:
                            continue
                        vote_value = poll["pollmethod"]
                        vote_weighted *= value

                    option_results[option_id][vote_value] += vote_weighted
                    action_data.append(
                        {
                            "value": vote_value,
                            "option_id": option_id,
                            "weight": str(vote_weighted),
                            **vote_template,
                        }
                    )
            elif isinstance(ballot.get("value"), str):
                vote_value = ballot["value"]
                option_id = poll["global_option_id"]
                option_results[option_id][vote_value] += vote_weight
                action_data.append(
                    {
                        "value": vote_value,
                        "option_id": option_id,
                        "weight": str(vote_weight),
                        **vote_template,
                    }
                )
            elif poll["type"] == Poll.TYPE_CRYPTOGRAPHIC:
                for option_id_str, value in ballot["votes"].items():
                    option_id = int(option_id_str)

                    vote_value = value
                    vote_weighted = vote_weight  # use new variable vote_weighted because pollmethod=Y/N does not imply anymore that only one loop is done (see max_votes_per_option)
                    if poll["pollmethod"] in ("Y", "N"):
                        if value == 0:
                            continue
                        vote_value = poll["pollmethod"]
                        vote_weighted *= value

                    option_results[option_id][vote_value] += vote_weighted
                    action_data.append(
                        {
                            "value": vote_value,
                            "option_id": option_id,
                            "weight": str(vote_weighted),
                            **vote_template,
                        }
                    )
            else:
                raise VoteServiceException("Invalid response from vote service")
        self.execute_other_action(VoteCreate, action_data)
        # update results into option
        self.execute_other_action(
            OptionSetAutoFields,
            [
                {
                    "id": _id,
                    "yes": str(option["Y"]),
                    "no": str(option["N"]),
                    "abstain": str(option["A"]),
                }
                for _id, option in option_results.items()
            ],
        )
        # set voted ids
        voted_ids = results["user_ids"]
        instance["voted_ids"] = voted_ids

        # set votescast, votesvalid, votesinvalid
        instance["votesvalid"] = str(votesvalid)
        instance["votescast"] = str(Decimal("0.000000") + Decimal(len(voted_ids)))
        instance["votesinvalid"] = str(
            Decimal("0.000000") + Decimal(len(self.invalid_votes))
        )

        # set entitled users at stop.
        instance["entitled_users_at_stop"] = self.get_entitled_users(
            {**poll, **instance}
        )

    def get_entitled_users(self, poll: Dict[str, Any]) -> List[Dict[str, Any]]:
        entitled_users = []
        entitled_users_ids = set()
        all_voted_users = set(poll.get("voted_ids", []))
        meeting_id = poll["meeting_id"]

        # get all users from the groups.
        gmr = GetManyRequest("group", poll.get("entitled_group_ids", []), ["user_ids"])
        gm_result = self.datastore.get_many([gmr])
        groups = gm_result.get("group", {}).values()

        for group in groups:
            user_ids = group.get("user_ids", [])
            entitled_users_ids.update(user_ids)

        gmr = GetManyRequest(
            "user",
            list(entitled_users_ids),
            [
                "id",
                "is_present_in_meeting_ids",
                f"vote_delegated_${meeting_id}_to_id",
            ],
        )
        gm_result = self.datastore.get_many([gmr], lock_result=False)
        users = gm_result.get("user", {}).values()

        for user in users:
            entitled_users.append(
                {
                    "user_id": user["id"],
                    "voted": user["id"] in all_voted_users,
                    "vote_delegated_to_id": user.get(
                        f"vote_delegated_${meeting_id}_to_id"
                    ),
                }
            )

        return entitled_users

<<<<<<< HEAD
    def create_action_result_element(
        self, instance: Dict[str, Any]
    ) -> Optional[ActionResultElement]:
        return {"invalid_votes": self.invalid_votes}
=======

class PollHistoryMixin(Action):
    poll_history_information: str

    def get_history_information(self) -> Optional[HistoryInformation]:
        # no datastore access necessary if information is in payload
        polls = self.get_instances_with_fields(["content_object_id"])
        return {
            poll["content_object_id"]: [
                f"{self.get_history_title(poll)} {self.poll_history_information}"
            ]
            for poll in polls
        }

    def get_history_title(self, poll: Dict[str, Any]) -> str:
        content_collection = collection_from_fqid(poll["content_object_id"])
        if content_collection == "assignment":
            return "Ballot"
        return "Voting"
>>>>>>> 00be1347
<|MERGE_RESOLUTION|>--- conflicted
+++ resolved
@@ -1,11 +1,8 @@
 from collections import defaultdict
 from decimal import Decimal
 from typing import Any, Dict, List, Optional
-<<<<<<< HEAD
-=======
 
 from openslides_backend.shared.typing import HistoryInformation
->>>>>>> 00be1347
 
 import simplejson as json
 
@@ -255,12 +252,10 @@
 
         return entitled_users
 
-<<<<<<< HEAD
     def create_action_result_element(
         self, instance: Dict[str, Any]
     ) -> Optional[ActionResultElement]:
         return {"invalid_votes": self.invalid_votes}
-=======
 
 class PollHistoryMixin(Action):
     poll_history_information: str
@@ -279,5 +274,4 @@
         content_collection = collection_from_fqid(poll["content_object_id"])
         if content_collection == "assignment":
             return "Ballot"
-        return "Voting"
->>>>>>> 00be1347
+        return "Voting"