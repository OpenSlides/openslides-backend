from collections import defaultdict
from decimal import Decimal
from typing import Any

import simplejson as json

from openslides_backend.models.models import Poll
from openslides_backend.shared.typing import HistoryInformation

from ....action.util.typing import ActionResultElement
from ....permissions.permission_helper import has_perm
from ....permissions.permissions import Permission, Permissions
from ....services.datastore.commands import GetManyRequest
from ....services.datastore.interface import DatastoreService
from ....shared.exceptions import MissingPermission, VoteServiceException
from ....shared.interfaces.write_request import WriteRequest
from ....shared.patterns import (
    KEYSEPARATOR,
    collection_from_fqid,
    collectionfield_and_fqid_from_fqfield,
    fqid_from_collection_and_id,
)
from ...action import Action
from ..option.set_auto_fields import OptionSetAutoFields
from ..projector_countdown.mixins import CountdownCommand, CountdownControl
from ..vote.create import VoteCreate
from ..vote.user_token_helper import get_user_token


class PollPermissionMixin(Action):
    def check_permissions(self, instance: dict[str, Any]) -> None:
        if "meeting_id" in instance:
            content_object_id = instance.get("content_object_id", "")
            meeting_id = instance["meeting_id"]
        else:
            poll = self.datastore.get(
                fqid_from_collection_and_id("poll", instance["id"]),
                ["content_object_id", "meeting_id"],
                lock_result=False,
            )
            content_object_id = poll.get("content_object_id", "")
            meeting_id = poll["meeting_id"]
        check_poll_or_option_perms(
            content_object_id, self.datastore, self.user_id, meeting_id
        )


def check_poll_or_option_perms(
    content_object_id: str,
    datastore: DatastoreService,
    user_id: int,
    meeting_id: int,
) -> None:
    if content_object_id.startswith("motion" + KEYSEPARATOR):
        perm: Permission = Permissions.Motion.CAN_MANAGE_POLLS
    elif content_object_id.startswith("assignment" + KEYSEPARATOR):
        perm = Permissions.Assignment.CAN_MANAGE
    else:
        perm = Permissions.Poll.CAN_MANAGE
    if not has_perm(datastore, user_id, perm, meeting_id):
        raise MissingPermission(perm)


class StopControl(CountdownControl, Action):
<<<<<<< HEAD
    invalid_votes: list[dict[str, str]] = []
=======
    def build_write_request(self) -> WriteRequest | None:
        """
        Reduce locked fields
        """
        self.datastore.locked_fields = {
            k: v
            for k, v in self.datastore.locked_fields.items()
            if collectionfield_and_fqid_from_fqfield(k)[0]
            not in (
                "meeting_user/user_id",
                "meeting_user/vote_delegated_to_id",
                "poll/pollmethod",
                "poll/global_option_id",
                "poll/meeting_id",
                "poll/content_object_id",
                "meeting/users_enable_vote_weight",
                "meeting/poll_couple_countdown",
                "meeting/poll_countdown_id",
                "option/meeting_id",
            )
        }
        return super().build_write_request()
>>>>>>> e0b38dcf

    def on_stop(self, instance: dict[str, Any]) -> None:
        poll = self.datastore.get(
            fqid_from_collection_and_id(self.model.collection, instance["id"]),
            [
                "type",
                "state",
                "meeting_id",
                "pollmethod",
                "global_option_id",
                "entitled_group_ids",
            ],
        )
        # reset countdown given by meeting
        meeting = self.datastore.get(
            fqid_from_collection_and_id("meeting", poll["meeting_id"]),
            [
                "poll_couple_countdown",
                "poll_countdown_id",
                "users_enable_vote_weight",
            ],
        )
        if meeting.get("poll_couple_countdown") and meeting.get("poll_countdown_id"):
            self.control_countdown(meeting["poll_countdown_id"], CountdownCommand.RESET)

        # stop poll in vote service and create vote objects
        results = self.vote_service.stop(instance["id"])
        votes_raw = results["votes"]
        invalid = results.get("invalid", {})
        votes = json.loads(votes_raw)
        if poll["type"] == Poll.TYPE_CRYPTOGRAPHIC:
            votes = votes["votes"]
            instance["votes_raw"] = votes_raw
            instance["votes_signature"] = results.get("signature")
        action_data = []
        votesvalid = Decimal("0.000000")
        self.invalid_votes: list[dict[str, str]] = []
        option_results: dict[int, dict[str, Decimal]] = defaultdict(
            lambda: defaultdict(lambda: Decimal("0.000000"))
        )  # maps options to their respective YNA sums
        for i, ballot in enumerate(votes):
            if msg := invalid.get(str(i)):
                self.invalid_votes.append(
                    {
                        "msg": msg,
                        "ballot": json.dumps(ballot),
                    }
                )
                continue

            if poll["type"] == Poll.TYPE_CRYPTOGRAPHIC:
                user_token = ballot.get("token")
            else:
                user_token = get_user_token()
            vote_weight = Decimal(ballot.get("weight", "1.000000")) or Decimal(
                "1.000000"
            )
            votesvalid += vote_weight
            vote_template: dict[str, str | int] = {"user_token": user_token}
            if "vote_user_id" in ballot:
                vote_template["user_id"] = ballot["vote_user_id"]
            if "request_user_id" in ballot:
                vote_template["delegated_user_id"] = ballot["request_user_id"]

            if isinstance(ballot.get("value"), dict):
                for option_id_str, value in ballot["value"].items():
                    option_id = int(option_id_str)

                    vote_value = value
                    vote_weighted = vote_weight  # use new variable vote_weighted because pollmethod=Y/N does not imply anymore that only one loop is done (see max_votes_per_option)
                    if poll["pollmethod"] in ("Y", "N"):
                        if value == 0:
                            continue
                        vote_value = poll["pollmethod"]
                        vote_weighted *= value

                    option_results[option_id][vote_value] += vote_weighted
                    action_data.append(
                        {
                            "value": vote_value,
                            "option_id": option_id,
                            "weight": str(vote_weighted),
                            **vote_template,
                        }
                    )
            elif isinstance(ballot.get("value"), str):
                vote_value = ballot["value"]
                option_id = poll["global_option_id"]
                option_results[option_id][vote_value] += vote_weight
                action_data.append(
                    {
                        "value": vote_value,
                        "option_id": option_id,
                        "weight": str(vote_weight),
                        **vote_template,
                    }
                )
            elif poll["type"] == Poll.TYPE_CRYPTOGRAPHIC:
                for option_id_str, value in ballot["votes"].items():
                    option_id = int(option_id_str)

                    vote_value = value
                    vote_weighted = vote_weight  # use new variable vote_weighted because pollmethod=Y/N does not imply anymore that only one loop is done (see max_votes_per_option)
                    if poll["pollmethod"] in ("Y", "N"):
                        if value == 0:
                            continue
                        vote_value = poll["pollmethod"]
                        vote_weighted *= value

                    option_results[option_id][vote_value] += vote_weighted
                    action_data.append(
                        {
                            "value": vote_value,
                            "option_id": option_id,
                            "weight": str(vote_weighted),
                            **vote_template,
                        }
                    )
            else:
                raise VoteServiceException("Invalid response from vote service")
        self.execute_other_action(VoteCreate, action_data)
        # update results into option
        self.execute_other_action(
            OptionSetAutoFields,
            [
                {
                    "id": _id,
                    "yes": str(option["Y"]),
                    "no": str(option["N"]),
                    "abstain": str(option["A"]),
                }
                for _id, option in option_results.items()
            ],
        )
        # set voted ids
        voted_ids = results["user_ids"]
        instance["voted_ids"] = voted_ids

        # set votescast, votesvalid, votesinvalid
        instance["votesvalid"] = str(votesvalid)
        instance["votescast"] = str(Decimal("0.000000") + Decimal(len(voted_ids)))
        instance["votesinvalid"] = str(
            Decimal("0.000000") + Decimal(len(self.invalid_votes))
        )

        # set entitled users at stop.
        instance["entitled_users_at_stop"] = self.get_entitled_users(poll | instance)

    def get_entitled_users(self, poll: dict[str, Any]) -> list[dict[str, Any]]:
        entitled_users = []
        all_voted_users = set(poll.get("voted_ids", []))

        # get all users from the groups.
        gmr = GetManyRequest(
            "group", poll.get("entitled_group_ids", []), ["meeting_user_ids"]
        )
        gm_result = self.datastore.get_many([gmr])
        groups = gm_result.get("group", {}).values()

        # fetch presence status
        meeting_user_ids = set()
        for group in groups:
            meeting_user_ids.update(group.get("meeting_user_ids", []))
        gmr = GetManyRequest(
            "meeting_user", list(meeting_user_ids), ["user_id", "vote_delegated_to_id"]
        )
        gm_result = self.datastore.get_many([gmr])
        meeting_users = gm_result.get("meeting_user", {}).values()

        # fetch vote delegations
        delegated_to_mu_ids = list(
            {id_ for mu in meeting_users if (id_ := mu.get("vote_delegated_to_id"))}
        )
        mu_to_user_id = {}
        if delegated_to_mu_ids:
            gmr = GetManyRequest("meeting_user", delegated_to_mu_ids, ["user_id"])
            mu_to_user_id = self.datastore.get_many([gmr]).get("meeting_user", {})

        gmr = GetManyRequest(
            "user",
            [mu["user_id"] for mu in meeting_users],
            ["is_present_in_meeting_ids"],
        )
        users = self.datastore.get_many([gmr]).get("user", {})

        for mu in meeting_users:
            entitled_users.append(
                {
                    "voted": mu["user_id"] in all_voted_users,
                    "present": poll["meeting_id"]
                    in users[mu["user_id"]].get("is_present_in_meeting_ids", []),
                    "user_id": mu["user_id"],
                    "vote_delegated_to_user_id": (
                        mu_to_user_id[vote_mu_id]["user_id"]
                        if (vote_mu_id := mu.get("vote_delegated_to_id"))
                        else None
                    ),
                }
            )

        return entitled_users

    def create_action_result_element(
        self, instance: dict[str, Any]
    ) -> ActionResultElement | None:
        return {"invalid_votes": self.invalid_votes}


class PollHistoryMixin(Action):
    poll_history_information: str

    def get_history_information(self) -> HistoryInformation | None:
        # no datastore access necessary if information is in payload
        polls = self.get_instances_with_fields(["content_object_id"])
        return {
            poll["content_object_id"]: [
                f"{self.get_history_title(poll)} {self.poll_history_information}"
            ]
            for poll in polls
        }

    def get_history_title(self, poll: dict[str, Any]) -> str:
        content_collection = collection_from_fqid(poll["content_object_id"])
        if content_collection == "assignment":
            return "Ballot"
        return "Voting"<|MERGE_RESOLUTION|>--- conflicted
+++ resolved
@@ -3,7 +3,6 @@
 from typing import Any
 
 import simplejson as json
-
 from openslides_backend.models.models import Poll
 from openslides_backend.shared.typing import HistoryInformation
 
@@ -14,12 +13,9 @@
 from ....services.datastore.interface import DatastoreService
 from ....shared.exceptions import MissingPermission, VoteServiceException
 from ....shared.interfaces.write_request import WriteRequest
-from ....shared.patterns import (
-    KEYSEPARATOR,
-    collection_from_fqid,
-    collectionfield_and_fqid_from_fqfield,
-    fqid_from_collection_and_id,
-)
+from ....shared.patterns import (KEYSEPARATOR, collection_from_fqid,
+                                 collectionfield_and_fqid_from_fqfield,
+                                 fqid_from_collection_and_id)
 from ...action import Action
 from ..option.set_auto_fields import OptionSetAutoFields
 from ..projector_countdown.mixins import CountdownCommand, CountdownControl
@@ -62,9 +58,8 @@
 
 
 class StopControl(CountdownControl, Action):
-<<<<<<< HEAD
     invalid_votes: list[dict[str, str]] = []
-=======
+
     def build_write_request(self) -> WriteRequest | None:
         """
         Reduce locked fields
@@ -87,7 +82,6 @@
             )
         }
         return super().build_write_request()
->>>>>>> e0b38dcf
 
     def on_stop(self, instance: dict[str, Any]) -> None:
         poll = self.datastore.get(
