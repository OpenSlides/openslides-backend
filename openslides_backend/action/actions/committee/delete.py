from typing import Any

from ....models.models import Committee
from ....permissions.management_levels import (
    CommitteeManagementLevel,
    OrganizationManagementLevel,
)
from ....permissions.permission_helper import has_committee_management_level
from ....shared.exceptions import (
    ActionException,
    MissingPermission,
    ProtectedModelsException,
)
from ....shared.patterns import fqid_from_collection_and_id, id_from_fqid
from ....shared.util import ONE_ORGANIZATION_ID
from ...generics.delete import DeleteAction
from ...util.default_schema import DefaultSchema
from ...util.register import register_action


@register_action("committee.delete")
class CommitteeDeleteAction(DeleteAction):
    """
    Action to delete a committee.
    """

    model = Committee()
    schema = DefaultSchema(Committee()).get_delete_schema()
    permission = OrganizationManagementLevel.CAN_MANAGE_ORGANIZATION
    skip_archived_meeting_check = True

    def check_permissions(self, instance: dict[str, Any]) -> None:
        if not has_committee_management_level(
            self.datastore,
            self.user_id,
<<<<<<< HEAD
            CommitteeManagementLevel.CAN_MANAGE,
=======
>>>>>>> 3f2d2b37
            instance["id"],
        ):
            raise MissingPermission(
                {
                    OrganizationManagementLevel.CAN_MANAGE_ORGANIZATION: ONE_ORGANIZATION_ID,
                    CommitteeManagementLevel.CAN_MANAGE: instance["id"],
                }
            )

    def base_update_instance(self, instance: dict[str, Any]) -> dict[str, Any]:
        to_delete = self.datastore.get(
            fqid_from_collection_and_id("committee", instance["id"]), ["child_ids"]
        )
        if to_delete.get("child_ids"):
            raise ActionException(
                f"Can't delete committee {instance['id']} since it has subcommittees"
            )
        try:
            return super().base_update_instance(instance)
        except ProtectedModelsException as e:
            meeting_ids = [id_from_fqid(fqid) for fqid in e.fqids]
            count = len(meeting_ids)
            meetings_verbose = ", ".join(str(id_) for id_ in meeting_ids[:3])
            if count > 3:
                meetings_verbose += ", .."

            if count == 1:
                msg = f"This committee has still a meeting {meetings_verbose}."
            else:
                msg = f"This committee has still meetings {meetings_verbose}."
            msg += " Please remove all meetings before deletion."
            raise ActionException(msg)<|MERGE_RESOLUTION|>--- conflicted
+++ resolved
@@ -33,10 +33,6 @@
         if not has_committee_management_level(
             self.datastore,
             self.user_id,
-<<<<<<< HEAD
-            CommitteeManagementLevel.CAN_MANAGE,
-=======
->>>>>>> 3f2d2b37
             instance["id"],
         ):
             raise MissingPermission(
