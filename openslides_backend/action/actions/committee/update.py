--- conflicted
+++ resolved
@@ -9,11 +9,7 @@
     has_committee_management_level,
     has_organization_management_level,
 )
-<<<<<<< HEAD
 from ....services.database.commands import GetManyRequest
-=======
-from ....services.datastore.commands import GetManyRequest
->>>>>>> 3f2d2b37
 from ....shared.exceptions import ActionException, MissingPermission
 from ....shared.patterns import fqid_from_collection_and_id
 from ...generics.update import UpdateAction
@@ -171,10 +167,6 @@
         ):
             return
 
-<<<<<<< HEAD
-        if "parent_id" in instance and not instance["parent_id"]:
-            raise MissingPermission(OrganizationManagementLevel.CAN_MANAGE_ORGANIZATION)
-=======
         if "parent_id" in instance:
             if not instance["parent_id"]:
                 raise MissingPermission(
@@ -215,43 +207,6 @@
                         CommitteeManagementLevel.CAN_MANAGE: parent_intersection,
                     }
                 )
->>>>>>> 3f2d2b37
-
-        if "parent_id" in instance:
-            child_id = instance["id"]
-            parent_id = instance["parent_id"]
-            data = self.datastore.get_many(
-                [
-                    GetManyRequest(
-                        "committee",
-                        [parent_id, child_id],
-                        ["all_parent_ids"],
-                    ),
-                    GetManyRequest(
-                        "user", [self.user_id], ["committee_management_ids"]
-                    ),
-                ],
-                lock_result=False,
-            )
-            parent_intersection = set(
-                data["committee"][child_id].get("all_parent_ids", [])
-            ).intersection(
-                [*data["committee"][parent_id].get("all_parent_ids", []), parent_id]
-            )
-            if not len(parent_intersection):
-                raise MissingPermission(
-                    OrganizationManagementLevel.CAN_MANAGE_ORGANIZATION
-                )
-            permitted_ids = set(
-                data["user"][self.user_id].get("committee_management_ids", [])
-            ).intersection(parent_intersection)
-            if not len(permitted_ids):
-                raise MissingPermission(
-                    {
-                        OrganizationManagementLevel.CAN_MANAGE_ORGANIZATION: 1,
-                        CommitteeManagementLevel.CAN_MANAGE: parent_intersection,
-                    }
-                )
 
         if has_committee_management_level(
             self.datastore,
