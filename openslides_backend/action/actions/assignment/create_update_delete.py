from typing import Any

from ....models.models import Assignment
from ....permissions.permissions import Permissions
<<<<<<< HEAD
=======
from ....services.datastore.commands import GetManyRequest
from ....shared.patterns import fqid_from_collection_and_id
>>>>>>> b70fb814
from ....shared.schema import id_list_schema
from ...action_set import ActionSet
from ...generics.update import UpdateAction
from ...mixins.create_action_with_dependencies import CreateActionWithDependencies
from ...mixins.sequential_numbers_mixin import SequentialNumbersMixin
from ...util.default_schema import DefaultSchema
from ...util.register import register_action_set
from ..agenda_item.agenda_creation import (
    CreateActionWithAgendaItemMixin,
    agenda_creation_properties,
)
from ..agenda_item.create import AgendaItemCreate
from ..list_of_speakers.create import ListOfSpeakersCreate
from ..list_of_speakers.list_of_speakers_creation import (
    CreateActionWithListOfSpeakersMixin,
)
from ..meeting_mediafile.attachment_mixin import AttachmentMixin
<<<<<<< HEAD
=======
from ..speaker.create import SpeakerCreateAction
>>>>>>> b70fb814


class AssignmentCreate(
    AttachmentMixin,
    SequentialNumbersMixin,
    CreateActionWithDependencies,
    CreateActionWithAgendaItemMixin,
    CreateActionWithListOfSpeakersMixin,
):
    dependencies = [AgendaItemCreate, ListOfSpeakersCreate]


class AssignmentUpdate(AttachmentMixin, UpdateAction):
<<<<<<< HEAD
    pass
=======
    def update_instance(self, instance: dict[str, Any]) -> dict[str, Any]:
        if instance.get("phase") == "voting":
            assignment = self.datastore.get(
                fqid_from_collection_and_id("assignment", instance["id"]),
                ["meeting_id", "candidate_ids", "list_of_speakers_id", "phase"],
            )
            if (
                assignment.get("phase") != "voting"
                and (candidate_ids := assignment.get("candidate_ids"))
                and self.datastore.get(
                    fqid_from_collection_and_id("meeting", assignment["meeting_id"]),
                    ["assignment_poll_add_candidates_to_list_of_speakers"],
                ).get("assignment_poll_add_candidates_to_list_of_speakers")
            ):
                speaker_ids = self.datastore.get(
                    fqid_from_collection_and_id(
                        "list_of_speakers", assignment["list_of_speakers_id"]
                    ),
                    ["speaker_ids"],
                ).get("speaker_ids", [])
                pre_existing_speakers_meeting_user_ids = [
                    pre_existing_speaker["meeting_user_id"]
                    for pre_existing_speaker in self.datastore.get_many(
                        [
                            GetManyRequest(
                                "speaker",
                                speaker_ids,
                                ["meeting_user_id"],
                            )
                        ]
                    )["speaker"].values()
                ]
                payloads = [
                    {
                        "list_of_speakers_id": assignment["list_of_speakers_id"],
                        "meeting_user_id": candidate["meeting_user_id"],
                    }
                    for candidate in self.datastore.get_many(
                        [
                            GetManyRequest(
                                "assignment_candidate",
                                candidate_ids,
                                ["meeting_user_id"],
                            )
                        ]
                    )["assignment_candidate"].values()
                    if candidate["meeting_user_id"]
                    not in pre_existing_speakers_meeting_user_ids
                ]
                for payload in payloads:
                    self.execute_other_action(SpeakerCreateAction, [payload])
        return super().update_instance(instance)
>>>>>>> b70fb814


@register_action_set("assignment")
class AssignmentActionSet(ActionSet):
    """
    Actions to create, update and delete assignments.
    """

    model = Assignment()
    create_schema = DefaultSchema(Assignment()).get_create_schema(
        required_properties=["title", "meeting_id"],
        optional_properties=[
            "description",
            "open_posts",
            "phase",
            "default_poll_description",
            "number_poll_candidates",
            "tag_ids",
        ],
        additional_optional_fields={
            **agenda_creation_properties,
            "attachment_mediafile_ids": id_list_schema,
        },
    )
    update_schema = DefaultSchema(Assignment()).get_update_schema(
        optional_properties=[
            "title",
            "description",
            "open_posts",
            "phase",
            "default_poll_description",
            "number_poll_candidates",
            "tag_ids",
        ],
        additional_optional_fields={"attachment_mediafile_ids": id_list_schema},
    )
    delete_schema = DefaultSchema(Assignment()).get_delete_schema()
    permission = Permissions.Assignment.CAN_MANAGE

    CreateActionClass = AssignmentCreate
    UpdateActionClass = AssignmentUpdate<|MERGE_RESOLUTION|>--- conflicted
+++ resolved
@@ -2,11 +2,8 @@
 
 from ....models.models import Assignment
 from ....permissions.permissions import Permissions
-<<<<<<< HEAD
-=======
-from ....services.datastore.commands import GetManyRequest
+from ....services.database.commands import GetManyRequest
 from ....shared.patterns import fqid_from_collection_and_id
->>>>>>> b70fb814
 from ....shared.schema import id_list_schema
 from ...action_set import ActionSet
 from ...generics.update import UpdateAction
@@ -24,10 +21,7 @@
     CreateActionWithListOfSpeakersMixin,
 )
 from ..meeting_mediafile.attachment_mixin import AttachmentMixin
-<<<<<<< HEAD
-=======
 from ..speaker.create import SpeakerCreateAction
->>>>>>> b70fb814
 
 
 class AssignmentCreate(
@@ -41,9 +35,6 @@
 
 
 class AssignmentUpdate(AttachmentMixin, UpdateAction):
-<<<<<<< HEAD
-    pass
-=======
     def update_instance(self, instance: dict[str, Any]) -> dict[str, Any]:
         if instance.get("phase") == "voting":
             assignment = self.datastore.get(
@@ -96,7 +87,6 @@
                 for payload in payloads:
                     self.execute_other_action(SpeakerCreateAction, [payload])
         return super().update_instance(instance)
->>>>>>> b70fb814
 
 
 @register_action_set("assignment")
