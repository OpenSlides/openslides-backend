--- conflicted
+++ resolved
@@ -219,11 +219,6 @@
         set_as_template = instance.pop("set_as_template", None)
         db_meeting = self.datastore.get(
             fqid_from_collection_and_id("meeting", instance["id"]),
-<<<<<<< HEAD
-            ["template_for_organization_id", "locked_from_inside", "admin_group_id"],
-            lock_result=False,
-        )
-=======
             [
                 "template_for_organization_id",
                 "locked_from_inside",
@@ -233,7 +228,6 @@
             lock_result=False,
         )
         Translator.set_translation_language(db_meeting["language"])
->>>>>>> b70fb814
         lock_meeting = (
             instance.get("locked_from_inside")
             if instance.get("locked_from_inside") is not None
