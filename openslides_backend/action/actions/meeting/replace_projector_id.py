--- conflicted
+++ resolved
@@ -27,15 +27,8 @@
         for instance in payload:
             projector_id = instance.pop("projector_id")
             fields = [
-<<<<<<< HEAD
-                "default_projector_{}_id".format(replacement)
+                "default_projector_{}_ids".format(replacement)
                 for replacement in Meeting.DEFAULT_PROJECTOR_ENUM
-=======
-                "default_projector_${}_ids".format(replacement)
-                for replacement in cast(
-                    List[str], Meeting.default_projector__ids.replacement_enum
-                )
->>>>>>> 89e7350e
             ]
             meeting = self.datastore.get(
                 fqid_from_collection_and_id(self.model.collection, instance["id"]),
