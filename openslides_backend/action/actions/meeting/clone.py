import time
from typing import Any, Dict, List, cast

from openslides_backend.models.checker import (
    Checker,
    CheckException,
    external_motion_fields,
)
from openslides_backend.models.models import Meeting
from openslides_backend.services.datastore.interface import GetManyRequest
from openslides_backend.shared.exceptions import ActionException
from openslides_backend.shared.interfaces.event import Event, EventType
from openslides_backend.shared.patterns import fqid_from_collection_and_id
from openslides_backend.shared.schema import id_list_schema, required_id_schema

from ....shared.export_helper import export_meeting
from ...util.default_schema import DefaultSchema
from ...util.register import register_action
from ...util.typing import ActionData
from .import_ import ONE_ORGANIZATION_ID, MeetingImport

updatable_fields = [
    "committee_id",
    "welcome_title",
    "description",
    "start_time",
    "end_time",
    "location",
    "organization_tag_ids",
    "name",
    "external_id",
]


@register_action("meeting.clone")
class MeetingClone(MeetingImport):
    """
    Action to clone a meeting.
    """

    schema = DefaultSchema(Meeting()).get_default_schema(
        optional_properties=updatable_fields,
        additional_required_fields={"meeting_id": required_id_schema},
        additional_optional_fields={
            "user_ids": id_list_schema,
            "admin_ids": id_list_schema,
            "set_as_template": {"type": "boolean"},
        },
    )

    def prefetch(self, action_data: ActionData) -> None:
        self.datastore.get_many(
            [
                GetManyRequest(
                    "meeting",
                    list({instance["meeting_id"] for instance in action_data}),
                    ["committee_id"],
                ),
                GetManyRequest(
                    "organization",
                    [ONE_ORGANIZATION_ID],
                    [
                        "active_meeting_ids",
                        "archived_meeting_ids",
                        "limit_of_meetings",
                    ],
                ),
            ],
            use_changed_models=False,
        )

    def preprocess_data(self, instance: Dict[str, Any]) -> Dict[str, Any]:
        # overwrite method from meeting.import
        return instance

    def update_instance(self, instance: Dict[str, Any]) -> Dict[str, Any]:
        meeting_json = export_meeting(self.datastore, instance["meeting_id"])
        instance["meeting"] = meeting_json
        additional_user_ids = instance.pop("user_ids", None) or []
        additional_admin_ids = instance.pop("admin_ids", None) or []
        set_as_template = instance.pop("set_as_template", False)

        # needs an empty map for superclass code
        self.merge_user_map = {
            int(id_): int(id_) for id_ in meeting_json.get("user", {})
        }
        self.number_of_imported_users = len(self.merge_user_map)
        self.number_of_merged_users = len(self.merge_user_map)

        # checks if the meeting is correct
        self.check_one_meeting(instance)
        meeting = self.get_meeting_from_json(meeting_json)

        if committee_id := instance.get("committee_id"):
            meeting["committee_id"] = committee_id

        # pre update the meeting
        if "name" not in instance:
            suffix = " - Copy"
            max_length = Meeting().name.constraints.get("maxLength")
            old_name = meeting["name"]
            if max_length and len(old_name) + len(suffix) > max_length:
                meeting["name"] = (
                    old_name[: max_length - len(suffix) - 3] + "..." + suffix
                )
            else:
                meeting["name"] = old_name + suffix

        for field in updatable_fields:
            if field in instance:
                meeting[field] = instance.pop(field)

        # check datavalidation
        checker = Checker(
            data=meeting_json,
            mode="internal",
            repair=True,
            fields_to_remove={
                "motion": external_motion_fields,
            },
        )
        try:
            checker.run_check()
        except CheckException as ce:
            raise ActionException(str(ce))
        self.allowed_collections = checker.allowed_collections

        # set active
        meeting["is_active_in_organization_id"] = ONE_ORGANIZATION_ID
        meeting["template_for_organization_id"] = (
            ONE_ORGANIZATION_ID if set_as_template else None
        )

        # check limit of meetings
        self.check_limit_of_meetings(
            text="clone",
            text2="",
        )
        # set imported_at
        meeting["imported_at"] = round(time.time())

        # replace ids in the meeting_json
        self.create_replace_map(meeting_json)
        self.duplicate_mediafiles(meeting_json)
        self.replace_fields(instance)

        meeting = self.get_meeting_from_json(meeting_json)
        meeting_id = meeting["id"]
        meeting_users_in_instance = instance["meeting"]["meeting_user"]
        if additional_user_ids:
            default_group_id = meeting.get("default_group_id")
            group_in_instance = instance["meeting"]["group"][str(default_group_id)]
            self._update_default_and_admin_group(
                group_in_instance,
                meeting_users_in_instance,
                additional_user_ids,
                meeting_id,
            )

        if additional_admin_ids:
            admin_group_id = meeting.get("admin_group_id")
            group_in_instance = instance["meeting"]["group"][str(admin_group_id)]
            self._update_default_and_admin_group(
                group_in_instance,
                meeting_users_in_instance,
                additional_admin_ids,
                meeting_id,
            )
        return instance

    def _update_default_and_admin_group(
        self,
        group_in_instance: Dict[str, Any],
        meeting_users_in_instance: Dict[str, Any],
        additional_user_ids: List[int],
        meeting_id: int,
    ) -> None:
        additional_meeting_user_ids = [
            self.create_or_get_meeting_user(meeting_id, user_id)
            for user_id in additional_user_ids
        ]
        meeting_user_ids = set(
            group_in_instance.get("meeting_user_ids", set()) or set()
        )
        meeting_user_ids.update(additional_meeting_user_ids)
        group_id = group_in_instance["id"]
        for meeting_user_id in additional_meeting_user_ids:
            fqid_meeting_user = fqid_from_collection_and_id(
                "meeting_user", meeting_user_id
            )
            meeting_user = cast(
                Dict[str, Any], self.datastore.changed_models.get(fqid_meeting_user)
            )
            group_ids = meeting_user.get("group_ids", [])
            if group_id not in group_ids:
                group_ids.append(group_id)
                meeting_user["group_ids"] = group_ids
            meeting_users_in_instance[str(meeting_user_id)] = meeting_user
        group_in_instance["meeting_user_ids"] = list(meeting_user_ids)

    def duplicate_mediafiles(self, json_data: Dict[str, Any]) -> None:
        for mediafile_id in json_data["mediafile"]:
            mediafile = json_data["mediafile"][mediafile_id]
            if not mediafile.get("is_directory"):
                self.media.duplicate_mediafile(
                    mediafile["id"], self.replace_map["mediafile"][mediafile["id"]]
                )

    def append_extra_events(
        self, events: List[Event], json_data: Dict[str, Any]
    ) -> None:
        meeting_id = self.get_meeting_from_json(json_data)["id"]
        if organization_tag_ids := self.get_meeting_from_json(json_data).get(
            "organization_tag_ids"
        ):
            meeting_fqid = fqid_from_collection_and_id("meeting", meeting_id)
            for organization_tag_id in organization_tag_ids:
                events.append(
                    self.build_event(
                        EventType.Update,
                        fqid_from_collection_and_id(
                            "organization_tag", organization_tag_id
                        ),
                        list_fields={
                            "add": {
                                "tagged_ids": [meeting_fqid],
                            },
                            "remove": {},
                        },
                    ),
                )

<<<<<<< HEAD
    def check_permissions(self, instance: Dict[str, Any]) -> None:
=======
    def field_with_meeting(self, field: str, meeting_id: int) -> str:
        front, back = field.split("$")
        return f"{front}${meeting_id}{back}"

    def build_event_helper(
        self,
        fqid: FullQualifiedId,
        meeting_id: int,
        field_template: str,
        model_id: int,
    ) -> Event:
        return self.build_event(
            EventType.Update,
            fqid,
            list_fields={
                "add": {
                    field_template: [str(meeting_id)],
                    self.field_with_meeting(field_template, meeting_id): [model_id],
                },
                "remove": {},
            },
        )

    def get_committee_id(self, instance: Dict[str, Any]) -> int:
>>>>>>> 5e0e9ac2
        if instance.get("committee_id"):
            return instance["committee_id"]
        else:
            meeting = self.datastore.get(
                fqid_from_collection_and_id("meeting", instance["meeting_id"]),
                ["committee_id"],
                lock_result=False,
                use_changed_models=False,
            )
            return meeting["committee_id"]<|MERGE_RESOLUTION|>--- conflicted
+++ resolved
@@ -230,34 +230,7 @@
                     ),
                 )
 
-<<<<<<< HEAD
-    def check_permissions(self, instance: Dict[str, Any]) -> None:
-=======
-    def field_with_meeting(self, field: str, meeting_id: int) -> str:
-        front, back = field.split("$")
-        return f"{front}${meeting_id}{back}"
-
-    def build_event_helper(
-        self,
-        fqid: FullQualifiedId,
-        meeting_id: int,
-        field_template: str,
-        model_id: int,
-    ) -> Event:
-        return self.build_event(
-            EventType.Update,
-            fqid,
-            list_fields={
-                "add": {
-                    field_template: [str(meeting_id)],
-                    self.field_with_meeting(field_template, meeting_id): [model_id],
-                },
-                "remove": {},
-            },
-        )
-
     def get_committee_id(self, instance: Dict[str, Any]) -> int:
->>>>>>> 5e0e9ac2
         if instance.get("committee_id"):
             return instance["committee_id"]
         else:
