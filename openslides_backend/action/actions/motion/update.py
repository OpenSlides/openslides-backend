--- conflicted
+++ resolved
@@ -32,19 +32,12 @@
 
 @register_action("motion.update")
 class MotionUpdate(
-<<<<<<< HEAD
-    UpdateAction,
-    AmendmentParagraphHelper,
     MotionUpdatePayloadValidationMixin,
-    PermissionHelperMixin,
-    SetNumberMixin,
-=======
     AmendmentParagraphHelper,
     PermissionHelperMixin,
     SetNumberMixin,
     TextHashMixin,
     UpdateAction,
->>>>>>> f8f6f55a
 ):
     """
     Action to update motions.
@@ -144,17 +137,7 @@
             if f"{prefix}_extension" in instance:
                 self.set_extension_reference_ids(prefix, instance)
 
-<<<<<<< HEAD
-=======
-        if instance.get("number"):
-            meeting_id = self.get_meeting_id(instance)
-            if not self._check_if_unique(
-                instance["number"], meeting_id, instance["id"]
-            ):
-                raise ActionException("Number is not unique.")
-
         self.set_text_hash(instance)
->>>>>>> f8f6f55a
         return instance
 
     def set_extension_reference_ids(
