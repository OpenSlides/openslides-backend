from enum import StrEnum
from typing import Any, TypedDict

from openslides_backend.shared.patterns import (
    EXTENSION_REFERENCE_IDS_PATTERN,
    collection_and_id_from_fqid,
    fqid_from_collection_and_id,
)

from .set_number_mixin import SetNumberMixin


<<<<<<< HEAD
class MotionErrorType(StrEnum):
=======
class MotionErrorType(str, Enum):
    ADDITIONAL_SUBMITTER = "addtional_submitter"
>>>>>>> b70fb814
    UNIQUE_NUMBER = "number_unique"
    RECO_EXTENSION = "recommendation_extension"
    STATE_EXTENSION = "state_extension"
    MOTION_TYPE = "motion_type"
    TEXT = "text"
    AMENDMENT_PARAGRAPHS = "amendment_paragraphs"
    REASON = "reason"
    WORKFLOW = "workflow"
    TITLE = "title"


class MotionActionErrorData(TypedDict):
    type: MotionErrorType
    message: str


class MotionBasePayloadValidationMixin(SetNumberMixin):
    """
    Contains functions necessary for the validation of both motion.create and motion.update actions
    """

    def conduct_common_checks(
        self,
        instance: dict[str, Any],
        meeting_id: int,
        previous_numbers: list[str] = [],
    ) -> list[MotionActionErrorData]:
        errors: list[MotionActionErrorData] = []
        if instance.get("number"):
            if not self._check_if_unique(
                instance["number"], meeting_id, instance.get("id"), previous_numbers
            ):
                errors.append(
                    {
                        "type": MotionErrorType.UNIQUE_NUMBER,
                        "message": "Number is not unique.",
                    }
                )
        recommendation_check = self._check_recommendation_and_state(instance)
        if recommendation_check:
            errors += recommendation_check
        return errors

    def check_reason_required(self, meeting_id: int) -> bool:
        meeting = self.datastore.get(
            fqid_from_collection_and_id("meeting", meeting_id),
            ["motions_reason_required"],
        )
        return meeting.get("motions_reason_required", False)

    def _check_recommendation_and_state(
        self, instance: dict[str, Any]
    ) -> list[MotionActionErrorData]:
        errors: list[MotionActionErrorData] = []
        for prefix in ("recommendation", "state"):
            if f"{prefix}_extension" in instance:
                possible_rerids = EXTENSION_REFERENCE_IDS_PATTERN.findall(
                    instance[f"{prefix}_extension"]
                )
                for fqid in possible_rerids:
                    collection, id_ = collection_and_id_from_fqid(fqid)
                    if collection != "motion":
                        errors.append(
                            {
                                "type": (
                                    MotionErrorType.STATE_EXTENSION
                                    if prefix == "state"
                                    else MotionErrorType.RECO_EXTENSION
                                ),
                                "message": f"Found {fqid} but only motion is allowed.",
                            }
                        )
        return errors


class MotionCreatePayloadValidationMixin(MotionBasePayloadValidationMixin):
    """
    Mixin for validating motion.create payloads.
    The function get_create_payload_integrity_error_message will deliver a string array with all error messages
    """

    def get_create_payload_integrity_error_message(
        self, instance: dict[str, Any], meeting_id: int
    ) -> list[MotionActionErrorData]:
        return (
            self._create_conduct_before_checks(instance, meeting_id)
            + self.conduct_common_checks(instance, meeting_id)
            + self._create_conduct_after_checks(instance)
        )

    def _create_conduct_before_checks(
        self, instance: dict[str, Any], meeting_id: int
    ) -> list[MotionActionErrorData]:
        errors: list[MotionActionErrorData] = []
        if not instance.get("title"):
            errors.append(
                {"type": MotionErrorType.TITLE, "message": "Title is required"}
            )
        if instance.get("lead_motion_id"):
            if not instance.get("text") and not instance.get("amendment_paragraphs"):
                errors.append(
                    {
                        "type": MotionErrorType.TEXT,
                        "message": "Text or amendment_paragraphs is required in this context.",
                    }
                )
            elif instance.get("text") and instance.get("amendment_paragraphs"):
                errors.append(
                    {
                        "type": MotionErrorType.MOTION_TYPE,
                        "message": "You can't give both of text and amendment_paragraphs",
                    }
                )
        else:
            if not instance.get("text"):
                errors.append(
                    {"type": MotionErrorType.TEXT, "message": "Text is required"}
                )
            if instance.get("amendment_paragraphs"):
                errors.append(
                    {
                        "type": MotionErrorType.AMENDMENT_PARAGRAPHS,
                        "message": "You can't give amendment_paragraphs in this context",
                    }
                )
        if (not instance.get("reason")) and self.check_reason_required(meeting_id):
            errors.append(
                {"type": MotionErrorType.REASON, "message": "Reason is required"}
            )
        if "additional_submitter" in instance and not self.datastore.get(
            fqid_from_collection_and_id("meeting", meeting_id),
            ["motions_create_enable_additional_submitter_text"],
        ).get("motions_create_enable_additional_submitter_text"):
            errors.append(
                {
                    "type": MotionErrorType.ADDITIONAL_SUBMITTER,
                    "message": "This meeting doesn't allow additional_submitter to be set in creation",
                }
            )
        return errors

    def _create_conduct_after_checks(
        self, instance: dict[str, Any]
    ) -> list[MotionActionErrorData]:
        meeting = self.datastore.get(
            fqid_from_collection_and_id("meeting", instance["meeting_id"]),
            [
                "motions_default_workflow_id",
                "motions_default_amendment_workflow_id",
            ],
        )
        workflow_id = instance.get("workflow_id", None)
        if workflow_id is None:
            if instance.get("lead_motion_id"):
                workflow_id = meeting.get("motions_default_amendment_workflow_id")
            else:
                workflow_id = meeting.get("motions_default_workflow_id")
        if not workflow_id:
            return [
                {
                    "type": MotionErrorType.WORKFLOW,
                    "message": "No matching default workflow defined on this meeting",
                }
            ]
        return []


class MotionUpdatePayloadValidationMixin(MotionBasePayloadValidationMixin):
    """
    Mixin for validating motion.update payloads.
    The function get_update_payload_integrity_error_message will deliver a string array with all error messages
    """

    def get_update_payload_integrity_error_message(
        self, instance: dict[str, Any], meeting_id: int
    ) -> list[MotionActionErrorData]:
        return self._update_conduct_before_checks(
            instance, meeting_id
        ) + self.conduct_common_checks(instance, meeting_id)

    def _update_conduct_before_checks(
        self, instance: dict[str, Any], meeting_id: int
    ) -> list[MotionActionErrorData]:
        errors: list[MotionActionErrorData] = []
        if instance.get("text") or instance.get("amendment_paragraphs"):
            motion = self.datastore.get(
                fqid_from_collection_and_id("motion", instance["id"]),
                ["text", "amendment_paragraphs"],
            )
        if instance.get("text"):
            if not motion.get("text"):
                errors.append(
                    {
                        "type": MotionErrorType.TEXT,
                        "message": "Cannot update text, because it was not set in the old values.",
                    }
                )
        if instance.get("amendment_paragraphs"):
            if not motion.get("amendment_paragraphs"):
                errors.append(
                    {
                        "type": MotionErrorType.AMENDMENT_PARAGRAPHS,
                        "message": "Cannot update amendment_paragraphs, because it was not set in the old values.",
                    }
                )
        if instance.get("reason") == "" and self.check_reason_required(meeting_id):
            errors.append(
                {
                    "type": MotionErrorType.REASON,
                    "message": "Reason is required to update.",
                }
            )
        return errors<|MERGE_RESOLUTION|>--- conflicted
+++ resolved
@@ -10,12 +10,8 @@
 from .set_number_mixin import SetNumberMixin
 
 
-<<<<<<< HEAD
 class MotionErrorType(StrEnum):
-=======
-class MotionErrorType(str, Enum):
     ADDITIONAL_SUBMITTER = "addtional_submitter"
->>>>>>> b70fb814
     UNIQUE_NUMBER = "number_unique"
     RECO_EXTENSION = "recommendation_extension"
     STATE_EXTENSION = "state_extension"
