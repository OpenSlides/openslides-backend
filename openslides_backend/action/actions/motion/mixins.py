from typing import Any, Dict, List

from ....services.datastore.commands import GetManyRequest
from ....services.datastore.interface import DatastoreService
from ....shared.patterns import fqid_from_collection_and_id
from ....shared.util import ALLOWED_HTML_TAGS_STRICT, validate_html
from ...action import Action


class PermissionHelperMixin(Action):
    def is_allowed_and_submitter(self, submitter_ids: List[int], state_id: int) -> bool:
        if not submitter_ids:
            return False
        state = self.datastore.get(
            fqid_from_collection_and_id("motion_state", state_id),
            ["allow_submitter_edit"],
            lock_result=False,
        )
        if not state.get("allow_submitter_edit"):
            return False
        return self.is_submitter(submitter_ids)

    def is_submitter(self, submitter_ids: List[int]) -> bool:
        user = self.datastore.get(
            fqid_from_collection_and_id("user", self.user_id), ["meeting_user_ids"]
        )
        get_many_request = GetManyRequest(
            "motion_submitter", submitter_ids, ["meeting_user_id"]
        )
        result = self.datastore.get_many([get_many_request])
        submitters = result.get("motion_submitter", {}).values()
<<<<<<< HEAD
        return any(
            s.get("meeting_user_id") in (user.get("meeting_user_ids") or [])
            for s in submitters
        )


class AmendmentParagraphHelper:
    def validate_amendment_paragraphs(self, instance: Dict[str, Any]) -> None:
        for key, html in instance["amendment_paragraphs"].items():
            instance["amendment_paragraphs"][key] = validate_html(
                html, ALLOWED_HTML_TAGS_STRICT
            )
=======
        return any(self.user_id == s.get("user_id") for s in submitters)


def set_workflow_timestamp_helper(
    datastore: DatastoreService, instance: Dict[str, Any], timestamp: int
) -> None:
    state = datastore.get(
        fqid_from_collection_and_id("motion_state", instance["state_id"]),
        ["set_workflow_timestamp"],
    )
    if state.get("set_workflow_timestamp"):
        instance["workflow_timestamp"] = timestamp
>>>>>>> ecc95516
<|MERGE_RESOLUTION|>--- conflicted
+++ resolved
@@ -29,7 +29,6 @@
         )
         result = self.datastore.get_many([get_many_request])
         submitters = result.get("motion_submitter", {}).values()
-<<<<<<< HEAD
         return any(
             s.get("meeting_user_id") in (user.get("meeting_user_ids") or [])
             for s in submitters
@@ -42,8 +41,6 @@
             instance["amendment_paragraphs"][key] = validate_html(
                 html, ALLOWED_HTML_TAGS_STRICT
             )
-=======
-        return any(self.user_id == s.get("user_id") for s in submitters)
 
 
 def set_workflow_timestamp_helper(
@@ -54,5 +51,4 @@
         ["set_workflow_timestamp"],
     )
     if state.get("set_workflow_timestamp"):
-        instance["workflow_timestamp"] = timestamp
->>>>>>> ecc95516
+        instance["workflow_timestamp"] = timestamp