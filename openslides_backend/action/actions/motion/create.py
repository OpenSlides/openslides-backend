from typing import Any, Dict

from ....models.models import Motion
from ....permissions.permission_helper import has_perm
from ....permissions.permissions import Permissions
from ....shared.exceptions import ActionException, PermissionDenied
from ....shared.patterns import POSITIVE_NUMBER_REGEX, Collection, FullQualifiedId
from ....shared.schema import id_list_schema, optional_id_schema
from ...util.default_schema import DefaultSchema
from ...util.register import register_action
from ..agenda_item.agenda_creation import agenda_creation_properties
from .create_base import MotionCreateBase


@register_action("motion.create")
class MotionCreate(MotionCreateBase):
    """
    Create Action for motions.
    """

    schema = DefaultSchema(Motion()).get_create_schema(
        optional_properties=[
            "title",
            "number",
            "state_extension",
            "sort_parent_id",
            "category_id",
            "block_id",
            "supporter_ids",
            "tag_ids",
            "attachment_ids",
            "text",
            "lead_motion_id",
            "statute_paragraph_id",
            "reason",
        ],
        required_properties=["meeting_id", "title"],
        additional_optional_fields={
            "workflow_id": optional_id_schema,
            "submitter_ids": id_list_schema,
            **Motion().get_property("amendment_paragraph_$", POSITIVE_NUMBER_REGEX),
            **agenda_creation_properties,
        },
    )

    def update_instance(self, instance: Dict[str, Any]) -> Dict[str, Any]:
        # special check logic
        if instance.get("lead_motion_id"):
            if instance.get("statute_paragraph_id"):
                raise ActionException(
                    "You can't give both of lead_motion_id and statute_paragraph_id."
                )
            if not instance.get("text") and not instance.get("amendment_paragraph_$"):
                raise ActionException(
                    "Text or amendment_paragraph_$ is required in this context."
                )
            if instance.get("text") and instance.get("amendment_paragraph_$"):
                raise ActionException(
                    "You can't give both of text and amendment_paragraph_$"
                )
            if instance.get("text") and "amendment_paragraph_$" in instance:
                del instance["amendment_paragraph_$"]
            if instance.get("amendment_paragraph_$") and "text" in instance:
                del instance["text"]
        else:
            if not instance.get("text"):
                raise ActionException("Text is required")
            if instance.get("amendment_paragraph_$"):
                raise ActionException(
                    "You can't give amendment_paragraph_$ in this context"
                )

        # fetch all needed settings and check reason
        meeting = self.datastore.get(
            FullQualifiedId(Collection("meeting"), instance["meeting_id"]),
            [
                "motions_default_workflow_id",
                "motions_default_amendment_workflow_id",
                "motions_default_statute_amendment_workflow_id",
                "motions_reason_required",
            ],
        )
        if meeting.get("motions_reason_required") and not instance.get("reason"):
            raise ActionException("Reason is required")

<<<<<<< HEAD
        self.set_state_from_workflow(instance, meeting)
        self.create_submitters(instance)
        self.set_sequential_number(instance)
        self.set_created_last_modified_and_number(instance)
        return instance
=======
        # calculate state_id from workflow_id
        workflow_id = instance.pop("workflow_id", None)
        if workflow_id is None:
            if instance.get("lead_motion_id"):
                workflow_id = meeting.get("motions_default_amendment_workflow_id")
            elif instance.get("statute_paragraph_id"):
                workflow_id = meeting.get(
                    "motions_default_statute_amendment_workflow_id"
                )
            else:
                workflow_id = meeting.get("motions_default_workflow_id")
        if workflow_id:
            workflow = self.datastore.get(
                FullQualifiedId(Collection("motion_workflow"), workflow_id),
                ["first_state_id"],
            )
            instance["state_id"] = workflow.get("first_state_id")
        else:
            raise ActionException(
                "No matching default workflow defined on this meeting"
            )

        # check for origin_id
        if instance.get("origin_id"):
            meeting = self.datastore.get(
                FullQualifiedId(Collection("meeting"), instance["meeting_id"]),
                ["committee_id"],
            )
            forwarded_from = self.datastore.get(
                FullQualifiedId(Collection("motion"), instance["origin_id"]),
                ["meeting_id"],
            )
            forwarded_from_meeting = self.datastore.get(
                FullQualifiedId(Collection("meeting"), forwarded_from["meeting_id"]),
                ["committee_id"],
            )
            committee = self.datastore.get(
                FullQualifiedId(
                    Collection("committee"), forwarded_from_meeting["committee_id"]
                ),
                ["forward_to_committee_ids"],
            )
            if meeting["committee_id"] not in committee.get(
                "forward_to_committee_ids", []
            ):
                raise ActionException(
                    f"Committee id {meeting['committee_id']} not in {committee.get('forward_to_committee_ids', [])}"
                )

        # create submitters
        submitter_ids = instance.pop("submitter_ids", None)
        if not submitter_ids:
            submitter_ids = [self.user_id]
        self.apply_instance(instance)
        action_data = []
        for user_id in submitter_ids:
            action_data.append({"motion_id": instance["id"], "user_id": user_id})
        self.execute_other_action(MotionSubmitterCreateAction, action_data)

        instance["sequential_number"] = self.get_sequential_number(
            instance["meeting_id"]
        )
        # set created and last_modified
        timestamp = round(time.time())
        instance["created"] = timestamp
        instance["last_modified"] = timestamp
        self.set_number(
            instance,
            instance["meeting_id"],
            instance["state_id"],
            instance.get("lead_motion_id"),
            instance.get("category_id"),
        )

        return instance

    def check_permissions(self, instance: Dict[str, Any]) -> None:
        # Check can create amendment if needed else check can_create
        if instance.get("lead_motion_id"):
            perm = Permissions.Motion.CAN_CREATE_AMENDMENTS
            if not has_perm(self.datastore, self.user_id, perm, instance["meeting_id"]):
                msg = f"You are not allowed to perform action {self.name}."
                msg += f" Missing permission: {perm}"
                raise PermissionDenied(msg)

        else:
            perm = Permissions.Motion.CAN_CREATE
            if not has_perm(self.datastore, self.user_id, perm, instance["meeting_id"]):
                msg = f"You are not allowed to perform action {self.name}."
                msg += f" Missing permission: {perm}"
                raise PermissionDenied(msg)

        # if not can manage whitelist the fields.
        perm = Permissions.Motion.CAN_MANAGE
        if not has_perm(self.datastore, self.user_id, perm, instance["meeting_id"]):
            whitelist = [
                "title",
                "text",
                "reason",
                "lead_motion_id",
                "amendment_paragraph_$",
                "category_id",
                "statute_paragraph_id",
                "workflow_id",
                "id",
                "meeting_id",
            ]
            if instance.get("lead_motion_id"):
                whitelist.append("motion_block_id")
            forbidden_fields = []
            for field in instance:
                if field not in whitelist:
                    forbidden_fields.append(field)

            if forbidden_fields:
                msg = f"You are not allowed to perform action {self.name}."
                msg += f" Forbidden fields: {', '.join(forbidden_fields)}"
                raise PermissionDenied(msg)
>>>>>>> 3ef60936
<|MERGE_RESOLUTION|>--- conflicted
+++ resolved
@@ -83,87 +83,10 @@
         if meeting.get("motions_reason_required") and not instance.get("reason"):
             raise ActionException("Reason is required")
 
-<<<<<<< HEAD
         self.set_state_from_workflow(instance, meeting)
         self.create_submitters(instance)
         self.set_sequential_number(instance)
         self.set_created_last_modified_and_number(instance)
-        return instance
-=======
-        # calculate state_id from workflow_id
-        workflow_id = instance.pop("workflow_id", None)
-        if workflow_id is None:
-            if instance.get("lead_motion_id"):
-                workflow_id = meeting.get("motions_default_amendment_workflow_id")
-            elif instance.get("statute_paragraph_id"):
-                workflow_id = meeting.get(
-                    "motions_default_statute_amendment_workflow_id"
-                )
-            else:
-                workflow_id = meeting.get("motions_default_workflow_id")
-        if workflow_id:
-            workflow = self.datastore.get(
-                FullQualifiedId(Collection("motion_workflow"), workflow_id),
-                ["first_state_id"],
-            )
-            instance["state_id"] = workflow.get("first_state_id")
-        else:
-            raise ActionException(
-                "No matching default workflow defined on this meeting"
-            )
-
-        # check for origin_id
-        if instance.get("origin_id"):
-            meeting = self.datastore.get(
-                FullQualifiedId(Collection("meeting"), instance["meeting_id"]),
-                ["committee_id"],
-            )
-            forwarded_from = self.datastore.get(
-                FullQualifiedId(Collection("motion"), instance["origin_id"]),
-                ["meeting_id"],
-            )
-            forwarded_from_meeting = self.datastore.get(
-                FullQualifiedId(Collection("meeting"), forwarded_from["meeting_id"]),
-                ["committee_id"],
-            )
-            committee = self.datastore.get(
-                FullQualifiedId(
-                    Collection("committee"), forwarded_from_meeting["committee_id"]
-                ),
-                ["forward_to_committee_ids"],
-            )
-            if meeting["committee_id"] not in committee.get(
-                "forward_to_committee_ids", []
-            ):
-                raise ActionException(
-                    f"Committee id {meeting['committee_id']} not in {committee.get('forward_to_committee_ids', [])}"
-                )
-
-        # create submitters
-        submitter_ids = instance.pop("submitter_ids", None)
-        if not submitter_ids:
-            submitter_ids = [self.user_id]
-        self.apply_instance(instance)
-        action_data = []
-        for user_id in submitter_ids:
-            action_data.append({"motion_id": instance["id"], "user_id": user_id})
-        self.execute_other_action(MotionSubmitterCreateAction, action_data)
-
-        instance["sequential_number"] = self.get_sequential_number(
-            instance["meeting_id"]
-        )
-        # set created and last_modified
-        timestamp = round(time.time())
-        instance["created"] = timestamp
-        instance["last_modified"] = timestamp
-        self.set_number(
-            instance,
-            instance["meeting_id"],
-            instance["state_id"],
-            instance.get("lead_motion_id"),
-            instance.get("category_id"),
-        )
-
         return instance
 
     def check_permissions(self, instance: Dict[str, Any]) -> None:
@@ -207,5 +130,4 @@
             if forbidden_fields:
                 msg = f"You are not allowed to perform action {self.name}."
                 msg += f" Forbidden fields: {', '.join(forbidden_fields)}"
-                raise PermissionDenied(msg)
->>>>>>> 3ef60936
+                raise PermissionDenied(msg)