from collections import defaultdict
from typing import Any, cast

from ....models.models import Motion
from ....permissions.base_classes import Permission
from ....permissions.permission_helper import has_perm
from ....permissions.permissions import Permissions
from ....services.database.commands import GetManyRequest
from ....shared.exceptions import ActionException, MissingPermission, PermissionDenied
from ....shared.patterns import fqid_from_collection_and_id
from ....shared.schema import (
    id_list_schema,
    number_string_json_schema,
    optional_id_schema,
)
from ...mixins.delegation_based_restriction_mixin import DelegationBasedRestrictionMixin
from ...util.default_schema import DefaultSchema
from ...util.register import register_action
from ...util.typing import ActionData
from ..agenda_item.agenda_creation import agenda_creation_properties
from ..meeting_mediafile.attachment_mixin import AttachmentMixin
from .create_base import MotionCreateBase
from .mixins import AmendmentParagraphHelper, TextHashMixin
from .payload_validation_mixin import MotionCreatePayloadValidationMixin


@register_action("motion.create")
class MotionCreate(
    AmendmentParagraphHelper,
    MotionCreatePayloadValidationMixin,
    DelegationBasedRestrictionMixin,
    TextHashMixin,
    AttachmentMixin,
    MotionCreateBase,
):
    """
    Create Action for motions.
    """

    schema = DefaultSchema(Motion()).get_create_schema(
        optional_properties=[
            "number",
            "additional_submitter",
            "sort_parent_id",
            "category_id",
            "block_id",
            "supporter_meeting_user_ids",
            "tag_ids",
            "text",
            "lead_motion_id",
            "reason",
            "amendment_paragraphs",
        ],
        required_properties=["meeting_id", "title"],
        additional_optional_fields={
            "workflow_id": optional_id_schema,
            "submitter_ids": id_list_schema,
            "amendment_paragraphs": number_string_json_schema,
            "attachment_mediafile_ids": id_list_schema,
            **agenda_creation_properties,
        },
    )
    history_information = "Motion created"

    def prefetch(self, action_data: ActionData) -> None:
        self.datastore.get_many(
            [
                GetManyRequest(
                    "meeting",
                    list(
                        {
                            instance["meeting_id"]
                            for instance in action_data
                            if instance.get("meeting_id")
                        }
                    ),
                    [
                        "is_active_in_organization_id",
                        "name",
                        "id",
                        "motions_default_workflow_id",
                        "motions_default_amendment_workflow_id",
                        "motions_reason_required",
                        "motion_submitter_ids",
                        "motions_number_type",
                        "agenda_item_creation",
                        "agenda_item_ids",
                        "list_of_speakers_initially_closed",
                        "list_of_speakers_ids",
                        "motion_ids",
                    ],
                )
            ]
        )

    def update_instance(self, instance: dict[str, Any]) -> dict[str, Any]:
        # special check logic
        error_messages = self.get_create_payload_integrity_error_message(
            instance, instance["meeting_id"]
        )
        if len(error_messages):
            raise ActionException(error_messages[0]["message"])
        if instance.get("lead_motion_id"):
            if instance.get("text") and "amendment_paragraphs" in instance:
                del instance["amendment_paragraphs"]
            if instance.get("amendment_paragraphs") and "text" in instance:
                del instance["text"]
        if instance.get("amendment_paragraphs"):
            self.validate_amendment_paragraphs(instance)
        # if amendment and no category set, use category from the lead motion
        if instance.get("lead_motion_id") and "category_id" not in instance:
            lead_motion = self.datastore.get(
                fqid_from_collection_and_id(
                    self.model.collection, instance["lead_motion_id"]
                ),
                ["category_id"],
            )
            instance["category_id"] = lead_motion.get("category_id")

        # fetch all needed settings and check reason
        meeting = self.datastore.get(
            fqid_from_collection_and_id("meeting", instance["meeting_id"]),
            [
                "motions_default_workflow_id",
                "motions_default_amendment_workflow_id",
            ],
        )

        self.set_state_from_workflow(instance, meeting)
        self.create_submitters(instance)
        self.set_sequential_number(instance)
        self.set_created_last_modified_and_number(instance)
        self.set_text_hash(instance)
        instance = super().update_instance(instance)
        return instance

    def check_permissions(self, instance: dict[str, Any]) -> None:
        perm: Permission
        # Check can create amendment if needed else check can_create
        if instance.get("lead_motion_id"):
            perm = Permissions.Motion.CAN_CREATE_AMENDMENTS
            if not has_perm(self.datastore, self.user_id, perm, instance["meeting_id"]):
                raise MissingPermission(perm)

        else:
            perm = Permissions.Motion.CAN_CREATE
            if not has_perm(self.datastore, self.user_id, perm, instance["meeting_id"]):
                raise MissingPermission(perm)

<<<<<<< HEAD
        # whitelist the fields depending on the user's permissions
        whitelist = []
        forbidden_fields = set()
        perm = Permissions.Mediafile.CAN_SEE
        if has_perm(self.datastore, self.user_id, perm, instance["meeting_id"]):
            whitelist.append("attachment_mediafile_ids")
        elif "attachment_mediafile_ids" in instance:
            forbidden_fields.add("attachment_mediafile_ids")
=======
        # Whitelist the fields depending on the user's permissions. Each field can require multiple conjunctive permissions.
        can_manage_whitelist = set()
        forbidden_fields = defaultdict(set)
        permission_to_fields: dict[Permission, list[str]] = {
            Permissions.AgendaItem.CAN_MANAGE: list(agenda_creation_properties.keys()),
            Permissions.Mediafile.CAN_SEE: ["attachment_mediafile_ids"],
            Permissions.Motion.CAN_MANAGE_METADATA: [
                "additional_submitter",
                "submitter_ids",
            ],
            Permissions.User.CAN_SEE: ["submitter_ids"],
        }
        for perm, fields in permission_to_fields.items():
            has_permission = has_perm(
                self.datastore, self.user_id, perm, instance["meeting_id"]
            )
            for field in fields:
                if has_permission:
                    if field not in forbidden_fields:
                        can_manage_whitelist.add(field)
                else:
                    if field in instance:
                        forbidden_fields[field].add(perm)
                        can_manage_whitelist.discard(field)
>>>>>>> b70fb814

        perm = Permissions.Motion.CAN_MANAGE
        if (
            self.check_perm_and_delegator_restriction(
                perm, "users_forbid_delegator_as_submitter", [instance["meeting_id"]]
            )
            == []
        ):
            can_manage_whitelist.update(
                [
                    "title",
                    "text",
                    "reason",
                    "lead_motion_id",
                    "amendment_paragraphs",
                    "category_id",
                    "workflow_id",
                    "id",
                    "meeting_id",
                ]
            )
            if instance.get("lead_motion_id"):
                can_manage_whitelist.discard("category_id")
            for field in instance:
                if field not in can_manage_whitelist:
                    forbidden_fields[field].add(perm)

        if forbidden_fields:
            msg = f"You are not allowed to perform action {self.name}. "
            msg += f"Forbidden fields: {', '.join(field + ' with possibly needed permission(s): ' + ', '.join(perm for perm in sorted(cast(list[str], perms))) for field, perms in forbidden_fields.items())}"
            raise PermissionDenied(msg)<|MERGE_RESOLUTION|>--- conflicted
+++ resolved
@@ -147,16 +147,6 @@
             if not has_perm(self.datastore, self.user_id, perm, instance["meeting_id"]):
                 raise MissingPermission(perm)
 
-<<<<<<< HEAD
-        # whitelist the fields depending on the user's permissions
-        whitelist = []
-        forbidden_fields = set()
-        perm = Permissions.Mediafile.CAN_SEE
-        if has_perm(self.datastore, self.user_id, perm, instance["meeting_id"]):
-            whitelist.append("attachment_mediafile_ids")
-        elif "attachment_mediafile_ids" in instance:
-            forbidden_fields.add("attachment_mediafile_ids")
-=======
         # Whitelist the fields depending on the user's permissions. Each field can require multiple conjunctive permissions.
         can_manage_whitelist = set()
         forbidden_fields = defaultdict(set)
@@ -181,7 +171,6 @@
                     if field in instance:
                         forbidden_fields[field].add(perm)
                         can_manage_whitelist.discard(field)
->>>>>>> b70fb814
 
         perm = Permissions.Motion.CAN_MANAGE
         if (
