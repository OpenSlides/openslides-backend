from typing import Any

from ....models.models import Motion
from ....permissions.base_classes import Permission
from ....permissions.permission_helper import has_perm
from ....permissions.permissions import Permissions
from ....services.datastore.commands import GetManyRequest
from ....shared.exceptions import ActionException, MissingPermission, PermissionDenied
from ....shared.patterns import fqid_from_collection_and_id
from ....shared.schema import (
    id_list_schema,
    number_string_json_schema,
    optional_id_schema,
)
from ...util.default_schema import DefaultSchema
from ...util.register import register_action
from ...util.typing import ActionData
from ..agenda_item.agenda_creation import agenda_creation_properties
from .create_base import MotionCreateBase
<<<<<<< HEAD
from .mixins import AmendmentParagraphHelper
from .payload_validation_mixin import MotionCreatePayloadValidationMixin


@register_action("motion.create")
class MotionCreate(
    AmendmentParagraphHelper, MotionCreatePayloadValidationMixin, MotionCreateBase
):
=======
from .mixins import AmendmentParagraphHelper, TextHashMixin


@register_action("motion.create")
class MotionCreate(AmendmentParagraphHelper, TextHashMixin, MotionCreateBase):
>>>>>>> f8f6f55a
    """
    Create Action for motions.
    """

    schema = DefaultSchema(Motion()).get_create_schema(
        optional_properties=[
            "number",
            "sort_parent_id",
            "category_id",
            "block_id",
            "supporter_meeting_user_ids",
            "tag_ids",
            "attachment_ids",
            "text",
            "lead_motion_id",
            "statute_paragraph_id",
            "reason",
            "amendment_paragraphs",
        ],
        required_properties=["meeting_id", "title"],
        additional_optional_fields={
            "workflow_id": optional_id_schema,
            "submitter_ids": id_list_schema,
            "amendment_paragraphs": number_string_json_schema,
            **agenda_creation_properties,
        },
    )
    history_information = "Motion created"

    def prefetch(self, action_data: ActionData) -> None:
        self.datastore.get_many(
            [
                GetManyRequest(
                    "meeting",
                    list(
                        {
                            instance["meeting_id"]
                            for instance in action_data
                            if instance.get("meeting_id")
                        }
                    ),
                    [
                        "is_active_in_organization_id",
                        "name",
                        "id",
                        "motions_default_workflow_id",
                        "motions_default_amendment_workflow_id",
                        "motions_default_statute_amendment_workflow_id",
                        "motions_reason_required",
                        "motion_submitter_ids",
                        "motions_number_type",
                        "agenda_item_creation",
                        "agenda_item_ids",
                        "list_of_speakers_initially_closed",
                        "list_of_speakers_ids",
                        "motion_ids",
                    ],
                )
            ]
        )

    def update_instance(self, instance: dict[str, Any]) -> dict[str, Any]:
        # special check logic
        error_messages = self.get_create_payload_integrity_error_message(
            instance, instance["meeting_id"]
        )
        if len(error_messages):
            raise ActionException(error_messages[0]["message"])
        if instance.get("lead_motion_id"):
            if instance.get("text") and "amendment_paragraphs" in instance:
                del instance["amendment_paragraphs"]
            if instance.get("amendment_paragraphs") and "text" in instance:
                del instance["text"]
        if instance.get("amendment_paragraphs"):
            self.validate_amendment_paragraphs(instance)
        # if amendment and no category set, use category from the lead motion
        if instance.get("lead_motion_id") and "category_id" not in instance:
            lead_motion = self.datastore.get(
                fqid_from_collection_and_id(
                    self.model.collection, instance["lead_motion_id"]
                ),
                ["category_id"],
            )
            instance["category_id"] = lead_motion.get("category_id")

        # fetch all needed settings and check reason
        meeting = self.datastore.get(
            fqid_from_collection_and_id("meeting", instance["meeting_id"]),
            [
                "motions_default_workflow_id",
                "motions_default_amendment_workflow_id",
                "motions_default_statute_amendment_workflow_id",
            ],
        )

        self.set_state_from_workflow(instance, meeting)
        self.create_submitters(instance)
        self.set_sequential_number(instance)
        self.set_created_last_modified_and_number(instance)
        self.set_text_hash(instance)
        return instance

    def check_permissions(self, instance: dict[str, Any]) -> None:
        perm: Permission
        # Check can create amendment if needed else check can_create
        if instance.get("lead_motion_id"):
            perm = Permissions.Motion.CAN_CREATE_AMENDMENTS
            if not has_perm(self.datastore, self.user_id, perm, instance["meeting_id"]):
                raise MissingPermission(perm)

        else:
            perm = Permissions.Motion.CAN_CREATE
            if not has_perm(self.datastore, self.user_id, perm, instance["meeting_id"]):
                raise MissingPermission(perm)

        # whitelist the fields depending on the user's permissions
        whitelist = []
        forbidden_fields = set()
        perm = Permissions.Mediafile.CAN_SEE
        if has_perm(self.datastore, self.user_id, perm, instance["meeting_id"]):
            whitelist.append("attachment_ids")
        elif "attachment_ids" in instance:
            forbidden_fields.add("attachment_ids")

        perm = Permissions.Motion.CAN_MANAGE
        if not has_perm(self.datastore, self.user_id, perm, instance["meeting_id"]):
            whitelist += [
                "title",
                "text",
                "reason",
                "lead_motion_id",
                "amendment_paragraphs",
                "category_id",
                "statute_paragraph_id",
                "workflow_id",
                "id",
                "meeting_id",
            ]
            if instance.get("lead_motion_id"):
                whitelist.remove("category_id")
            for field in instance:
                if field not in whitelist:
                    forbidden_fields.add(field)

        if forbidden_fields:
            msg = f"You are not allowed to perform action {self.name}. "
            msg += f"Forbidden fields: {', '.join(forbidden_fields)}"
            raise PermissionDenied(msg)<|MERGE_RESOLUTION|>--- conflicted
+++ resolved
@@ -17,22 +17,17 @@
 from ...util.typing import ActionData
 from ..agenda_item.agenda_creation import agenda_creation_properties
 from .create_base import MotionCreateBase
-<<<<<<< HEAD
-from .mixins import AmendmentParagraphHelper
+from .mixins import AmendmentParagraphHelper, TextHashMixin
 from .payload_validation_mixin import MotionCreatePayloadValidationMixin
 
 
 @register_action("motion.create")
 class MotionCreate(
-    AmendmentParagraphHelper, MotionCreatePayloadValidationMixin, MotionCreateBase
+    AmendmentParagraphHelper,
+    MotionCreatePayloadValidationMixin,
+    TextHashMixin,
+    MotionCreateBase,
 ):
-=======
-from .mixins import AmendmentParagraphHelper, TextHashMixin
-
-
-@register_action("motion.create")
-class MotionCreate(AmendmentParagraphHelper, TextHashMixin, MotionCreateBase):
->>>>>>> f8f6f55a
     """
     Create Action for motions.
     """
