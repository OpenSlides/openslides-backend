--- conflicted
+++ resolved
@@ -1,10 +1,6 @@
-<<<<<<< HEAD
-from typing import Any
-=======
 from collections import defaultdict
 from collections.abc import Iterable
 from typing import Any, cast
->>>>>>> 3f2d2b37
 
 from ....models.models import Motion
 from ....shared.exceptions import ActionException, PermissionDenied
@@ -33,11 +29,6 @@
             "with_change_recommendations": {"type": "boolean"},
             "with_amendments": {"type": "boolean"},
             "mark_amendments_as_forwarded": {"type": "boolean"},
-<<<<<<< HEAD
-        },
-    )
-
-=======
             "with_attachments": {"type": "boolean"},
         },
     )
@@ -49,7 +40,6 @@
         )
         return action_data
 
->>>>>>> 3f2d2b37
     def check_permissions(self, instance: dict[str, Any]) -> None:
         super().check_permissions(instance)
 
@@ -64,9 +54,6 @@
             raise PermissionDenied(msg)
 
     def create_amendments(self, amendment_data: ActionData) -> ActionResults | None:
-<<<<<<< HEAD
-        return self.execute_other_action(MotionCreateForwardedAmendment, amendment_data)
-=======
         action_data = {"amendment_data": amendment_data}
         if self.with_attachments:
             action_data.update(
@@ -80,17 +67,11 @@
                 }
             )
         return self.execute_other_action(MotionCreateForwardedAmendment, [action_data])
->>>>>>> 3f2d2b37
 
     def update_instance(self, instance: dict[str, Any]) -> dict[str, Any]:
         self.with_amendments = instance.pop("with_amendments", False)
         self.check_state_allow_forwarding(instance)
-<<<<<<< HEAD
-        super().update_instance(instance)
-        return instance
-=======
         return super().update_instance(instance)
->>>>>>> 3f2d2b37
 
     def should_forward_amendments(self, instance: dict[str, Any]) -> bool:
         return self.with_amendments
