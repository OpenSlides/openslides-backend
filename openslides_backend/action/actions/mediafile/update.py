from typing import Any

from ....models.models import Mediafile, MeetingMediafile
from ....permissions.permissions import Permissions
from ....shared.exceptions import ActionException
from ....shared.patterns import fqid_from_collection_and_id
<<<<<<< HEAD
from ....shared.schema import optional_id_schema
=======
from ....shared.schema import required_id_schema
>>>>>>> b70fb814
from ...generics.update import UpdateAction
from ...mixins.meeting_mediafile_helper import find_meeting_mediafile
from ...util.default_schema import DefaultSchema
from ...util.register import register_action
from ...util.typing import ActionData
from ..meeting_mediafile.create import MeetingMediafileCreate
from ..meeting_mediafile.update import MeetingMediafileUpdate
from .calculate_mixins import (
    MediafileCalculatedFieldsMixin,
    calculate_inherited_groups_helper_with_parent_id,
)
from .mixins import MediafileMixin


@register_action("mediafile.update")
class MediafileUpdate(MediafileMixin, UpdateAction, MediafileCalculatedFieldsMixin):
    """
    Action to update a mediafile.
    """

    model = Mediafile()
    schema = DefaultSchema(Mediafile()).get_update_schema(
        optional_properties=["title", "token"],
        additional_optional_fields={
<<<<<<< HEAD
            "meeting_id": optional_id_schema,
=======
            "meeting_id": required_id_schema,
>>>>>>> b70fb814
            "access_group_ids": MeetingMediafile.access_group_ids.get_schema(),
        },
    )
    permission = Permissions.Mediafile.CAN_MANAGE

    def get_updated_instances(self, instances: ActionData) -> ActionData:
        """
        Calculate access_group_ids and inherited_access_group_ids, if
        access_group_ids and meeting_id are given.
        """
        for instance in instances:
            if instance.get("access_group_ids") is None:
                yield instance
                continue
            if meeting_id := instance.get("meeting_id"):
                mediafile = self.datastore.get(
                    fqid_from_collection_and_id(self.model.collection, instance["id"]),
                    ["parent_id"],
                )
                (
                    instance["is_public"],
                    instance["inherited_access_group_ids"],
                ) = calculate_inherited_groups_helper_with_parent_id(
                    self.datastore,
                    instance.get("access_group_ids"),
                    mediafile.get("parent_id"),
                    meeting_id,
                )
                yield instance

                # Handle children
                yield from self.handle_children(
                    instance,
                    instance["is_public"],
                    instance["inherited_access_group_ids"],
                )
            else:
                raise ActionException("Cannot update access groups without meeting_id")

    def update_instance(self, instance: dict[str, Any]) -> dict[str, Any]:
        instance = super().update_instance(instance)
        if meeting_id := instance.pop("meeting_id", None):
            m_mediafile: dict[str, Any] = {}
            for field in [
                "is_public",
                "access_group_ids",
                "inherited_access_group_ids",
            ]:
                if field in instance:
                    m_mediafile[field] = instance.pop(field)
            if len(m_mediafile):
                m_id, _ = find_meeting_mediafile(
                    self.datastore, meeting_id, instance["id"], lock_result=False
                )
                if m_id:
                    self.execute_other_action(
                        MeetingMediafileUpdate, [{"id": m_id, **m_mediafile}]
                    )
                else:
                    if m_mediafile.get("access_group_ids") or m_mediafile.get(
                        "inherited_access_group_ids"
                    ) != [
                        self.datastore.get(
                            fqid_from_collection_and_id("meeting", meeting_id),
                            ["admin_group_id"],
                            lock_result=False,
                        )["admin_group_id"]
                    ]:
                        self.execute_other_action(
                            MeetingMediafileCreate,
                            [
                                {
                                    "meeting_id": meeting_id,
                                    "mediafile_id": instance["id"],
                                    **m_mediafile,
                                }
                            ],
                        )
        return instance<|MERGE_RESOLUTION|>--- conflicted
+++ resolved
@@ -4,11 +4,7 @@
 from ....permissions.permissions import Permissions
 from ....shared.exceptions import ActionException
 from ....shared.patterns import fqid_from_collection_and_id
-<<<<<<< HEAD
-from ....shared.schema import optional_id_schema
-=======
 from ....shared.schema import required_id_schema
->>>>>>> b70fb814
 from ...generics.update import UpdateAction
 from ...mixins.meeting_mediafile_helper import find_meeting_mediafile
 from ...util.default_schema import DefaultSchema
@@ -33,11 +29,7 @@
     schema = DefaultSchema(Mediafile()).get_update_schema(
         optional_properties=["title", "token"],
         additional_optional_fields={
-<<<<<<< HEAD
-            "meeting_id": optional_id_schema,
-=======
             "meeting_id": required_id_schema,
->>>>>>> b70fb814
             "access_group_ids": MeetingMediafile.access_group_ids.get_schema(),
         },
     )
