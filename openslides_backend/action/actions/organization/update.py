from typing import Any

from openslides_backend.shared.util import ONE_ORGANIZATION_FQID

from ....action.mixins.archived_meeting_check_mixin import CheckForArchivedMeetingMixin
from ....models.models import Organization
from ....permissions.management_levels import OrganizationManagementLevel
from ....permissions.permission_helper import has_organization_management_level
from ....shared.exceptions import ActionException, MissingPermission
from ....shared.filters import FilterOperator
from ....shared.schema import optional_str_schema
from ...generics.update import UpdateAction
from ...mixins.send_email_mixin import EmailCheckMixin, EmailSenderCheckMixin
from ...util.default_schema import DefaultSchema
from ...util.register import register_action
<<<<<<< HEAD
from ..user.update import UserUpdate
=======
from ..user.save_saml_account import allowed_user_fields
>>>>>>> d578f5b2


@register_action("organization.update")
class OrganizationUpdate(
    EmailCheckMixin, EmailSenderCheckMixin, UpdateAction, CheckForArchivedMeetingMixin
):
    """
    Action to update a organization.
    """

    group_A_fields = (
        "name",
        "description",
        "legal_notice",
        "privacy_policy",
        "login_text",
        "theme_id",
        "default_language",
        "users_email_sender",
        "users_email_replyto",
        "users_email_subject",
        "users_email_body",
        "require_duplicate_from",
    )

    group_B_fields = (
        "enable_electronic_voting",
        "enable_chat",
        "enable_anonymous",
        "reset_password_verbose_errors",
        "limit_of_meetings",
        "limit_of_users",
        "url",
    )

    model = Organization()
<<<<<<< HEAD
=======
    saml_props = {
        field: {**optional_str_schema, "max_length": 256}
        for field in allowed_user_fields
    }
    saml_props["meeting_mappers"] = {
        "type": ["array", "null"],
        "items": {
            "type": "object",
            "properties": {
                **{
                    field: {**optional_str_schema, "max_length": 256}
                    for field in ("external_id", "name", "allow_update")
                },
                "conditions": {
                    "type": ["array", "null"],
                    "items": {
                        "type": ["object", "null"],
                        "properties": {
                            **{
                                field: {**optional_str_schema, "max_length": 256}
                                for field in ("attribute", "condition")
                            },
                        },
                    },
                },
                "mappings": {
                    "type": ["object", "null"],
                    "properties": {
                        **{
                            mapping_field: {
                                "type": ["object", "null"],
                                "properties": {
                                    field: {**optional_str_schema, "max_length": 256}
                                    for field in ("attribute", "default")
                                },
                                "additionalProperties": False,
                            }
                            for mapping_field in [
                                "number",
                                "comment",
                                "vote_weight",
                                "present",
                            ]
                        },
                        **{
                            mapping_field: {
                                "type": ["array", "null"],
                                "items": {
                                    "type": ["object", "null"],
                                    "properties": {
                                        field: {
                                            **optional_str_schema,
                                            "max_length": 256,
                                        }
                                        for field in ("attribute", "default")
                                    },
                                    "additionalProperties": False,
                                },
                            }
                            for mapping_field in [
                                "groups",
                                "structure_levels",
                            ]
                        },
                    },
                    "additionalProperties": False,
                },
            },
            "required": ["external_id"],
            "additionalProperties": False,
        },
    }
>>>>>>> d578f5b2
    schema = DefaultSchema(Organization()).get_update_schema(
        optional_properties=group_A_fields + group_B_fields,
        additional_optional_fields={
        },
    )
    check_email_field = "users_email_replyto"

    def check_permissions(self, instance: dict[str, Any]) -> None:
        if any(
            [field in instance for field in OrganizationUpdate.group_A_fields]
        ) and not has_organization_management_level(
            self.datastore,
            self.user_id,
            OrganizationManagementLevel.CAN_MANAGE_ORGANIZATION,
        ):
            raise MissingPermission(OrganizationManagementLevel.CAN_MANAGE_ORGANIZATION)

        if any(
            [field in instance for field in OrganizationUpdate.group_B_fields]
        ) and not has_organization_management_level(
            self.datastore,
            self.user_id,
            OrganizationManagementLevel.SUPERADMIN,
        ):
            raise MissingPermission(OrganizationManagementLevel.SUPERADMIN)

    def update_instance(self, instance: dict[str, Any]) -> dict[str, Any]:
        instance = super().update_instance(instance)
        if limit_of_meetings := instance.get("limit_of_meetings"):
            organization = self.datastore.get(
                ONE_ORGANIZATION_FQID,
                ["active_meeting_ids"],
            )

            if (
                count_active_meetings := len(organization.get("active_meeting_ids", []))
            ) > limit_of_meetings:
                raise ActionException(
                    f"Your organization has {count_active_meetings} active meetings. You cannot set the limit lower."
                )

        if limit_of_users := instance.get("limit_of_users"):
            filter_ = FilterOperator("is_active", "=", True)
            count_active_users = self.datastore.count("user", filter_)
            if count_active_users > limit_of_users:
                raise ActionException(
                    f"Active users: {count_active_users}. You cannot set the limit lower."
                )
        return instance<|MERGE_RESOLUTION|>--- conflicted
+++ resolved
@@ -13,11 +13,8 @@
 from ...mixins.send_email_mixin import EmailCheckMixin, EmailSenderCheckMixin
 from ...util.default_schema import DefaultSchema
 from ...util.register import register_action
-<<<<<<< HEAD
+from ..user.save_saml_account import allowed_user_fields
 from ..user.update import UserUpdate
-=======
-from ..user.save_saml_account import allowed_user_fields
->>>>>>> d578f5b2
 
 
 @register_action("organization.update")
@@ -54,8 +51,6 @@
     )
 
     model = Organization()
-<<<<<<< HEAD
-=======
     saml_props = {
         field: {**optional_str_schema, "max_length": 256}
         for field in allowed_user_fields
@@ -128,7 +123,6 @@
             "additionalProperties": False,
         },
     }
->>>>>>> d578f5b2
     schema = DefaultSchema(Organization()).get_update_schema(
         optional_properties=group_A_fields + group_B_fields,
         additional_optional_fields={
