--- conflicted
+++ resolved
@@ -1,11 +1,8 @@
 from collections.abc import Iterable
 from typing import Any
 
-<<<<<<< HEAD
 from openslides_backend.migrations.migration_helper import MigrationHelper
 
-=======
->>>>>>> 67aa99e7
 from ....i18n.translator import Translator
 from ....i18n.translator import translate as _
 from ....models.base import json_dict_to_non_json_data_types
@@ -142,14 +139,7 @@
     def create_action_result_element(
         self, instance: dict[str, Any]
     ) -> ActionResultElement | None:
-<<<<<<< HEAD
         backend_migration_index = MigrationHelper.get_backend_migration_index()
-=======
-        backend_migration_index = 1
-        # TODO set to fixed value because of lacking migrations
-        # needs to be readded in some shape or form
-        # backend_migration_index = get_backend_migration_index()
->>>>>>> 67aa99e7
         result = {
             "data_migration_index": self.data_migration_index,
             "backend_migration_index": backend_migration_index,
