from time import time
from typing import Any, Dict

<<<<<<< HEAD
from openslides_backend.action.actions.speaker.delete import SpeakerDeleteAction
from openslides_backend.action.actions.speaker.speech_state import SpeechState
from openslides_backend.action.actions.structure_level_list_of_speakers.update import (
    StructureLevelListOfSpeakersUpdateAction,
)
=======
>>>>>>> cd91c36d
from openslides_backend.action.mixins.singular_action_mixin import SingularActionMixin
from openslides_backend.action.util.typing import ActionData
from openslides_backend.shared.filters import And, FilterOperator

from ....models.models import Speaker
from ....permissions.permissions import Permissions
from ....shared.exceptions import ActionException
from ....shared.patterns import fqid_from_collection_and_id
from ...generics.update import UpdateAction
from ...util.default_schema import DefaultSchema
from ...util.register import register_action
from ..projector_countdown.mixins import CountdownCommand, CountdownControl


@register_action("speaker.end_speech")
class SpeakerEndSpeach(SingularActionMixin, CountdownControl, UpdateAction):
    """
    Action to stop speakers.
    """

    model = Speaker()
    schema = DefaultSchema(Speaker()).get_default_schema(
        required_properties=["id"],
        title="End speach schema",
        description="Schema to stop a speaker's speach.",
    )
    permission = Permissions.ListOfSpeakers.CAN_MANAGE

    def get_updated_instances(self, action_data: ActionData) -> ActionData:
        self.end_time = round(time())
        instance = next(iter(action_data))
        yield instance
        # additionally yield all child interposed questions
        db_instance = self.datastore.get(
            fqid_from_collection_and_id("speaker", instance["id"]),
            ["list_of_speakers_id", "meeting_id", "speech_state"],
        )
        if db_instance.get("speech_state") != SpeechState.INTERPOSED_QUESTION:
            result = self.datastore.filter(
                "speaker",
                And(
                    FilterOperator("meeting_id", "=", db_instance["meeting_id"]),
                    FilterOperator(
                        "list_of_speakers_id", "=", db_instance["list_of_speakers_id"]
                    ),
                    FilterOperator(
                        "speech_state", "=", SpeechState.INTERPOSED_QUESTION
                    ),
                    FilterOperator("end_time", "=", None),
                ),
                ["begin_time"],
            )
            for id, speaker in result.items():
                if speaker.get("begin_time") is not None:
                    yield {"id": id}
                else:
                    self.execute_other_action(SpeakerDeleteAction, [{"id": id}])

    def update_instance(self, instance: Dict[str, Any]) -> Dict[str, Any]:
        instance = super().update_instance(instance)
        speaker = self.datastore.get(
            fqid_from_collection_and_id(self.model.collection, instance["id"]),
            [
                "begin_time",
                "end_time",
                "pause_time",
                "unpause_time",
                "total_pause",
                "speech_state",
                "meeting_id",
                "structure_level_list_of_speakers_id",
            ],
        )
        if speaker.get("begin_time") is None or speaker.get("end_time") is not None:
            raise ActionException(
                f"Speaker {instance['id']} is not speaking at the moment."
            )
        instance["end_time"] = self.end_time

        if speaker.get("pause_time"):
            instance["total_pause"] = (
                speaker.get("total_pause", 0)
                + instance["end_time"]
                - speaker["pause_time"]
            )
            instance["pause_time"] = None
<<<<<<< HEAD
        elif level_id := speaker.get("structure_level_list_of_speakers_id"):
            # only update the level if the speaker was not paused
            start_time = speaker.get("unpause_time", speaker["begin_time"])
            self.execute_other_action(
                StructureLevelListOfSpeakersUpdateAction,
                [
                    {
                        "id": level_id,
                        "current_start_time": None,
                        "spoken_time": self.end_time - start_time,
                    }
                ],
            )
=======
        else:
            self.decrease_structure_level_countdown(now, speaker)
>>>>>>> cd91c36d

        self.control_los_countdown(speaker["meeting_id"], CountdownCommand.RESET)
        return instance<|MERGE_RESOLUTION|>--- conflicted
+++ resolved
@@ -1,14 +1,8 @@
 from time import time
 from typing import Any, Dict
 
-<<<<<<< HEAD
 from openslides_backend.action.actions.speaker.delete import SpeakerDeleteAction
 from openslides_backend.action.actions.speaker.speech_state import SpeechState
-from openslides_backend.action.actions.structure_level_list_of_speakers.update import (
-    StructureLevelListOfSpeakersUpdateAction,
-)
-=======
->>>>>>> cd91c36d
 from openslides_backend.action.mixins.singular_action_mixin import SingularActionMixin
 from openslides_backend.action.util.typing import ActionData
 from openslides_backend.shared.filters import And, FilterOperator
@@ -95,24 +89,8 @@
                 - speaker["pause_time"]
             )
             instance["pause_time"] = None
-<<<<<<< HEAD
-        elif level_id := speaker.get("structure_level_list_of_speakers_id"):
-            # only update the level if the speaker was not paused
-            start_time = speaker.get("unpause_time", speaker["begin_time"])
-            self.execute_other_action(
-                StructureLevelListOfSpeakersUpdateAction,
-                [
-                    {
-                        "id": level_id,
-                        "current_start_time": None,
-                        "spoken_time": self.end_time - start_time,
-                    }
-                ],
-            )
-=======
         else:
-            self.decrease_structure_level_countdown(now, speaker)
->>>>>>> cd91c36d
+            self.decrease_structure_level_countdown(self.end_time, speaker)
 
         self.control_los_countdown(speaker["meeting_id"], CountdownCommand.RESET)
         return instance