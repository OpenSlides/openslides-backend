--- conflicted
+++ resolved
@@ -420,98 +420,6 @@
                             f"Unknown type in conversion: type:{type_} is_object:{str(is_object)} is_list:{str(is_list)}"
                         )
         super().validate_instance(instance)
-<<<<<<< HEAD
-
-
-    # The part below comes from old committee-json_upload. Look if it makes sense
-    def check_list_field(
-        self,
-        field: str,
-        entry: Dict[str, Any],
-        lookup: Lookup,
-        messages: List[str],
-        not_found_state: ImportState = ImportState.ERROR,
-    ) -> None:
-        if field in entry:
-            # check for parse error
-            if isinstance(entry[field], str):
-                entry[field] = [entry[field]]
-
-            # found_list and remove_duplicate_list are used to cut duplicates
-            found_for_duplicate_list: List[str] = []
-            remove_duplicate_list: List[str] = []
-            remove_list: List[str] = []
-            not_unique_list: List[str] = []
-            missing_list: List[str] = []
-            db_set_names: Set[str] = set()
-
-            # removed objects
-            if db_field := self.payload_db_field.get(field):
-                db_list_ids = (
-                    self.import_object_lookup.name_to_ids[self.import_object_name][
-                        0
-                    ].get(db_field, [])
-                    or []
-                )
-                db_set_names = set([lookup.id_to_name[id_] for id_ in db_list_ids])
-                new_list_names = set(entry[field])
-                remove_list = list(db_set_names - new_list_names)
-                remove_list.sort()  # necessary for test
-
-            for i, name in enumerate(entry[field]):
-                if name in found_for_duplicate_list:
-                    remove_duplicate_list.append(name)
-                    entry[field][i] = {"value": name, "info": ImportState.WARNING}
-                    continue
-
-                found_for_duplicate_list.append(name)
-                check_duplicate = lookup.check_duplicate(name)
-                if check_duplicate == ResultType.FOUND_ID:
-                    id_ = lookup.get_id_by_name(name)
-                    entry[field][i] = {
-                        "value": name,
-                        # import states signalize a new relation, not the creation of an element
-                        "info": ImportState.DONE
-                        if name in db_set_names
-                        else ImportState.NEW,
-                    }
-                    if id_:
-                        entry[field][i]["id"] = id_
-                elif check_duplicate == ResultType.FOUND_MORE_IDS:
-                    entry[field][i] = {"value": name, "info": ImportState.WARNING}
-                    not_unique_list.append(name)
-                else:
-                    entry[field][i] = {"value": name, "info": not_found_state}
-                    if not_found_state != ImportState.NEW:
-                        missing_list.append(name)
-
-            self.append_message_for_list_fields(
-                not_unique_list,
-                "Not identifiable {field}, because name not unique: [{incorrects}]",
-                field,
-                messages,
-            )
-            self.append_message_for_list_fields(
-                missing_list, "Missing {field}: [{incorrects}]", field, messages
-            )
-            self.append_message_for_list_fields(
-                remove_list, "Removed {field}: [{incorrects}]", field, messages
-            )
-            self.append_message_for_list_fields(
-                remove_duplicate_list,
-                "Removed duplicated {field}: [{incorrects}]",
-                field,
-                messages,
-            )
-
-    def append_message_for_list_fields(
-        self, list_names: List[str], template: str, field: str, messages: List[str]
-    ) -> None:
-        if list_names:
-            list_str = ", ".join(list_names)
-            object = field.replace("_", " ")[:-1] + "(s)"
-            messages.append(template.format(field=object, incorrects=list_str))
-=======
         if "meeting_id" in instance:
             id_ = instance["meeting_id"]
             meeting = self.datastore.get(
@@ -523,5 +431,4 @@
             if not meeting:
                 raise ActionException(
                     f"Participant import tries to use non-existent meeting {id_}"
-                )
->>>>>>> 7fa7a745
+                )