import copy
import csv
from collections import defaultdict
from decimal import Decimal
from enum import Enum
from time import mktime, strptime, time
from typing import Any, Callable, Dict, List, Optional, Tuple, TypedDict, Union, cast

from typing_extensions import NotRequired

from openslides_backend.action.action import Action

from ...models.models import ImportPreview
from ...shared.exceptions import ActionException
from ...shared.filters import And, Filter, FilterOperator, Or
from ...shared.interfaces.event import Event, EventType
from ...shared.interfaces.services import DatastoreService
from ...shared.interfaces.write_request import WriteRequest
from ...shared.patterns import fqid_from_collection_and_id
from ...shared.schema import required_id_schema
from ..util.default_schema import DefaultSchema
from ..util.typing import ActionData, ActionResultElement
from .singular_action_mixin import SingularActionMixin

TRUE_VALUES = ("1", "true", "yes", "y", "t")
FALSE_VALUES = ("0", "false", "no", "n", "f")

# A searchfield can be a string or a tuple of strings
SearchFieldType = Union[str, Tuple[str, ...]]


class ImportState(str, Enum):
    WARNING = "warning"
    NEW = "new"
    DONE = "done"
    GENERATED = "generated"
    REMOVE = "remove"
    ERROR = "error"


class ImportRow(TypedDict):
    state: ImportState
    data: Dict[str, Any]
    messages: List[str]


class ResultType(Enum):
    """Used by Lookup to differ the possible results in check_duplicate."""

    FOUND_ID = 1
    FOUND_MORE_IDS = 2
    NOT_FOUND = 3
    NOT_FOUND_ANYMORE = 4


class Lookup:
    def __init__(
        self,
        datastore: DatastoreService,
        collection: str,
        name_entries: List[Tuple[SearchFieldType, Dict[str, Any]]],
        field: SearchFieldType = "name",
        mapped_fields: Optional[List[str]] = None,
        global_and_filter: Optional[Filter] = None,
    ) -> None:
        if mapped_fields is None:
            mapped_fields = []
        self.datastore = datastore
        self.collection = collection
        self.field = field
        self.name_to_ids: Dict[SearchFieldType, List[Dict[str, Any]]] = defaultdict(
            list
        )
        for name, name_entry in name_entries:
            if name in self.name_to_ids:
                self.name_to_ids[name].append(name_entry)
            else:
                self.name_to_ids[name] = []
        self.id_to_name: Dict[int, List[SearchFieldType]] = defaultdict(list)
        or_filters: List[Filter] = []
        if "id" not in mapped_fields:
            mapped_fields.append("id")
        if type(field) is str:
            if field not in mapped_fields:
                mapped_fields.append(field)
            if name_entries:
                or_filters = [
                    FilterOperator(field, "=", name) for name, _ in name_entries
                ]
        else:
            mapped_fields.extend((f for f in field if f not in mapped_fields))
            if name_entries:
                or_filters = [
                    And(*[FilterOperator(field[i], "=", name_tpl[i]) for i in range(3)])
                    for name_tpl, _ in name_entries
                ]
        if or_filters:
            if global_and_filter:
                filter_: Filter = And(global_and_filter, Or(*or_filters))
            else:
                filter_ = Or(*or_filters)

            for entry in datastore.filter(
                collection,
                filter_,
                mapped_fields,
                lock_result=False,
            ).values():
                self.add_item(entry)

        # Add action data items not found in database to lookup dict
        for name, entry in name_entries:
            if values := self.name_to_ids[name]:
                if not values[0].get("id"):
                    values.append(entry)
            else:
                if type(self.field) is str:
                    obj = entry.get(self.field)
                    if type(obj) is dict and obj.get("id"):
                        obj["info"] = ImportState.ERROR
                values.append(entry)

    def check_duplicate(self, name: SearchFieldType) -> ResultType:
        if len(values := self.name_to_ids.get(name, [])) == 1:
            if (entry := values[0]).get("id"):
                if (
                    type(self.field) is str
                    and type(obj := entry[self.field]) is dict
                    and obj["info"] == ImportState.ERROR
                ):
                    return ResultType.NOT_FOUND_ANYMORE
                return ResultType.FOUND_ID
            else:
                return ResultType.NOT_FOUND
        elif len(values) > 1:
            return ResultType.FOUND_MORE_IDS
        raise ActionException("Logical Error in Lookup Class")

    def get_field_by_name(
        self, name: SearchFieldType, fieldname: str
    ) -> Optional[Union[int, str, bool]]:
        """Gets 'fieldname' from value of name_to_ids-dict"""
        if len(self.name_to_ids.get(name, [])) == 1:
            return self.name_to_ids[name][0].get(fieldname)
        return None

    def add_item(self, entry: Dict[str, Any]) -> None:
        if type(self.field) is str:
            if type(key := entry[self.field]) is dict:
                key = key["value"]
        else:
            key = tuple(entry.get(f, "") for f in self.field)
        if id_ := entry.get("id"):
            self.id_to_name[id_].append(key)
            self.name_to_ids[key].insert(0, entry)
        else:
            self.name_to_ids[key].append(entry)


class BaseImportJsonUploadAction(SingularActionMixin, Action):
    import_name: str

    @staticmethod
    def count_warnings_in_payload(
        data: Union[List[Union[Dict[str, str], List[Any]]], Dict[str, Any]]
    ) -> int:
        count = 0
        for col in data:
            if type(col) is dict:
                if col.get("info") == ImportState.WARNING:
                    count += 1
            elif type(col) is list:
                count += BaseImportJsonUploadAction.count_warnings_in_payload(col)
        return count

    @staticmethod
    def get_value_from_union_str_object(
        field: Optional[Union[str, Dict[str, Any]]]
    ) -> Optional[str]:
        if type(field) is dict:
            return field.get("value", "")
        elif type(field) is str:
            return field
        else:
            return None


class BaseImportAction(BaseImportJsonUploadAction):
    """
    Mixin for import actions. It works together with the json_upload.
    """

    model = ImportPreview()
    schema = DefaultSchema(model).get_default_schema(
        additional_required_fields={
            "id": required_id_schema,
            "import": {"type": "boolean"},
        }
    )

    rows: List[ImportRow]
    result: Dict[str, List]
    import_state = ImportState.DONE

    def prefetch(self, action_data: ActionData) -> None:
        store_id = cast(List[Dict[str, Any]], action_data)[0]["id"]
        import_preview = self.datastore.get(
            fqid_from_collection_and_id("import_preview", store_id),
            ["result", "state", "name"],
            lock_result=False,
        )
        if import_preview.get("name") != self.import_name:
            raise ActionException(
                f"Wrong id doesn't point on {self.import_name} import data."
            )
        if import_preview.get("state") not in list(ImportState):
            raise ActionException(
                "Error in import: Missing valid state in stored import_preview."
            )
        if import_preview.get("state") == ImportState.ERROR:
            raise ActionException("Error in import. Data will not be imported.")
        self.result = import_preview.get("result", {})
        self.rows = self.result.get("rows", [])

    def base_update_instance(self, instance: Dict[str, Any]) -> Dict[str, Any]:
        if not instance["import"]:
            return {}
        return super().base_update_instance(instance)

    def handle_relation_updates(self, instance: Dict[str, Any]) -> Any:
        return {}

    def create_events(self, instance: Dict[str, Any]) -> Any:
        return []

    def create_action_result_element(
        self, instance: Dict[str, Any]
    ) -> Optional[ActionResultElement]:
        return {"rows": self.rows, "state": self.import_state}

    def validate_with_lookup(
        self,
        row: ImportRow,
        lookup: Lookup,
        field: str = "name",
        required: bool = True,
        expected_id: Optional[int] = None,
    ) -> Optional[int]:
        entry = row["data"]
        value = self.get_value_from_union_str_object(entry.get(field))
        if not value:
            if required:
                raise ActionException(
                    f"Invalid JsonUpload data: The data from json upload must contain a valid {field} object"
                )
            else:
                return None
        check_result = lookup.check_duplicate(value)
        id_ = cast(int, lookup.get_field_by_name(value, "id"))

        error: Optional[str] = None
        if check_result == ResultType.FOUND_ID and id_ != 0:
            if required:
                if row["state"] != ImportState.DONE:
                    error = f"Error: row state expected to be '{ImportState.DONE}', but it is '{row['state']}'."
                elif "id" not in entry:
                    raise ActionException(
                        f"Invalid JsonUpload data: A data row with state '{ImportState.DONE}' must have an 'id'"
                    )
            if not error:
                expected_id = entry["id"] if required else expected_id
                if id_ != expected_id:
                    error = f"Error: {field} '{value}' found in different id ({id_} instead of {expected_id})"
        elif check_result == ResultType.FOUND_MORE_IDS:
            error = f"Error: {field} '{value}' is duplicated in import."
        elif check_result == ResultType.NOT_FOUND_ANYMORE:
            if required:
                error = f"Error: {self.import_name} {entry[field]['id']} not found anymore for updating {self.import_name} '{value}'."
            else:
                error = f"Error: {field} '{value}' not found anymore in {self.import_name} with id '{id_}'"

        if error:
            row["messages"].append(error)
            entry[field]["info"] = ImportState.ERROR
            row["state"] = ImportState.ERROR
        return id_

    def validate_field(
        self, row: ImportRow, name_map: Dict[int, str], field: str, is_list: bool = True
    ) -> bool:
        valid = False
        value = row["data"].get(field)
        if value:
            arr = value if is_list else [value]
            for obj in arr:
                if not (id := obj.get("id")):
                    continue
                if id in name_map:
                    if name_map[id] == obj["value"]:
                        valid = True
                    else:
                        obj["info"] = ImportState.WARNING
                        row["messages"].append(
                            f"Expected model '{id} {obj['value']}' changed its name to '{name_map[id]}'."
                        )
                else:
                    obj["info"] = ImportState.WARNING
                    row["messages"].append(
                        f"Model '{id} {obj['value']}' doesn't exist anymore"
                    )
        return valid

    def flatten_copied_object_fields(
        self,
        hook_method: Optional[Callable[[Dict[str, Any]], Dict[str, Any]]] = None,
    ) -> List[ImportRow]:
        """The self.rows will be deepcopied, flattened and returned, without
        changes on the self.rows.
        This is necessary for using the data in the executution of actions.
        The requests response should be given with the unchanged self.rows.
        Parameter:
        hook_method:
           Method to get an entry Dict[str,Any] and return it modified
        """
        rows = copy.deepcopy(self.rows)
        for row in rows:
            entry = row["data"]
            if hook_method:
                entry = hook_method(entry)
                row["data"] = entry
            for key, value in entry.items():
                if isinstance(value, list):
                    result_list = []
                    for obj in value:
                        if isinstance(obj, dict):
                            if "id" in obj:
                                result_list.append(obj["id"])
                            else:
                                result_list.append(obj["value"])
                        else:
                            result_list.append(obj)
                    entry[key] = result_list
                elif isinstance(dvalue := entry[key], dict):
                    entry[key] = dvalue["value"]
        return rows

    def get_on_success(self, action_data: ActionData) -> Callable[[], None]:
        def on_success() -> None:
            for instance in action_data:
                store_id = instance["id"]
                if self.import_state == ImportState.ERROR:
                    continue
                self.datastore.write_without_events(
                    WriteRequest(
                        events=[
                            Event(
                                type=EventType.Delete,
                                fqid=fqid_from_collection_and_id(
                                    "import_preview", store_id
                                ),
                            )
                        ],
                        user_id=self.user_id,
                        locked_fields={},
                    )
                )

        return on_success


class HeaderEntry(TypedDict):
    property: str
    type: str
    is_object: NotRequired[bool]
    is_list: NotRequired[bool]


class StatisticEntry(TypedDict):
    name: str
    value: int


class BaseJsonUploadAction(BaseImportJsonUploadAction):
    headers: List[HeaderEntry]
    rows: List[Dict[str, Any]]
    statistics: List[StatisticEntry]
    import_state: ImportState
    meeting_id: int

    def base_update_instance(self, instance: Dict[str, Any]) -> Dict[str, Any]:
        instance = super().base_update_instance(instance)
        self.store_rows_in_the_import_preview(self.import_name)
        return instance

    def set_state(self, number_errors: int, number_warnings: int) -> None:
        if number_errors > 0:
            self.import_state = ImportState.ERROR
        elif number_warnings > 0:
            self.import_state = ImportState.WARNING
        else:
            self.import_state = ImportState.DONE

    def store_rows_in_the_import_preview(self, import_name: str) -> None:
        self.new_store_id = self.datastore.reserve_id(collection="import_preview")
        fqid = fqid_from_collection_and_id("import_preview", self.new_store_id)
        time_created = int(time())
        result: Dict[str, Union[List[Dict[str, Any]], int]] = {"rows": self.rows}
        if hasattr(self, "meeting_id"):
            result["meeting_id"] = self.meeting_id
        self.datastore.write_without_events(
            WriteRequest(
                events=[
                    Event(
                        type=EventType.Create,
                        fqid=fqid,
                        fields={
                            "id": self.new_store_id,
                            "name": import_name,
                            "result": result,
                            "created": time_created,
                            "state": self.import_state,
                        },
                    )
                ],
                user_id=self.user_id,
                locked_fields={},
            )
        )

    def handle_relation_updates(self, instance: Dict[str, Any]) -> Any:
        return {}

    def create_events(self, instance: Dict[str, Any]) -> Any:
        return []

    def create_action_result_element(
        self, instance: Dict[str, Any]
    ) -> Optional[ActionResultElement]:
        return {
            "id": self.new_store_id,
            "headers": self.headers,
            "rows": self.rows,
            "statistics": self.statistics,
            "state": self.import_state,
        }

    def add_payload_index_to_action_data(self, action_data: ActionData) -> ActionData:
        for payload_index, entry in enumerate(action_data):
            entry["payload_index"] = payload_index
        return action_data

    def validate_instance(self, instance: Dict[str, Any]) -> None:
        # filter extra, not needed fields before validate and parse some fields
        property_to_type = {
            header["property"]: (
                header["type"],
                header.get("is_object"),
                header.get("is_list", False),
            )
            for header in self.headers
        }
        for entry in list(instance.get("data", [])):
            for field in dict(entry):
                if field not in property_to_type:
                    del entry[field]
                else:
                    type_, is_object, is_list = property_to_type[field]
                    if type_ == "string" and is_list:
                        try:
                            entry[field] = [
                                item.strip()
                                for item in list(csv.reader([entry[field]]))[0]
                            ]
                        except Exception:
                            pass
                    elif type_ == "string":
                        continue
                    elif type_ == "decimal":
                        entry[field] = str(Decimal("0.000000") + Decimal(entry[field]))
                    elif type_ == "integer":
                        try:
                            entry[field] = int(entry[field])
                        except ValueError:
                            raise ActionException(
                                f"Could not parse {entry[field]} expect integer"
                            )
                    elif type_ == "boolean":
                        if entry[field].lower() in TRUE_VALUES:
                            entry[field] = True
                        elif entry[field].lower() in FALSE_VALUES:
                            entry[field] = False
                        else:
                            raise ActionException(
                                f"Could not parse {entry[field]} expect boolean"
                            )
                    elif type_ == "date":
                        try:
                            entry[field] = int(
                                mktime(strptime(entry[field], "%Y-%m-%d"))
                            )
                        except Exception:
                            raise ActionException(
                                f"Invalid date format: {entry[field]} (expected YYYY-MM-DD)"
                            )
                    else:
                        raise ActionException(
                            f"Unknown type in conversion: type:{type_} is_object:{str(is_object)} is_list:{str(is_list)}"
                        )
        super().validate_instance(instance)
        if "meeting_id" in instance:
            id_ = instance["meeting_id"]
            meeting = self.datastore.get(
                fqid_from_collection_and_id("meeting", id_),
                ["id"],
                lock_result=False,
                raise_exception=False,
            )
            if not meeting:
<<<<<<< HEAD
                raise ActionException(f"Import tries to use non-existent meeting {id_}")
=======
                raise ActionException(
                    f"Participant import tries to use non-existent meeting {id_}"
                )

    def generate_statistics(self) -> None:
        """
        Generates the default statistics for the import preview.
        Also sets the global state accordingly.
        """
        state_to_count: Dict[ImportState, int] = defaultdict(int)
        for row in self.rows:
            state_to_count[row["state"]] += 1
            state_to_count[ImportState.WARNING] += self.count_warnings_in_payload(
                row.get("data", {}).values()
            )
            row["data"].pop("payload_index", None)

        self.statistics = [
            {"name": "total", "value": len(self.rows)},
            {"name": "created", "value": state_to_count[ImportState.NEW]},
            {"name": "updated", "value": state_to_count[ImportState.DONE]},
            {"name": "error", "value": state_to_count[ImportState.ERROR]},
            {"name": "warning", "value": state_to_count[ImportState.WARNING]},
        ]
        self.set_state(
            state_to_count[ImportState.ERROR], state_to_count[ImportState.WARNING]
        )
>>>>>>> 468dcdc4
<|MERGE_RESOLUTION|>--- conflicted
+++ resolved
@@ -516,12 +516,7 @@
                 raise_exception=False,
             )
             if not meeting:
-<<<<<<< HEAD
                 raise ActionException(f"Import tries to use non-existent meeting {id_}")
-=======
-                raise ActionException(
-                    f"Participant import tries to use non-existent meeting {id_}"
-                )
 
     def generate_statistics(self) -> None:
         """
@@ -545,5 +540,4 @@
         ]
         self.set_state(
             state_to_count[ImportState.ERROR], state_to_count[ImportState.WARNING]
-        )
->>>>>>> 468dcdc4
+        )