import os
import re
import smtplib
import ssl
from collections.abc import Generator
from contextlib import contextmanager
from datetime import datetime
from email.message import EmailMessage
from email.utils import format_datetime, make_msgid
from typing import Any

<<<<<<< HEAD
from lxml import html as lxml_html  # type: ignore
from lxml.html.clean import clean_html  # type: ignore

from openslides_backend.shared.interfaces.logging import Logger

=======
>>>>>>> 0967321f
from ...shared.env import is_truthy
from ...shared.exceptions import ActionException
from ...shared.html import get_text_from_html
from ..action import Action

SendErrors = dict[str, tuple[int, bytes]]


class ConnectionSecurity:
    """constants for email connection ssl/tls"""

    NONE = "NONE"
    SSLTLS = "SSL/TLS"
    STARTTLS = "STARTTLS"

    @classmethod
    def list(cls) -> list[str]:
        return [
            value
            for attr in dir(cls)
            if not callable(value := getattr(cls, attr)) and not attr.startswith("_")
        ]


class EmailSettings:
    host: str = os.environ.get("EMAIL_HOST", "localhost")
    port: int = int(os.environ.get("EMAIL_PORT", "465"))
    user: str = os.environ.get("EMAIL_HOST_USER", "")
    password: str = os.environ.get("EMAIL_HOST_PASSWORD", "")
    connection_security: str = os.environ.get("EMAIL_CONNECTION_SECURITY", "SSL/TLS")
    timeout: int = int(os.environ.get("EMAIL_TIMEOUT", "5"))
    accept_self_signed_certificate: bool = is_truthy(
        os.environ.get("EMAIL_ACCEPT_SELF_SIGNED_CERTIFICATE", "false")
    )
    default_from_email = os.environ.get("DEFAULT_FROM_EMAIL", "noreply@example.com")

    @classmethod
    def check_settings(cls) -> None:
        if cls.connection_security not in ConnectionSecurity.list():
            raise ActionException(
                'Email-configuration: Choose one of "NONE", "STARTTLS" or "SSL/TLS" for EMAIL_CONNECTION_SECURITY environment variable'
            )


EmailSettings.check_settings()


class EmailUtils:
    SENDER_NAME_FORBIDDEN_CHARS = ("[", "]", "\\")

    @staticmethod
    def check_email(email: str) -> bool:
        """returns True with valid email, else False"""
        email_regex = r"[A-Z0-9._+\-ÄÖÜ]+@[A-Z0-9.\-ÄÖÜ]+\.[A-ZÄÖÜ]{2,}"
        return bool(re.fullmatch(email_regex, email, flags=(re.IGNORECASE)))

    @staticmethod
    def get_ssl_default_context() -> ssl.SSLContext:
        ctx = ssl.create_default_context(ssl.Purpose.SERVER_AUTH)
        if EmailSettings.accept_self_signed_certificate:
            ctx.check_hostname = False
            ctx.verify_mode = ssl.VerifyMode.CERT_NONE
        return ctx

    @staticmethod
    @contextmanager
    def get_mail_connection() -> Generator[smtplib.SMTP | smtplib.SMTP_SSL, None, None]:
        connection: smtplib.SMTP | smtplib.SMTP_SSL | None = None
        try:
            if EmailSettings.connection_security == ConnectionSecurity.SSLTLS:
                connection = smtplib.SMTP_SSL(
                    EmailSettings.host,
                    EmailSettings.port,
                    context=EmailUtils.get_ssl_default_context(),
                    timeout=EmailSettings.timeout,
                )
            elif EmailSettings.connection_security == ConnectionSecurity.STARTTLS:
                connection = smtplib.SMTP(  # type: ignore
                    EmailSettings.host,
                    EmailSettings.port,
                    timeout=EmailSettings.timeout,
                )
                connection.starttls(context=EmailUtils.get_ssl_default_context())
            else:
                connection = smtplib.SMTP(  # type: ignore
                    EmailSettings.host,
                    EmailSettings.port,
                    timeout=EmailSettings.timeout,
                )
            if EmailSettings.user and EmailSettings.password:
                connection.login(EmailSettings.user, EmailSettings.password)
            yield connection
        finally:
            if connection:
                connection.close()

    @staticmethod
    def send_email(
        client: smtplib.SMTP | smtplib.SMTP_SSL,
        from_: str,
        to: str | list[str],
        subject: str,
        content: str,
        contentplain: str = "",
        reply_to: str = "",
        html: bool = True,
    ) -> SendErrors:
        """
        Construct and send the email on the given connect
        Default is a html-email with 'html' set to True.
        Then 'content' is expected to be the html-body of the mail
        and 'contentplain' the alternative plaintext.
        If 'contentplain' is an empty string, the method will build a
        plaintext-content from 'content'. If 'contentplain' is
        a None, the client will send a html-only mail.

        With 'html' set to False, 'content' will be used as plaintext.

        Return value: The method only returns, if the mail was sent to
            minimum 1 recipient. Otherwise the method throws an exception.
            The return value is a dict of errors, where the key is a
            recipients email address and the value a tuple of SMTP-error-code
            and error message.
            You only have to check the methods return code, if there
            could be more than one recipient in the to-address of an email,
            see smtplib's method sendmail.
        """
        message = EmailMessage()
        if html:
            if contentplain == "":
                contentplain = get_text_from_html(content)
            if contentplain:
                message.set_content(contentplain)
            message.add_alternative(content, subtype="html")
        else:
            (
                message.set_content(content)
                if content
                else message.set_content(contentplain)
            )

        message["From"] = from_
        message["To"] = to if isinstance(to, str) else ", ".join(to)
        message.preamble = "You will not see this in a MIME-aware mail reader.\n"
        message.add_header("Subject", subject)
        message.add_header("Date", format_datetime(datetime.now()))
        message.add_header("Message-ID", make_msgid(domain=EmailSettings.host))
        if reply_to:
            message.add_header("Reply-To", reply_to)
        return client.send_message(message)

    @staticmethod
    def send_email_safe(
        client: smtplib.SMTP | smtplib.SMTP_SSL,
        logger: Logger,
        from_: str,
        to: str | list[str],
        subject: str,
        content: str,
        contentplain: str = "",
        reply_to: str = "",
        html: bool = True,
    ) -> tuple[bool, SendErrors]:
        try:
            return True, EmailUtils.send_email(
                client, from_, to, subject, content, contentplain, reply_to, html
            )
        except smtplib.SMTPException as e:
            logger.error(f"{type(e).__name__}: {str(e)}")
        return False, {}


class EmailCheckMixin(Action):
    check_email_field: str

    def update_instance(self, instance: dict[str, Any]) -> dict[str, Any]:
        if instance.get(self.check_email_field):
            instance[self.check_email_field] = instance[self.check_email_field].strip()
            if not EmailUtils.check_email(instance[self.check_email_field]):
                raise ActionException(f"{self.check_email_field} must be valid email.")
        return super().update_instance(instance)


class EmailSenderCheckMixin(Action):
    check_email_sender_field = "users_email_sender"

    def update_instance(self, instance: dict[str, Any]) -> dict[str, Any]:
        if instance.get(self.check_email_sender_field):
            if any(
                entry in instance[self.check_email_sender_field]
                for entry in EmailUtils.SENDER_NAME_FORBIDDEN_CHARS
            ):
                raise ActionException(
                    f"""{self.check_email_sender_field} must not contain '{"', '".join(EmailUtils.SENDER_NAME_FORBIDDEN_CHARS)}'."""
                )
        instance = super().update_instance(instance)
        return instance<|MERGE_RESOLUTION|>--- conflicted
+++ resolved
@@ -9,14 +9,8 @@
 from email.utils import format_datetime, make_msgid
 from typing import Any
 
-<<<<<<< HEAD
-from lxml import html as lxml_html  # type: ignore
-from lxml.html.clean import clean_html  # type: ignore
-
 from openslides_backend.shared.interfaces.logging import Logger
 
-=======
->>>>>>> 0967321f
 from ...shared.env import is_truthy
 from ...shared.exceptions import ActionException
 from ...shared.html import get_text_from_html
