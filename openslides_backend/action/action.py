from collections import defaultdict
from collections.abc import Callable, Iterable
from copy import deepcopy
from datetime import datetime, timedelta
from decimal import Decimal
from typing import Any, TypeVar, cast

import fastjsonschema
from psycopg.types.json import Jsonb

from openslides_backend.shared.base_service_provider import BaseServiceProvider

from ..models.base import Model, model_registry
from ..models.fields import BaseRelationField, GenericRelationField
from ..models.models import HistoryEntry
from ..permissions.management_levels import (
    CommitteeManagementLevel,
    OrganizationManagementLevel,
)
from ..permissions.permission_helper import has_organization_management_level, has_perm
from ..permissions.permissions import Permission
from ..presenter.base import BasePresenter
from ..services.database.commands import GetManyRequest
from ..services.database.interface import Database
from ..shared.exceptions import (
    ActionException,
    AnonymousNotAllowed,
    MissingPermission,
    PermissionDenied,
    RequiredFieldsException,
)
from ..shared.history_events import calculate_history_event_payloads
from ..shared.interfaces.env import Env
from ..shared.interfaces.event import Event, EventType, ListFields
from ..shared.interfaces.logging import LoggingModule
from ..shared.interfaces.services import Services
from ..shared.interfaces.write_request import WriteRequest
from ..shared.otel import make_span
from ..shared.patterns import (
    FullQualifiedId,
    collection_from_fqid,
    fqid_and_field_from_fqfield,
    fqid_from_collection_and_id,
    id_from_fqid,
    transform_to_fqids,
)
from ..shared.typing import DeletedModel, HistoryInformation
from .relations.relation_manager import RelationManager, RelationUpdates
from .relations.typing import FieldUpdateElement, ListUpdateElement
from .util.action_type import ActionType
from .util.assert_belongs_to_meeting import assert_belongs_to_meeting
from .util.typing import ActionData, ActionResultElement, ActionResults

HISTORY_MODELS = list(
    cast(GenericRelationField, HistoryEntry().get_field("model_id")).to.keys()
)


class SchemaProvider(type):
    """
    Metaclass to provide pre-compiled JSON schemas for faster validation.
    """

    def __new__(cls, name, bases, attrs):  # type: ignore
        schema = attrs.get("schema")
        if schema is not None:
            attrs["schema_validator"] = fastjsonschema.compile(schema)
        return super().__new__(cls, name, bases, attrs)


ORIGINAL_INSTANCES_FLAG = "_original_instances"


def original_instances(method: Callable) -> Callable:
    """
    Marker decorator for get_updated_instances to indicate that the method returns the original
    instances from the action data in the same order. Must be set to create action result.
    """
    setattr(method, ORIGINAL_INSTANCES_FLAG, True)
    return method


T = TypeVar("T", bound=WriteRequest)


class Action(BaseServiceProvider, metaclass=SchemaProvider):
    """
    Base class for an action.
    """

    name: str
    model: Model
    schema: dict
    schema_validator: Callable[[dict[str, Any]], None]

    is_singular: bool = False
    action_type: ActionType = ActionType.PUBLIC
    permission: Permission | OrganizationManagementLevel | None = None
    permission_model: Model | None = None
    permission_id: str | None = None
    skip_archived_meeting_check: bool = False
    use_meeting_ids_for_archived_meeting_check: bool = False
    history_information: str | None = None
    history_relation_field: str | None = None
    add_self_history_information: bool = False
    own_history_information_first: bool = False

    relation_manager: RelationManager

    action_data: ActionData
    instances: list[dict[str, Any]]
    events: list[Event]
    results: ActionResults
    cascaded_actions_history: HistoryInformation
    internal: bool

    def __init__(
        self,
        services: Services,
        datastore: Database,
        relation_manager: RelationManager,
        logging: LoggingModule,
        env: Env,
        skip_archived_meeting_check: bool | None = None,
        use_meeting_ids_for_archived_meeting_check: bool | None = None,
    ) -> None:
        super().__init__(services, datastore, logging)
        self.relation_manager = relation_manager
        self.logger = logging.getLogger(__name__)
        self.env = env
        if skip_archived_meeting_check is not None:
            self.skip_archived_meeting_check = skip_archived_meeting_check
        if use_meeting_ids_for_archived_meeting_check is not None:
            self.use_meeting_ids_for_archived_meeting_check = (
                use_meeting_ids_for_archived_meeting_check
            )
        self.events = []
        self.results = []
        self.cascaded_actions_history = {}

    def perform(
        self,
        action_data: ActionData,
        user_id: int,
        internal: bool = False,
        is_sub_call: bool = False,
    ) -> tuple[WriteRequest | None, ActionResults | None]:
        """
        Entrypoint to perform the action.
        """
        self.user_id = user_id
        self.index = 0
        self.internal = internal
        self.is_sub_call = is_sub_call

        # prefetch as much data as possible
        self.prefetch(action_data)

        for i, instance in enumerate(action_data):
            self.validate_instance(instance)
            cast(list[dict[str, Any]], action_data)[i] = self.validate_fields(instance)
            self.check_for_archived_meeting(instance)
            # perform permission check not for internal requests or backend_internal actions
            if not internal and self.action_type != ActionType.BACKEND_INTERNAL:
                try:
                    self.check_permissions(instance)
                except MissingPermission as e:
                    msg = f"You are not allowed to perform action {self.name}."
                    e.message = msg + " " + e.message
                    raise e
            self.index += 1
        self.index = -1

        action_data = self.prepare_action_data(action_data)
        self.action_data = deepcopy(action_data)
        self.instances = list(self.get_updated_instances(action_data))
        is_original_instances = hasattr(
            self.get_updated_instances, ORIGINAL_INSTANCES_FLAG
        )
        for instance in self.instances:
            # only increment index if the instances which are iterated here are the
            # same as the ones from the action data list (meaning get_updated_instances was
            # not overridden)
            if is_original_instances:
                self.index += 1

            instance = self.base_update_instance(instance)

            relation_updates = self.handle_relation_updates(instance)
            self.events.extend(relation_updates)

            events = self.create_events(instance)
            self.events.extend(events)

            if is_original_instances:
                result = self.create_action_result_element(instance)
                self.results.append(result)

        write_request = self.build_write_request()
        # by default, for actions which changed the updated instances, just return None
        if not is_original_instances and not self.results:
            return (write_request, None)

        return (write_request, self.results)

    def prefetch(self, action_data: ActionData) -> None:
        """
        Implement in subclasses to prefetch data for the action.
        """

    def check_permissions(self, instance: dict[str, Any]) -> None:
        """
        Checks permission by requesting permission service or using internal check.
        """
        if self.permission:
            if isinstance(self.permission, OrganizationManagementLevel):
                if has_organization_management_level(
                    self.datastore,
                    self.user_id,
                    cast(OrganizationManagementLevel, self.permission),
                ):
                    return
                raise MissingPermission(self.permission)
            elif isinstance(self.permission, CommitteeManagementLevel):
                """
                set permission in class to: permission = CommitteeManagementLevel.CAN_MANAGE
                A specialized realisation see in create_update_permissions_mixin.py
                """
                raise NotImplementedError()
            else:
                meeting_id = self.get_meeting_id(instance)
                if has_perm(
                    self.datastore,
                    self.user_id,
                    cast(Permission, self.permission),
                    meeting_id,
                ):
                    return
                raise MissingPermission(self.permission)

        msg = f"You are not allowed to perform action {self.name}."
        raise PermissionDenied(msg)

    def check_for_archived_meeting(self, instance: dict[str, Any]) -> None:
        """Do not allow changing any data in an archived meeting"""
        if self.skip_archived_meeting_check:
            return
        try:
            if self.use_meeting_ids_for_archived_meeting_check:
                meeting_ids = instance["meeting_ids"]
            else:
                meeting_ids = [self.get_meeting_id(instance)]
        except AttributeError:
            raise ActionException(
                f"get meeting failed Action: {self.name}. Perhaps you want to use skip_archived_meeting_checks = True attribute"
            )
        gmr = GetManyRequest(
            "meeting", meeting_ids, ["id", "is_active_in_organization_id", "name"]
        )
        gm_result = self.datastore.get_many([gmr], lock_result=False)
        for meeting in gm_result.get("meeting", {}).values():
            if not meeting.get("is_active_in_organization_id"):
                raise ActionException(
                    f'Meeting {meeting.get("name", "")}/{meeting["id"]} cannot be changed, because it is archived.'
                )

    def assert_not_anonymous(self) -> None:
        """
        Checks if the request user is the Anonymous and raises an error if it is.
        """
        if self.auth.is_anonymous(self.user_id):
            raise AnonymousNotAllowed(self.name)

    def get_meeting_id(self, instance: dict[str, Any]) -> int:
        """
        Returns the meeting_id, either directly from the instance or from the datastore.
        Must be overwritten if no meeting_id is present in either!
        """
        if instance.get("meeting_id"):
            return instance["meeting_id"]
        else:
            model = self.model
            if self.permission_model:
                model = self.permission_model
            identifier = "id"
            if self.permission_id:
                identifier = self.permission_id
            db_instance = self.datastore.get(
                fqid_from_collection_and_id(model.collection, instance[identifier]),
                ["meeting_id"],
                lock_result=False,
            )
            return db_instance["meeting_id"]

    @original_instances
    def get_updated_instances(self, action_data: ActionData) -> ActionData:
        """
        By default this does nothing. Override in subclasses to adjust the updates
        to all instances of the action data. You can only update instances of the model
        of this action. If overridden and not decorated with @original_instances, no
        action results will be created.
        If needed, this can also be used to do additional validation on the whole
        action data.
        """
        yield from action_data

    def prepare_action_data(self, action_data: ActionData) -> ActionData:
        """
        By default this does nothing.
        Override in subclass to pre_get ids.
        """
        return action_data

    def validate_instance(self, instance: dict[str, Any]) -> None:
        """
        Validates one instance of the action data according to schema class attribute.
        """
        try:
            type(self).schema_validator(
                {
                    # fmt: off
                    field:
                        int(value.timestamp()) if isinstance(value, datetime)
                        else int(value.total_seconds()) if isinstance(value, timedelta)
                        else str(value) if isinstance(value, Decimal)
                        else value.obj if isinstance(value, Jsonb)
                        else value
                    for field, value in instance.items()
                    # fmt: on
                }
            )
        except fastjsonschema.JsonSchemaException as exception:
            raise ActionException(f"Action {self.name}: " + exception.message)

    def base_update_instance(self, instance: dict[str, Any]) -> dict[str, Any]:
        """
        Updates one instance of the action data. This can be overridden by custom
        action classes.
        """
        return self.update_instance(instance)

    def update_instance(self, instance: dict[str, Any]) -> dict[str, Any]:
        """
        Updates one instance of the action data. This can be overridden by custom
        action classes. Meant to be called inside base_update_instance.
        """
        return instance

    def handle_relation_updates(
        self,
        instance: dict[str, Any],
    ) -> Iterable[Event]:
        """
        Creates write request elements (with update events) for all relations.
        """
        relation_updates = self.relation_manager.get_relation_updates(
            self.model, instance, self.name
        )
        return self.handle_relation_updates_helper(relation_updates)

    def handle_relation_updates_helper(
        self,
        relation_updates: RelationUpdates,
    ) -> Iterable[Event]:
        for fqfield, data in relation_updates.items():
            fields: dict[str, Any] = {}
            list_fields: ListFields = {}
            fqid, field = fqid_and_field_from_fqfield(fqfield)
            if data["type"] in ("add", "remove"):
                data = cast(FieldUpdateElement, data)
                fields[field] = data["value"]
            elif data["type"] == "list_update":
                data = cast(ListUpdateElement, data)
                if data["add"]:
                    list_fields["add"] = {field: data["add"]}
                if data["remove"]:
                    list_fields["remove"] = {field: data["remove"]}
            yield self.build_event(
                EventType.Update,
                fqid,
                fields,
                list_fields,
            )

    def build_event(
        self,
        type: EventType,
        fqid: FullQualifiedId,
        fields: dict[str, Any] | None = None,
        list_fields: ListFields | None = None,
    ) -> Event:
        """
        Helper function to create a WriteRequest.
        """
        event = Event(
            type=type,
            fqid=fqid,
        )
        if fields:
            event["fields"] = fields
            self.datastore.apply_changed_model(fqid, fields)
        if list_fields:
            event["list_fields"] = list_fields
        return event

    def create_events(self, instance: dict[str, Any]) -> Iterable[Event]:
        """
        Creates events for one instance of the current model. To be overriden in subclasses.
        """
        raise NotImplementedError()

    def create_action_result_element(
        self, instance: dict[str, Any]
    ) -> ActionResultElement | None:
        """
        Create an ActionResponseResultsElement describing the result of this action.
        Defaults to None (to be overridden in subclasses).
        """
        return None

    def build_write_request(
        self,
    ) -> WriteRequest | None:
        """
        Merge all created events to one single write request which is returned by this action.
        """
        return self._build_write_request(WriteRequest([]))

    def _build_write_request(
        self,
        write_request: T,
    ) -> T | None:
        # merge all events, if any, into a write request
        if self.events:
            # sort events: create - update - delete
            events_by_type: dict[EventType, list[Event]] = defaultdict(list)
            for event in self.events:
                self.apply_event(event)
                events_by_type[event["type"]].append(event)
            information = self.get_full_history_information()
            if self.is_sub_call:
                write_request.information = information
            elif information:
                information = {
                    fqid: info
                    for fqid, info in information.items()
                    if fqid.split("/")[0] in HISTORY_MODELS
                }
                if len(information):
                    position_id = self.datastore.reserve_id("history_position")
                    entry_ids = self.datastore.reserve_ids(
                        "history_entry", len(information)
                    )
                    deleted_fqids: set[str] = {
                        event["fqid"] for event in events_by_type[EventType.Delete]
                    }
                    touched_fqids: set[str] = {
                        event["fqid"]
                        for event in [
                            *events_by_type[EventType.Create],
                            *events_by_type[EventType.Update],
                        ]
                    }
                    if self.user_id and self.user_id > 0:
                        touched_fqids.add(
                            fqid_from_collection_and_id("user", self.user_id)
                        )
                    collection_to_ids: dict[str, list[int]] = defaultdict(list)
                    for fqid in information:
                        collection_to_ids[collection_from_fqid(fqid)].append(
                            id_from_fqid(fqid)
                        )
                    data = self.datastore.get_many(
                        [
                            GetManyRequest(collection, ids, ["meeting_id"])
                            for collection, ids in collection_to_ids.items()
                            if model_registry[collection]().try_get_field("meeting_id")
<<<<<<< HEAD
                        ],
                        use_changed_models=False,
=======
                        ]
>>>>>>> c725b63e
                    )
                    create_events, update_events = calculate_history_event_payloads(
                        self.user_id,
                        information,
                        position_id,
                        {m_fqid: e_id for m_fqid, e_id in zip(information, entry_ids)},
                        {
                            fqid_from_collection_and_id(collection, id_): meeting_id
                            for collection, models in data.items()
                            for id_, date in models.items()
                            if (meeting_id := date.get("meeting_id"))
<<<<<<< HEAD
                            # Too early
                            and not any(
                                f"meeting/{meeting_id}" == event["fqid"]
                                for event in events_by_type[EventType.Delete]
                            )
=======
>>>>>>> c725b63e
                        },
                        touched_fqids - deleted_fqids,
                    )
                    events_by_type[EventType.Create].extend(
                        [
                            Event(
                                type=EventType.Create,
                                fqid=fqid,
                                fields=cast(dict[str, Any], fields),
                            )
                            for fqid, fields in create_events
                        ]
                    )
                    events_by_type[EventType.Update].extend(
                        [
                            Event(
                                type=EventType.Update,
                                fqid=fqid,
                                list_fields=cast(ListFields, fields),
                            )
                            for fqid, fields in update_events
                        ]
                    )
            write_request.user_id = self.user_id
            write_request.events.extend(events_by_type[EventType.Create])
            write_request.events.extend(
                self.merge_update_events(events_by_type[EventType.Update])
            )
            write_request.events.extend(events_by_type[EventType.Delete])
            return write_request
        return None

    def get_full_history_information(self) -> HistoryInformation | None:
        """
        Get history information for this action and all cascading ones. Should only be overridden if
        the order should be changed.
        """
        information = self.get_history_information()
        if self.cascaded_actions_history or information:
            if self.own_history_information_first:
                return merge_history_informations(
                    information, self.cascaded_actions_history
                )
            else:
                return merge_history_informations(
                    self.cascaded_actions_history, information
                )
        else:
            return None

    def get_history_information(self) -> HistoryInformation | None:
        """
        Get the history information for this action. Can be overridden to get
        context-dependent information.
        """
        if self.history_information is None:
            return None

        information = {}
        instances = (
            self.get_instances_with_fields(["id", self.history_relation_field])
            if self.history_relation_field
            else self.instances
        )
        for instance in instances:
            fqids = []
            if self.history_relation_field:
                field = self.model.get_field(self.history_relation_field)
                assert isinstance(field, BaseRelationField)
                fqids = transform_to_fqids(
                    instance[self.history_relation_field], field.get_target_collection()
                )
            if not self.history_relation_field or self.add_self_history_information:
                fqids.append(
                    fqid_from_collection_and_id(self.model.collection, instance["id"])
                )
            for fqid in fqids:
                information[fqid] = [self.history_information]
        return information

    def get_instances_with_fields(
        self, fields: list[str], instances: list[dict[str, Any]] | None = None
    ) -> list[dict[str, Any]]:
        if not instances:
            instances = self.instances
        # if any field is missing in any instance, we need to access the datastore
        if any(not instance.get(field) for field in fields for instance in instances):
            result = self.datastore.get_many(
                [
                    GetManyRequest(
                        self.model.collection,
                        [instance["id"] for instance in instances],
                        fields,
                    )
                ],
                lock_result=False,
                use_changed_models=False,
            )
            return list(result.get(self.model.collection, {}).values())
        else:
            return instances

    def get_field_from_instance(self, field: str, instance: dict[str, Any]) -> Any:
        instances = self.get_instances_with_fields([field], [instance])
        return instances[0].get(field) if instances else None

    def merge_update_events(self, update_events: list[Event]) -> list[Event]:
        """
        This is optimation to reduce the amount of update events.
        """
        events_by_fqid = defaultdict(list)
        for event in update_events:
            events_by_fqid[event["fqid"]].append(event)

        result: list[Event] = []
        for fqid in events_by_fqid:
            result.extend(self.merge_update_events_for_fqid(events_by_fqid[fqid]))

        return result

    def merge_update_events_for_fqid(self, events: list[Event]) -> list[Event]:
        result: list[Event] = []
        trailing_index: int | None = None
        count = 0
        for event in events[::-1]:
            if not event.get("list_fields"):
                if trailing_index is None:
                    trailing_index = count + 1
                    result.insert(0, event)
                else:
                    new_fields_dict = event.get("fields") or {}
                    new_fields_dict.update(result[-trailing_index]["fields"] or {})
                    result[-trailing_index]["fields"] = new_fields_dict
            else:
                count += 1
                result.insert(0, event)

        return result

    def apply_event(self, event: Event) -> None:
        """
        Applies the given event to the changed_models in the datastore.
        """
        if event["type"] in (EventType.Create, EventType.Update):
            if fields := event.get("fields"):
                self.datastore.apply_changed_model(event["fqid"], fields)
        elif event["type"] == EventType.Delete:
            self.datastore.apply_changed_model(event["fqid"], DeletedModel())

    def validate_write_request(self, write_request: WriteRequest) -> None:
        """
        Validate required fields with the events of one WriteRequest.
        Precondition: Events are sorted create/update/delete-events
        Not implemented: required RelationListFields of all types raise a NotImplementedError, if there exist
        one, during getting required_fields from model.
        Also check for fields in the write request, which are not model fields.
        """
        fdict: dict[FullQualifiedId, dict[str, Any]] = {}
        for event in write_request.events:
            if fdict.get(event["fqid"]):
                if event["type"] == EventType.Delete:
                    fdict[event["fqid"]]["type"] = EventType.Delete
                else:
                    fdict[event["fqid"]]["fields"].update(event.get("fields", {}))
            else:
                fdict[event["fqid"]] = {
                    "type": event["type"],
                    "fields": event.get("fields", {}),
                }

        for fqid, v in fdict.items():
            fqid_model: Model = model_registry[collection_from_fqid(fqid)]()
            type_ = v["type"]
            instance = v["fields"]
            if type_ in (EventType.Create, EventType.Update):
                is_create = type_ == EventType.Create
                required_fields = [
                    field.own_field_name
                    for field in fqid_model.get_required_fields()
                    if field.check_required_not_fulfilled(instance, is_create)
                ]
                if required_fields:
                    fqid_str = (
                        f"Creation of {fqid}" if is_create else f"Update of {fqid}"
                    )
                    raise RequiredFieldsException(fqid_str, required_fields)

            # check all fields in the write request
            for field_name, value in instance.items():
                if fqid_model.has_field(field_name):
                    fqid_model.get_field(field_name).validate_with_schema(
                        fqid, field_name, value
                    )
                else:
                    raise ActionException(
                        f"{field_name} is not a valid field for model {fqid_model.collection}."
                    )

    def validate_fields(self, instance: dict[str, Any]) -> dict[str, Any]:
        """
        Validates and sanitizes all model fields according to the model definition.
        """
        try:
            for field_name in instance:
                if self.model.has_field(field_name):
                    field = self.model.get_field(field_name)
                    instance[field_name] = field.validate(instance[field_name])
        except AssertionError as e:
            raise ActionException(str(e))
        except ValueError as e:
            raise ActionException(str(e))
        return instance

    def validate_relation_fields(self, instance: dict[str, Any]) -> None:
        """
        Validates all relation fields according to the model definition.
        """
        for field in self.model.get_relation_fields():
            if not field.equal_fields or field.own_field_name not in instance:
                continue

            fields = [field.own_field_name]
            for equal_field in field.equal_fields:
                if not (own_equal_field_value := instance.get(equal_field)):
                    fqid = fqid_from_collection_and_id(
                        self.model.collection, instance["id"]
                    )
                    db_instance = self.datastore.get(
                        fqid,
                        [equal_field],
                    )
                    if not (own_equal_field_value := db_instance.get(equal_field)):
                        raise ActionException(
                            f"{fqid} has no value for the field {equal_field}"
                        )
                for instance_field in fields:
                    fqids = transform_to_fqids(
                        instance[instance_field], field.get_target_collection()
                    )
                    if equal_field == "meeting_id":
                        assert_belongs_to_meeting(
                            self.datastore, fqids, own_equal_field_value
                        )
                    else:
                        for fqid in fqids:
                            related_instance = self.datastore.get(
                                fqid,
                                [equal_field],
                            )
                            if str(related_instance.get(equal_field)) != str(
                                own_equal_field_value
                            ):
                                raise ActionException(
                                    f"The relation {field.own_field_name} requires the following "
                                    f"fields to be equal:\n"
                                    f"{field.own_collection}/{instance['id']}/{equal_field}: "
                                    f"{own_equal_field_value}\n"
                                    f"{fqid}/{equal_field}: "
                                    f"{related_instance.get(equal_field)}"
                                )

    def apply_instance(
        self, instance: dict[str, Any], fqid: FullQualifiedId | None = None
    ) -> None:
        if not fqid:
            fqid = fqid_from_collection_and_id(self.model.collection, instance["id"])
        self.datastore.apply_changed_model(fqid, instance)

    def execute_other_action(
        self,
        ActionClass: type["Action"],
        action_data: ActionData,
        skip_archived_meeting_check: bool = False,
        skip_history: bool = False,
    ) -> ActionResults | None:
        """
        Executes the given action class as a dependent action with the given action
        data and the given addtional relation models. Merges its own additional
        relation models into it.
        The action is fully executed and created WriteRequests are appended to
        this action.
        The attribute skip_archived_meeting_check from the calling class is inherited
        to the called class if set. Usually this is needed for cascading deletes from
        outside of meeting.
        """
        with make_span(self.env, f"other action {ActionClass}"):
            if self.skip_archived_meeting_check:
                skip_archived_meeting_check = self.skip_archived_meeting_check

            action = ActionClass(
                self.services,
                self.datastore,
                self.relation_manager,
                self.logging,
                self.env,
                skip_archived_meeting_check,
            )
            write_request, action_results = action.perform(
                action_data, self.user_id, internal=True, is_sub_call=True
            )
            if write_request:
                self.events.extend(write_request.events)
                if not skip_history and write_request.information:
                    merge_history_informations(
                        self.cascaded_actions_history, write_request.information
                    )
            return action_results

    def get_on_success(self, action_data: ActionData) -> Callable[[], None] | None:
        """
        Can be overridden by actions to return a cleanup method to execute
        after the result was successfully written to the DS.
        """
        return None

    def get_on_failure(self, action_data: ActionData) -> Callable[[], None] | None:
        """
        Can be overridden by actions to return a cleanup method to execute
        after an error appeared in an action.
        """
        return None

    def execute_presenter(
        self, PresenterClass: type[BasePresenter], payload: Any
    ) -> Any:
        presenter_instance = PresenterClass(
            payload,
            self.services,
            self.datastore,
            self.logging,
            self.user_id,
        )
        presenter_instance.validate()
        return presenter_instance.get_result()


def merge_history_informations(
    a: HistoryInformation | None, *other: HistoryInformation | None
) -> HistoryInformation:
    """
    Merges multiple history informations. All latter ones are merged into the first one.
    """
    if a is None:
        a = {}
    for b in other:
        if b is None:
            b = {}
        for fqid, information in b.items():
            if fqid in a:
                a[fqid].extend(information)
            else:
                a[fqid] = information
    return a<|MERGE_RESOLUTION|>--- conflicted
+++ resolved
@@ -475,12 +475,8 @@
                             GetManyRequest(collection, ids, ["meeting_id"])
                             for collection, ids in collection_to_ids.items()
                             if model_registry[collection]().try_get_field("meeting_id")
-<<<<<<< HEAD
                         ],
                         use_changed_models=False,
-=======
-                        ]
->>>>>>> c725b63e
                     )
                     create_events, update_events = calculate_history_event_payloads(
                         self.user_id,
@@ -492,14 +488,6 @@
                             for collection, models in data.items()
                             for id_, date in models.items()
                             if (meeting_id := date.get("meeting_id"))
-<<<<<<< HEAD
-                            # Too early
-                            and not any(
-                                f"meeting/{meeting_id}" == event["fqid"]
-                                for event in events_by_type[EventType.Delete]
-                            )
-=======
->>>>>>> c725b63e
                         },
                         touched_fqids - deleted_fqids,
                     )
