from collections.abc import Iterable
from typing import Any

from openslides_backend.migrations import get_backend_migration_index
from openslides_backend.shared.patterns import is_reserved_field

from ..models.base import model_registry
from ..models.fields import (
    BaseRelationField,
    GenericRelationField,
    OnDelete,
    RelationField,
    RelationListField,
)
from ..models.models import Meeting, User
from ..services.database.commands import GetManyRequest
from ..services.database.interface import Database
from .patterns import collection_from_fqid, fqid_from_collection_and_id, id_from_fqid

FORBIDDEN_FIELDS = ["forwarded_motion_ids"]

NON_CASCADING_MEETING_RELATION_LISTS = ["poll_candidate_list_ids", "poll_candidate_ids"]

<<<<<<< HEAD
def export_meeting(datastore: Database, meeting_id: int) -> dict[str, Any]:
=======

def export_meeting(
    datastore: DatastoreService, meeting_id: int, internal_target: bool = False
) -> dict[str, Any]:
>>>>>>> b70fb814
    export: dict[str, Any] = {}

    # fetch meeting
    meeting = datastore.get(
        fqid_from_collection_and_id("meeting", meeting_id),
        [],
        lock_result=False,
        use_changed_models=False,
    )
    for forbidden_field in FORBIDDEN_FIELDS:
        meeting.pop(forbidden_field, None)

    export["meeting"] = remove_meta_fields(transfer_keys({meeting_id: meeting}))
    export["_migration_index"] = get_backend_migration_index()

    # initialize user_ids
    user_ids = set(meeting.get("user_ids", []))

    # fetch related models
    relation_fields = list(get_relation_fields())
    get_many_requests = [
        GetManyRequest(field.get_target_collection(), ids)
        for field in relation_fields
        if (ids := meeting.get(field.get_own_field_name()))
    ]
    if get_many_requests:
        results = datastore.get_many(
            get_many_requests, lock_result=False, use_changed_models=False
        )
    else:
        results = {}

    for field in relation_fields:
        collection = field.get_target_collection()
        if collection in results:
            export[str(collection)] = remove_meta_fields(
                transfer_keys(results[collection])
            )
        else:
            export[str(collection)] = {}

    # update user_ids
    for collection in export:
        if collection == "_migration_index":
            continue
        model = model_registry[collection]()
        user_fields: Iterable[BaseRelationField] = model.get_relation_fields()
        for user_field in user_fields:
            if (
                isinstance(user_field, RelationField)
                and user_field.get_target_collection() == "user"
            ):
                user_ids.update(
                    {
                        entry.get(user_field.get_own_field_name())
                        for entry in export[collection].values()
                        if entry.get(user_field.get_own_field_name())
                    }
                )
            if (
                isinstance(user_field, RelationListField)
                and user_field.get_target_collection() == "user"
            ):
                for entry in export[collection].values():
                    if entry.get(user_field.get_own_field_name()):
                        user_ids.update(
                            {
                                id_
                                for id_ in entry.get(user_field.get_own_field_name())
                                or []
                            }
                        )
            if (
                isinstance(user_field, RelationField)
                and user_field.get_target_collection() == "meeting_user"
            ):
                id_ = entry.get(user_field.get_own_field_name())
                if id_:
                    user_ids.add(results["meeting_user"][id_]["user_id"])

            if (
                isinstance(user_field, RelationListField)
                and user_field.get_target_collection() == "meeting_user"
            ):
                for entry in export[collection].values():
                    if entry.get(user_field.get_own_field_name()):
                        user_ids.update(
                            {
                                user_id
                                for id_ in entry.get(user_field.get_own_field_name())
                                if (
                                    user_id := results["meeting_user"][id_].get(
                                        "user_id"
                                    )
                                )
                            }
                        )
            if isinstance(user_field, GenericRelationField):
                for entry in export[collection].values():
                    field_name = user_field.get_own_field_name()
                    if not entry.get(field_name):
                        continue
                    if collection_from_fqid(entry[field_name]) == "user":
                        user_ids.add(id_from_fqid(entry[field_name]))
                    elif collection_from_fqid(entry[field_name]) == "meeting_user":
                        id_ = id_from_fqid(entry[field_name])
                        user_ids.add(results["meeting_user"][id_]["user_id"])
    add_users(list(user_ids), export, meeting_id, datastore, internal_target)
    return export


def add_users(
    user_ids: list[int],
    export_data: dict[str, Any],
    meeting_id: int,
<<<<<<< HEAD
    datastore: Database,
=======
    datastore: DatastoreService,
    internal_target: bool,
>>>>>>> b70fb814
) -> None:
    if not user_ids:
        return
    fields = [field.own_field_name for field in User().get_fields()]

    gmr = GetManyRequest(
        "user",
        user_ids,
        fields,
    )
    users = remove_meta_fields(
        transfer_keys(
            datastore.get_many([gmr], lock_result=False, use_changed_models=False)[
                "user"
            ]
        )
    )

    for user in users.values():
        user["meeting_ids"] = [meeting_id]
        if meeting_id in (user.get("is_present_in_meeting_ids") or []):
            user["is_present_in_meeting_ids"] = [meeting_id]
        else:
            user["is_present_in_meeting_ids"] = None
        if not internal_target and (gender_id := user.pop("gender_id", None)):
            gender_dict = datastore.get_all("gender", ["name"], lock_result=False)
            user["gender"] = gender_dict.get(gender_id, {}).get("name")
        # limit user fields to exported objects
        collection_field_tupels = [
            ("meeting_user", "meeting_user_ids"),
            ("poll", "poll_voted_ids"),
            ("option", "option_ids"),
            ("vote", "vote_ids"),
            ("poll_candidate", "poll_candidate_ids"),
            ("vote", "delegated_vote_ids"),
        ]
        for collection, fname in collection_field_tupels:
            user[fname] = [
                id_
                for id_ in user.get(fname, [])
                if export_data.get(collection, {}).get(str(id_))
            ]

    export_data["user"] = users


def remove_meta_fields(res: dict[str, Any]) -> dict[str, Any]:
    dict_without_meta_fields = {}
    for key in res:
        new_entry = {}
        for fieldname in res[key]:
            if not is_reserved_field(fieldname):
                new_entry[fieldname] = res[key][fieldname]
        dict_without_meta_fields[str(key)] = new_entry
    return dict_without_meta_fields


def get_relation_fields() -> Iterable[RelationListField]:
    for field in Meeting().get_relation_fields():
        if isinstance(field, RelationListField) and (
            (
                field.on_delete == OnDelete.CASCADE
                and field.get_own_field_name().endswith("_ids")
            )
            or field.get_own_field_name() in NON_CASCADING_MEETING_RELATION_LISTS
        ):
            yield field


def transfer_keys(res: dict[int, Any]) -> dict[str, Any]:
    new_dict = {}
    for key in res:
        new_dict[str(key)] = res[key]
    return new_dict<|MERGE_RESOLUTION|>--- conflicted
+++ resolved
@@ -21,14 +21,10 @@
 
 NON_CASCADING_MEETING_RELATION_LISTS = ["poll_candidate_list_ids", "poll_candidate_ids"]
 
-<<<<<<< HEAD
-def export_meeting(datastore: Database, meeting_id: int) -> dict[str, Any]:
-=======
 
 def export_meeting(
-    datastore: DatastoreService, meeting_id: int, internal_target: bool = False
+    datastore: Database, meeting_id: int, internal_target: bool = False
 ) -> dict[str, Any]:
->>>>>>> b70fb814
     export: dict[str, Any] = {}
 
     # fetch meeting
@@ -144,12 +140,8 @@
     user_ids: list[int],
     export_data: dict[str, Any],
     meeting_id: int,
-<<<<<<< HEAD
     datastore: Database,
-=======
-    datastore: DatastoreService,
     internal_target: bool,
->>>>>>> b70fb814
 ) -> None:
     if not user_ids:
         return
