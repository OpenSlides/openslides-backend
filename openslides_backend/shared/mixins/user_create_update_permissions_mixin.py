from collections import defaultdict
from collections.abc import Callable
from functools import reduce
from typing import Any, cast

from openslides_backend.action.relations.relation_manager import RelationManager
from openslides_backend.permissions.base_classes import Permission
from openslides_backend.permissions.management_levels import (
    CommitteeManagementLevel,
    OrganizationManagementLevel,
)
from openslides_backend.permissions.permission_helper import (
    has_committee_management_level,
)
from openslides_backend.permissions.permissions import Permissions, permission_parents
from openslides_backend.services.datastore.commands import GetManyRequest
from openslides_backend.services.datastore.interface import DatastoreService
from openslides_backend.shared.base_service_provider import BaseServiceProvider
from openslides_backend.shared.exceptions import (
    ActionException,
    AnyPermission,
    MissingPermission,
    PermissionDenied,
)
from openslides_backend.shared.interfaces.env import Env
from openslides_backend.shared.interfaces.logging import LoggingModule
from openslides_backend.shared.interfaces.services import Services
from openslides_backend.shared.mixins.user_scope_mixin import UserScope, UserScopeMixin
from openslides_backend.shared.patterns import fqid_from_collection_and_id


class PermissionVarStore:
    permission: Permission

    def __init__(
        self,
        datastore: DatastoreService,
        user_id: int,
        manage_permission: Permission = Permissions.User.CAN_MANAGE,
    ) -> None:
        self.datastore = datastore
        self.user_id = user_id
        self.permission = manage_permission
        self.all_permissions = [self.permission, *permission_parents[self.permission]]
        self.user = self.datastore.get(
            fqid_from_collection_and_id("user", self.user_id),
            [
                "organization_management_level",
                "committee_ids",
                "committee_management_ids",
                "meeting_user_ids",
            ],
            lock_result=False,
        )
        self.user_oml = OrganizationManagementLevel(
            self.user.get("organization_management_level")
        )
        self._user_committees: set[int] | None = None
        self._user_meetings: set[int] | None = None

    @property
    def user_committees(self) -> set[int]:
        """Set of committee-ids where the request user has manage rights"""
        if self._user_committees is None:
            (
                self._user_committees,
                self._user_committees_meetings,
            ) = self._get_user_committees_and_meetings()
        return self._user_committees

    @property
    def user_committees_meetings(self) -> set[int]:
        """Set of meetings where the request user has manage rights from committee"""
        if self._user_committees is None:
            (
                self._user_committees,
                self._user_committees_meetings,
            ) = self._get_user_committees_and_meetings()
        return self._user_committees_meetings

    @property
    def user_meetings(self) -> set[int]:
        """Set of meetings where the request user has user.can_manage/can_update permissions"""
        if self._user_meetings is None:
            self._user_meetings = self._get_user_meetings_with_permission(
                self.user.get("meeting_user_ids", [])
            )
        return self._user_meetings

    def _get_user_committees_and_meetings(self) -> tuple[set[int], set[int]]:
        """
        Returns a set of committees and a set of meetings
        belonging to those committees, where the request user has minimum
        CommitteeManagementLevel.CAN_MANAGE and is member of committee_id,
        """
        user_committees = set(self.user.get("committee_management_ids") or [])
        if user_committees:
            committees_d = list(
                self.datastore.get_many(
                    [
                        GetManyRequest(
                            "committee",
                            list(user_committees),
                            ["meeting_ids", "all_child_ids"],
                        )
                    ]
                )
                .get("committee", {})
                .values()
            )
            child_ids = {
                child_id
                for committee in committees_d
                for child_id in committee.get("all_child_ids", [])
                if child_id not in user_committees
            }
            user_committees.update(child_ids)
            if len(child_ids):
                committees_d.extend(
                    self.datastore.get_many(
                        [
                            GetManyRequest(
                                "committee",
                                list(child_ids),
                                ["meeting_ids"],
                            )
                        ]
                    )
                    .get("committee", {})
                    .values()
                )
            user_meetings = reduce(
                lambda i1, i2: i1 | i2,
                [
                    set(committee.get("meeting_ids", set()))
                    for committee in committees_d
                ],
            )
        else:
            user_meetings = set()
        return user_committees, user_meetings

    def _get_user_meetings_with_permission(
        self, meeting_user_ids: list[str] = []
    ) -> set[int]:
        """
        Returns a set of meetings, where the request user has user.can_manage/can_update permissions
        """
        user_meetings = set()
        if meeting_user_ids:
            # fetch all group_ids
            all_groups: list[int] = []
            for meeting_user_id in meeting_user_ids:
                meeting_user = self.datastore.get(
                    fqid_from_collection_and_id("meeting_user", meeting_user_id),
                    ["group_ids", "locked_out"],
                )
                group_ids = (
                    meeting_user.get("group_ids")
                    if not meeting_user.get("locked_out")
                    else []
                )
                if group_ids:
                    for group_id in group_ids:
                        if group_id not in all_groups:
                            all_groups.append(group_id)

            # fetch the groups for permissions
            groups = (
                self.datastore.get_many(
                    [
                        GetManyRequest(
                            "group",
                            list(all_groups),
                            ["meeting_id", "permissions", "admin_group_for_meeting_id"],
                        )
                    ]
                )
                .get("group", {})
                .values()
            )

            # use permissions to add the meetings to user_meeting
            for group in groups:
                if any(
                    [
                        permission in group.get("permissions", [])
                        for permission in self.all_permissions
                    ]
                ) or group.get("admin_group_for_meeting_id"):
                    if group.get("meeting_id"):
                        user_meetings.add(group["meeting_id"])

        return user_meetings


class CreateUpdatePermissionsMixin(UserScopeMixin, BaseServiceProvider):
    permstore: PermissionVarStore
    permission: Permission
    internal: bool

    field_rights: dict[str, list] = {
        "A": [
            "title",
            "first_name",
            "last_name",
            "username",
            "is_active",
            "is_physical_person",
            "can_change_own_password",
            "gender_id",
            "pronoun",
            "email",
            "default_vote_weight",
            "member_number",
        ],
        "B": [
            "number",
            "vote_weight",
            "about_me",
            "comment",
            "structure_level_ids",
            "vote_delegated_to_id",
            "vote_delegations_from_ids",
            "is_present_in_meeting_ids",
            "locked_out",
            "is_present",  # participant import
        ],
        "C": ["meeting_id", "group_ids"],
        "D": ["committee_management_ids"],
        "E": ["organization_management_level"],
        "F": ["default_password"],
        "G": ["is_demo_user"],
        "H": ["saml_id"],
        "I": ["home_committee_id"],
        "J": ["guest"],
    }

    def check_permissions(self, instance: dict[str, Any]) -> None:
        """
        Checks the permissions on a per field and user.scope base, details see
        https://github.com/OpenSlides/OpenSlides/wiki/Users
        https://github.com/OpenSlides/OpenSlides/wiki/Permission-System
        https://github.com/OpenSlides/OpenSlides/wiki/Restrictions-Overview
        The fields groups and their necessary permissions are also documented there.
        Returns true if permissions are given.
        """

        if not hasattr(self, "permstore"):
            self.permstore = PermissionVarStore(
                self.datastore, self.user_id, self.permission
            )
        actual_group_fields = self._get_actual_grouping_from_instance(instance)

        # store scope, scope id, OML-permission and committee ids including the the respective meetings for requested user
        (
            self.instance_user_scope,
            self.instance_user_scope_id,
            self.instance_user_oml_permission,
            self.instance_committee_meeting_ids,
<<<<<<< HEAD
            self.instance_home_committee_id,
=======
            self.user_in_archived_meetings_only,
>>>>>>> 56e09193
        ) = self.get_user_scope(instance.get("id") or instance)

        if self.permstore.user_oml != OrganizationManagementLevel.SUPERADMIN:
            self._check_for_higher_OML(actual_group_fields, instance)

        instance_meeting_id = instance.get("meeting_id")
        locked_from_inside = False
        if instance_meeting_id:
            locked_from_inside = self.datastore.get(
                fqid_from_collection_and_id("meeting", instance_meeting_id),
                ["locked_from_inside"],
                lock_result=False,
            ).get("locked_from_inside", False)

        # Ordered by supposed speed advantages. Changing order can only effect the sequence of detected errors for tests
        self.check_group_H(actual_group_fields["H"])
        self.check_group_E(actual_group_fields["E"], instance)
        self.check_group_D(actual_group_fields["D"], instance)
        self.check_group_C(actual_group_fields["C"], instance, locked_from_inside)
        self.check_group_B(actual_group_fields["B"], instance, locked_from_inside)
        self.check_group_A(actual_group_fields["A"], instance)
        self.check_group_F(actual_group_fields["F"], instance)
        self.check_group_G(actual_group_fields["G"])
        self.check_group_I(actual_group_fields["I"], instance)
        self.check_group_J(actual_group_fields["J"], instance)

    def check_group_A(self, fields: list[str], instance: dict[str, Any]) -> None:
        """Check Group A: Depending on scope of user to act on"""
        if (
            not fields
            or self.permstore.user_oml >= OrganizationManagementLevel.CAN_MANAGE_USERS
        ):
            return

        missing_permissions: dict[AnyPermission, int | set[int]] = dict()
        if self.instance_user_scope == UserScope.Organization:
            if not (
                self.permstore.user_committees.intersection(
                    self.instance_committee_meeting_ids
                )
            ):
                missing_permissions = {OrganizationManagementLevel.CAN_MANAGE_USERS: 1}
        elif self.instance_user_scope == UserScope.Committee:
            if self.instance_user_scope_id not in self.permstore.user_committees:
                missing_permissions = {
                    OrganizationManagementLevel.CAN_MANAGE_USERS: 1,
                    CommitteeManagementLevel.CAN_MANAGE: self.instance_user_scope_id,
                }
        elif (
            self.instance_user_scope_id not in self.permstore.user_committees_meetings
            and self.instance_user_scope_id not in self.permstore.user_meetings
        ):
            meeting = self.datastore.get(
                fqid_from_collection_and_id("meeting", self.instance_user_scope_id),
                ["committee_id"],
                lock_result=False,
            )
            missing_permissions = {
                OrganizationManagementLevel.CAN_MANAGE_USERS: 1,
                CommitteeManagementLevel.CAN_MANAGE: meeting["committee_id"],
                self.permission: self.instance_user_scope_id,
            }
<<<<<<< HEAD
        if missing_permissions and (
            self.instance_home_committee_id
            or not self.check_for_admin_in_all_meetings(instance.get("id", 0))
        ):
            if not self.instance_home_committee_id:
                missing_permissions.update(
                    {
                        Permissions.User.CAN_UPDATE: {
                            meeting_id
                            for meeting_ids in self.instance_committee_meeting_ids.values()
                            if meeting_ids is not None
                            for meeting_id in meeting_ids
                            if meeting_id is not None
                        },
                    }
                )
            raise MissingPermission(missing_permissions)
=======
        if missing_permissions:
            self._check_missing_permissions_groups_AF(instance, missing_permissions)
>>>>>>> 56e09193

    def check_group_B(
        self, fields: list[str], instance: dict[str, Any], locked_from_inside: bool
    ) -> None:
        """Check Group B meeting fields: Only meeting.permissions for each meeting"""
        if (
            self.permstore.user_oml
            < OrganizationManagementLevel.CAN_MANAGE_ORGANIZATION
            or locked_from_inside
        ) and fields:
            meeting_ids = self._meetings_from_group_B_fields_from_instance(instance)
            if diff := meeting_ids - (
                self.permstore.user_meetings
                if locked_from_inside
                else {
                    *self.permstore.user_meetings,
                    *self.permstore.user_committees_meetings,
                }
            ):
                raise MissingPermission(
                    {self.permission: meeting_id for meeting_id in diff}
                )

    def check_group_C(
        self, fields: list[str], instance: dict[str, Any], locked_from_inside: bool
    ) -> None:
        """Check Group C group_ids: OML, CML or meeting.permissions for each meeting"""
        if (
            (self.permstore.user_oml < OrganizationManagementLevel.CAN_MANAGE_USERS)
            or locked_from_inside
        ) and fields:
            touch_meeting_id = instance.get("meeting_id")
            if (
                locked_from_inside
                or touch_meeting_id not in self.permstore.user_committees_meetings
            ) and touch_meeting_id not in self.permstore.user_meetings:
                raise PermissionDenied(
                    f"The user needs Permission {self.permission} for meeting {touch_meeting_id}"
                    if locked_from_inside
                    else f"The user needs OrganizationManagementLevel.can_manage_users or CommitteeManagementLevel.can_manage for committee of following meeting or Permission {self.permission} for meeting {touch_meeting_id}"
                )

    def check_group_D(self, fields: list[str], instance: dict[str, Any]) -> None:
        """Check Group D committee-related fields: OML or CML level for each committee"""
        if self.permstore.user_oml != OrganizationManagementLevel.SUPERADMIN and (
            fields
            and self.permstore.user_oml < OrganizationManagementLevel.CAN_MANAGE_USERS
        ):
            committees = self._get_all_committees_from_instance(instance)
            if diff := committees - self.permstore.user_committees:
                raise MissingPermission(
                    {
                        CommitteeManagementLevel.CAN_MANAGE: committee_id
                        for committee_id in diff
                    }
                )

    def check_group_E(self, fields: list[str], instance: dict[str, Any]) -> None:
        """Check Group E organization_management_level: OML level necessary"""
        if self.permstore.user_oml != OrganizationManagementLevel.SUPERADMIN and fields:
            expected_oml = max(
                OrganizationManagementLevel(
                    instance.get("organization_management_level")
                ),
                OrganizationManagementLevel.CAN_MANAGE_USERS,
            )
            if expected_oml > self.permstore.user_oml:
                raise PermissionDenied(
                    f"Your organization management level is not high enough to set a Level of {instance.get('organization_management_level', OrganizationManagementLevel.CAN_MANAGE_USERS.get_verbose_type())}."
                )

    def check_group_F(self, fields: list[str], instance: dict[str, Any]) -> None:
        """Check F common fields: scoped permissions necessary, but if instance user has
        an oml-permission, that of the request user must be higher"""
        if (
            self.permstore.user_oml == OrganizationManagementLevel.SUPERADMIN
            or not fields
        ):
            return

        missing_permissions: dict[AnyPermission, int | set[int]] = dict()
        if (
            self.instance_user_oml_permission
            or self.instance_user_scope == UserScope.Organization
        ):
            if self.instance_user_oml_permission:
                expected_oml_permission = OrganizationManagementLevel(
                    self.instance_user_oml_permission
                )
            else:
                if self.permstore.user_committees.intersection(
                    self.instance_committee_meeting_ids
                ):
                    return
                expected_oml_permission = OrganizationManagementLevel.CAN_MANAGE_USERS
            if expected_oml_permission > self.permstore.user_oml:
                missing_permissions = {expected_oml_permission: 1}
            else:
                return
        elif self.permstore.user_oml >= OrganizationManagementLevel.CAN_MANAGE_USERS:
            return
        elif self.instance_user_scope == UserScope.Committee:
            if self.instance_user_scope_id not in self.permstore.user_committees:
                missing_permissions = {
                    OrganizationManagementLevel.CAN_MANAGE_USERS: 1,
                    CommitteeManagementLevel.CAN_MANAGE: self.instance_user_scope_id,
                }
        elif (
            self.instance_user_scope_id not in self.permstore.user_committees_meetings
            and self.instance_user_scope_id not in self.permstore.user_meetings
        ):
            meeting = self.datastore.get(
                fqid_from_collection_and_id("meeting", self.instance_user_scope_id),
                ["committee_id"],
                lock_result=False,
            )
            missing_permissions = {
                OrganizationManagementLevel.CAN_MANAGE_USERS: 1,
                CommitteeManagementLevel.CAN_MANAGE: meeting["committee_id"],
                self.permission: self.instance_user_scope_id,
            }
<<<<<<< HEAD
        if missing_permissions and (
            self.instance_home_committee_id
            or not self.check_for_admin_in_all_meetings(instance.get("id", 0))
        ):
            if not self.instance_home_committee_id:
                missing_permissions.update(
                    {
                        Permissions.User.CAN_UPDATE: {
                            meeting_id
                            for meeting_ids in self.instance_committee_meeting_ids.values()
                            if meeting_ids is not None
                            for meeting_id in meeting_ids
                            if meeting_id is not None
                        },
                    }
                )
            raise MissingPermission(missing_permissions)
=======
        if missing_permissions:
            self._check_missing_permissions_groups_AF(instance, missing_permissions)
>>>>>>> 56e09193

    def check_group_G(self, fields: list[str]) -> None:
        """Group G: OML SUPERADMIN necessary"""
        if (
            self.permstore.user_oml != OrganizationManagementLevel.SUPERADMIN
            and fields
            and self.permstore.user_oml < OrganizationManagementLevel.SUPERADMIN
        ):
            raise MissingPermission(OrganizationManagementLevel.SUPERADMIN)

    def check_group_H(
        self,
        fields: list[str],
    ) -> None:
        """
        Check Group H: Like group A, but only on internal calls, which will never call
        the check_permissions automatically or oml.can_manage_user permission in user.create
        """
        if (
            self.permstore.user_oml != OrganizationManagementLevel.SUPERADMIN
            and fields
            and not (
                self.internal
                or (
                    self.name == "user.create"
                    and self.permstore.user_oml
                    >= OrganizationManagementLevel.CAN_MANAGE_USERS
                )
            )
        ):
            msg = "The field 'saml_id' can only be used in internal action calls"
            if self.name == "user.create":
                msg += f" or with {OrganizationManagementLevel.CAN_MANAGE_USERS} permission"
            raise ActionException(msg)

    def check_group_I(self, fields: list[str], instance: dict[str, Any]) -> list[int]:
        """Check Group I committee-related fields: OML or CML level both for setting and unsetting"""
        if (
            fields
            and self.permstore.user_oml
            < OrganizationManagementLevel.CAN_MANAGE_ORGANIZATION
        ):
            db_instance = (
                {}
                if "id" not in instance
                else self.datastore.get(
                    fqid_from_collection_and_id("user", instance["id"]),
                    ["home_committee_id"],
                    lock_result=False,
                )
            )
            committee_ids: list[int] = []
            for payload in [instance, db_instance]:
                if payload.get("home_committee_id"):
                    committee_ids.append(payload["home_committee_id"])
            if forbidden_committees := {
                committee_id
                for committee_id in committee_ids
                if not has_committee_management_level(
                    self.datastore,
                    self.user_id,
                    CommitteeManagementLevel.CAN_MANAGE,
                    committee_id,
                )
            }:
                raise MissingPermission(
                    {CommitteeManagementLevel.CAN_MANAGE: forbidden_committees}
                )
            return committee_ids
        return []

    def check_group_J(self, fields: list[str], instance: dict[str, Any]) -> None:
        if fields:
            committee_ids = self.check_group_I(fields, instance)
            if not committee_ids:
                self.check_group_A(fields, instance)

    def _check_for_higher_OML(
        self,
        fields: dict[str, list[str]],
        instance: dict[str, Any],
    ) -> None:
        # groups B and C are meeting-specific and therefore allowed to be changed, even by lower-OML users
        if "id" in instance and any(
            fields[group] for group in fields.keys() if group not in ["B", "C"]
        ):
            if (
                OrganizationManagementLevel(self.instance_user_oml_permission)
                > self.permstore.user_oml
            ):
                raise PermissionDenied(
                    f"Your organization management level is not high enough to change a user with a Level of {self.instance_user_oml_permission}!"
                )

    def _check_missing_permissions_groups_AF(
        self,
        instance: dict[str, Any],
        missing_permissions: dict[AnyPermission, int | set[int]],
    ) -> None:
        if not self.check_for_admin_in_all_meetings(instance.get("id", 0)):
            missing_permissions.update(
                {
                    Permissions.User.CAN_UPDATE: {
                        meeting_id
                        for meeting_ids in self.instance_committee_meeting_ids.values()
                        if meeting_ids is not None
                        for meeting_id in meeting_ids
                        if meeting_id is not None
                    },
                }
            )
            raise MissingPermission(missing_permissions)
        elif self.user_in_archived_meetings_only:
            raise MissingPermission(missing_permissions)

    def _get_actual_grouping_from_instance(
        self, instance: dict[str, Any]
    ) -> dict[str, list[str]]:
        """
        Returns a dictionary with an entry for each field group A-E with
        a list of fields from payload instance.
        The field groups A-F refer to https://github.com/OpenSlides/openslides-meta/blob/main/models.yml
        or https://github.com/OpenSlides/openslides-backend/blob/main/docs/actions/user.create.md
        or https://github.com/OpenSlides/openslides-backend/blob/main/docs/actions/user.update.md
        """
        act_grouping: dict[str, list[str]] = defaultdict(list)
        for key, _ in instance.items():
            for group in self.field_rights.keys():
                if key in self.field_rights[group]:
                    act_grouping[group].append(key)
                    break
            else:
                if key not in ["id"]:
                    raise PermissionDenied(
                        f"There is no field group for field {key} in payload"
                    )
        return act_grouping

    def _get_all_committees_from_instance(self, instance: dict[str, Any]) -> set[int]:
        """
        Gets a Set of all committees from the instance regarding committees from group D.
        To get committees, that should be removed from cml, the user must be read.
        """
        committees = set(instance.get("committee_management_ids") or [])
        if instance_user_id := instance.get("id"):
            user = self.datastore.get(
                fqid_from_collection_and_id("user", instance_user_id),
                ["committee_management_ids"],
                lock_result=False,
                use_changed_models=False,
            )
            committees_existing = set(user.get("committee_management_ids") or [])
            # Just changes with ^ symmetric_difference operat
            committees = committees ^ committees_existing

        return committees

    def _meetings_from_group_B_fields_from_instance(
        self, instance: dict[str, Any]
    ) -> set[int]:
        """
        Gets a set of all meetings from the curious field is_present_in_meeting_ids.
        The meeting_id don't belong explicitly to group B and is only added, if there is
        any other group B field.
        """
        meetings: set[int] = set(instance.get("is_present_in_meeting_ids", []))
        meeting_id = cast(int, instance.get("meeting_id"))
        if meeting_id:
            meetings.add(meeting_id)
        return meetings


class CreateUpdatePermissionsFailingFields(CreateUpdatePermissionsMixin):
    permission = Permissions.User.CAN_MANAGE

    def __init__(
        self,
        user_id: int,
        permstore: PermissionVarStore,
        services: Services,
        datastore: DatastoreService,
        relation_manager: RelationManager,
        logging: LoggingModule,
        env: Env,
        skip_archived_meeting_check: bool | None = None,
        use_meeting_ids_for_archived_meeting_check: bool | None = None,
    ) -> None:
        self.permstore = permstore
        self.user_id = user_id
        super().__init__(
            services,
            datastore,
            logging,
        )

    def get_failing_fields(
        self, instance: dict[str, Any], groups: str = "ABDEFGHIJ"
    ) -> list[str]:
        """
        Checks the permissions on a per field and user.scope base, details see
        https://github.com/OpenSlides/OpenSlides/wiki/user.update or user.create
        The fields groups and their necessary permissions are also documented there.

        This check here should be used in imports, where not permitted fields
        will be stripped by the import. They are caught here.
        The group C can't fail, because one of user.can_manage/can_update, committee- or oml-rights
        is the minimum permission for this import action.
        group[H] fields are internal, but generally allowed in import.
        Therefore they have to be checked like group[A] fields
        """

        if self.permstore.user_oml == OrganizationManagementLevel.SUPERADMIN:
            return []

        # store scope, id and OML-permission for requested user
        (
            self.instance_user_scope,
            self.instance_user_scope_id,
            self.instance_user_oml_permission,
            self.instance_committee_meeting_ids,
<<<<<<< HEAD
            self.instance_home_committee_id,
=======
            self.user_in_archived_meetings_only,
>>>>>>> 56e09193
        ) = self.get_user_scope(instance.get("id") or instance)

        instance_meeting_id = instance.get("meeting_id")
        locked_from_inside = False
        if instance_meeting_id:
            locked_from_inside = self.datastore.get(
                fqid_from_collection_and_id("meeting", instance_meeting_id),
                ["locked_from_inside"],
                lock_result=False,
            ).get("locked_from_inside", False)

        actual_group_fields = self._get_actual_grouping_from_instance(instance)

        """ group[H] fields are internal, but generally allowed in import.
        They have to be checked like group[A] fields"""
        if actual_group_fields["H"]:
            actual_group_fields["A"] += actual_group_fields["H"]
        failing_fields: list[str] = []
        for method, group, inst_param, other_param in [
            tup
            for tup in [
                (self.check_group_E, "E", instance, None),
                (self.check_group_D, "D", instance, None),
                (self.check_group_B, "B", instance, locked_from_inside),
                (self.check_group_A, "A", instance, None),
                (self.check_group_F, "F", instance, None),
                (self.check_group_G, "G", None, None),
                (self.check_group_I, "I", instance, None),
                (self.check_group_J, "J", instance, None),
            ]
            if tup[1] in groups
        ]:
            fields = actual_group_fields[group]
            try:
                if inst_param is None:
                    cast(Callable[[list[str]], None], method)(fields)
                elif other_param is None:
                    cast(Callable[[list[str], dict[str, Any]], None], method)(
                        fields, inst_param
                    )
                else:
                    cast(Callable[[list[str], dict[str, Any], bool], None], method)(
                        fields, inst_param, other_param
                    )
            except PermissionDenied:
                failing_fields += fields
        return failing_fields

    def get_all_checked_fields(self, groups: str = "ABDEFGHIJ") -> set[str]:
        all_fields = set()
        for letter in groups:
            all_fields.update(self.field_rights[letter])
        return all_fields<|MERGE_RESOLUTION|>--- conflicted
+++ resolved
@@ -258,11 +258,8 @@
             self.instance_user_scope_id,
             self.instance_user_oml_permission,
             self.instance_committee_meeting_ids,
-<<<<<<< HEAD
+            self.user_in_archived_meetings_only,
             self.instance_home_committee_id,
-=======
-            self.user_in_archived_meetings_only,
->>>>>>> 56e09193
         ) = self.get_user_scope(instance.get("id") or instance)
 
         if self.permstore.user_oml != OrganizationManagementLevel.SUPERADMIN:
@@ -325,28 +322,8 @@
                 CommitteeManagementLevel.CAN_MANAGE: meeting["committee_id"],
                 self.permission: self.instance_user_scope_id,
             }
-<<<<<<< HEAD
-        if missing_permissions and (
-            self.instance_home_committee_id
-            or not self.check_for_admin_in_all_meetings(instance.get("id", 0))
-        ):
-            if not self.instance_home_committee_id:
-                missing_permissions.update(
-                    {
-                        Permissions.User.CAN_UPDATE: {
-                            meeting_id
-                            for meeting_ids in self.instance_committee_meeting_ids.values()
-                            if meeting_ids is not None
-                            for meeting_id in meeting_ids
-                            if meeting_id is not None
-                        },
-                    }
-                )
-            raise MissingPermission(missing_permissions)
-=======
         if missing_permissions:
             self._check_missing_permissions_groups_AF(instance, missing_permissions)
->>>>>>> 56e09193
 
     def check_group_B(
         self, fields: list[str], instance: dict[str, Any], locked_from_inside: bool
@@ -468,28 +445,8 @@
                 CommitteeManagementLevel.CAN_MANAGE: meeting["committee_id"],
                 self.permission: self.instance_user_scope_id,
             }
-<<<<<<< HEAD
-        if missing_permissions and (
-            self.instance_home_committee_id
-            or not self.check_for_admin_in_all_meetings(instance.get("id", 0))
-        ):
-            if not self.instance_home_committee_id:
-                missing_permissions.update(
-                    {
-                        Permissions.User.CAN_UPDATE: {
-                            meeting_id
-                            for meeting_ids in self.instance_committee_meeting_ids.values()
-                            if meeting_ids is not None
-                            for meeting_id in meeting_ids
-                            if meeting_id is not None
-                        },
-                    }
-                )
-            raise MissingPermission(missing_permissions)
-=======
         if missing_permissions:
             self._check_missing_permissions_groups_AF(instance, missing_permissions)
->>>>>>> 56e09193
 
     def check_group_G(self, fields: list[str]) -> None:
         """Group G: OML SUPERADMIN necessary"""
@@ -589,18 +546,21 @@
         instance: dict[str, Any],
         missing_permissions: dict[AnyPermission, int | set[int]],
     ) -> None:
-        if not self.check_for_admin_in_all_meetings(instance.get("id", 0)):
-            missing_permissions.update(
-                {
-                    Permissions.User.CAN_UPDATE: {
-                        meeting_id
-                        for meeting_ids in self.instance_committee_meeting_ids.values()
-                        if meeting_ids is not None
-                        for meeting_id in meeting_ids
-                        if meeting_id is not None
-                    },
-                }
-            )
+        if self.instance_home_committee_id or not self.check_for_admin_in_all_meetings(
+            instance.get("id", 0)
+        ):
+            if not self.instance_home_committee_id:
+                missing_permissions.update(
+                    {
+                        Permissions.User.CAN_UPDATE: {
+                            meeting_id
+                            for meeting_ids in self.instance_committee_meeting_ids.values()
+                            if meeting_ids is not None
+                            for meeting_id in meeting_ids
+                            if meeting_id is not None
+                        },
+                    }
+                )
             raise MissingPermission(missing_permissions)
         elif self.user_in_archived_meetings_only:
             raise MissingPermission(missing_permissions)
@@ -710,11 +670,8 @@
             self.instance_user_scope_id,
             self.instance_user_oml_permission,
             self.instance_committee_meeting_ids,
-<<<<<<< HEAD
+            self.user_in_archived_meetings_only,
             self.instance_home_committee_id,
-=======
-            self.user_in_archived_meetings_only,
->>>>>>> 56e09193
         ) = self.get_user_scope(instance.get("id") or instance)
 
         instance_meeting_id = instance.get("meeting_id")
