from collections import defaultdict
from enum import Enum
from typing import Any

from openslides_backend.shared.base_service_provider import BaseServiceProvider

from ...permissions.management_levels import (
    CommitteeManagementLevel,
    OrganizationManagementLevel,
)
from ...permissions.permission_helper import (
    get_shared_committee_management_levels,
    has_committee_management_level,
    has_organization_management_level,
    has_perm,
)
from ...permissions.permissions import Permission, Permissions
from ...services.datastore.interface import GetManyRequest
from ..exceptions import MissingPermission
from ..patterns import fqid_from_collection_and_id


class UserScope(str, Enum):
    Meeting = "meeting"
    Committee = "committee"
    Organization = "organization"

    def __repr__(self) -> str:
        return repr(self.value)


class UserScopeMixin(BaseServiceProvider):
    instance_committee_meeting_ids: dict
    name: str

    def get_user_scope(
        self, id_or_instance: int | dict[str, Any]
<<<<<<< HEAD
    ) -> tuple[UserScope, int, str, dict[int, Any], int | None]:
=======
    ) -> tuple[UserScope, int, str, dict[int, Any], bool]:
>>>>>>> 56e09193
        """
        Parameter id_or_instance: id for existing user or instance for user to create
        Returns in the tuple:
        * the scope of the given user id
        * the relevant scope id (either meeting, committee or organization id
            depending on scope)
        * the OML level of the user as string (empty string if the user has none)
        * the ids of all committees that the user is either a manager in or a member
            of together with the respective meetings the user is part of
        * his home_committee_id.
        A committee can have no meetings if the user just has committee management rights and is
        not part of any of its meetings.
        """
        meeting_ids: set[int] = set()
        committees_manager: set[int] = set()
        home_committee_id: int | None
        if isinstance(id_or_instance, dict):
            if "group_ids" in id_or_instance:
                if "meeting_id" in id_or_instance:
                    meeting_ids.add(id_or_instance["meeting_id"])
            committees_manager.update(
                set(id_or_instance.get("committee_management_ids", []))
            )
            oml_right = id_or_instance.get("organization_management_level", "")
            home_committee_id = id_or_instance.get("home_committee_id")
        else:
            user = self.datastore.get(
                fqid_from_collection_and_id("user", id_or_instance),
                [
                    "meeting_ids",
                    "organization_management_level",
                    "committee_management_ids",
                    "home_committee_id",
                ],
                lock_result=False,
            )
            meeting_ids.update(user.get("meeting_ids", []))
            committees_manager.update(set(user.get("committee_management_ids") or []))
            oml_right = user.get("organization_management_level", "")
            home_committee_id = user.get("home_committee_id")

        result = self.datastore.get_many(
            [
                GetManyRequest(
                    "meeting",
                    list(meeting_ids),
                    ["committee_id", "is_active_in_organization_id"],
                )
            ]
        ).get("meeting", {})

        meetings_committee: dict[int, int] = {}
        active_meetings_committee: dict[int, int] = {}

        for meeting_id, meeting_data in result.items():
            item = {meeting_id: meeting_data["committee_id"]}
            meetings_committee.update(item)
            if meeting_data.get("is_active_in_organization_id"):
                active_meetings_committee.update(item)

<<<<<<< HEAD
        if home_committee_id:
            return (
                UserScope.Committee,
                home_committee_id,
                oml_right,
                committee_meetings,
                home_committee_id,
            )
        elif len(meetings_committee) == 1 and len(committees) == 1:
=======
        committee_meetings, committees = self._get_committee_meetings_and_committees(
            meetings_committee, committees_manager
        )
        active_committee_meetings, active_committees = (
            self._get_committee_meetings_and_committees(
                active_meetings_committee, committees_manager
            )
        )

        user_in_archived_meetings_only = (
            len(active_committee_meetings) == 0 and len(committee_meetings) > 0
        )

        if len(active_meetings_committee) == 1 and len(active_committees) == 1:
>>>>>>> 56e09193
            return (
                UserScope.Meeting,
                next(iter(active_meetings_committee)),
                oml_right,
<<<<<<< HEAD
                committee_meetings,
                home_committee_id,
=======
                active_committee_meetings,
                user_in_archived_meetings_only,
>>>>>>> 56e09193
            )
        if len(committees) == 1:
            return (
                UserScope.Committee,
                next(iter(committees)),
                oml_right,
                committee_meetings,
<<<<<<< HEAD
                home_committee_id,
=======
                user_in_archived_meetings_only,
>>>>>>> 56e09193
            )
        return (
            UserScope.Organization,
            1,
            oml_right,
            committee_meetings,
<<<<<<< HEAD
            home_committee_id,
=======
            user_in_archived_meetings_only,
>>>>>>> 56e09193
        )

    def check_permissions_for_scope(
        self,
        instance_id: int,
        always_check_user_oml: bool = True,
        meeting_permission: Permission = Permissions.User.CAN_MANAGE,
    ) -> None:
        """
        Checks the permissions for user-altering actions depending on the user scope.
        With check_user_oml_always=True it will be checked whether the request user
        has at minimum the same OML-level than the requested user to pass.
        Reason: A user with OML-level-permission has scope "meeting" or "committee" if
        he belongs to only 1 meeting or 1 committee.
        """
<<<<<<< HEAD
        scope, scope_id, user_oml, committees_to_meetings, _ = self.get_user_scope(
            instance_id
        )
=======
        (
            scope,
            scope_id,
            user_oml,
            committees_to_meetings,
            user_in_archived_meetings_only,
        ) = self.get_user_scope(instance_id)
>>>>>>> 56e09193
        if (
            always_check_user_oml
            and user_oml
            and not has_organization_management_level(
                self.datastore,
                self.user_id,
                perm := OrganizationManagementLevel(user_oml),
            )
        ):
            raise MissingPermission({perm: 1})
        if has_organization_management_level(
            self.datastore, self.user_id, OrganizationManagementLevel.CAN_MANAGE_USERS
        ):
            return

        if scope == UserScope.Committee:
            if not has_committee_management_level(
                self.datastore,
                self.user_id,
                CommitteeManagementLevel.CAN_MANAGE,
                scope_id,
            ):
                raise MissingPermission(
                    {
                        OrganizationManagementLevel.CAN_MANAGE_USERS: 1,
                        CommitteeManagementLevel.CAN_MANAGE: scope_id,
                    }
                )
        elif scope == UserScope.Meeting:
            meeting = self.datastore.get(
                fqid_from_collection_and_id("meeting", scope_id),
                ["committee_id"],
                lock_result=False,
            )
            if not has_committee_management_level(
                self.datastore,
                self.user_id,
                CommitteeManagementLevel.CAN_MANAGE,
                meeting["committee_id"],
            ) and not has_perm(
                self.datastore, self.user_id, meeting_permission, scope_id
            ):
                raise MissingPermission(
                    {
                        OrganizationManagementLevel.CAN_MANAGE_USERS: 1,
                        CommitteeManagementLevel.CAN_MANAGE: meeting["committee_id"],
                        meeting_permission: scope_id,
                    }
                )
        else:
            if get_shared_committee_management_levels(
                self.datastore,
                self.user_id,
                CommitteeManagementLevel.CAN_MANAGE,
                [ci for ci in committees_to_meetings.keys()],
            ):
                return
            meeting_ids = {
                meeting_id
                for mids in committees_to_meetings.values()
                for meeting_id in mids
            }
            if not meeting_ids or not self.check_for_admin_in_all_meetings(
                instance_id, meeting_ids
            ):
                raise MissingPermission(
                    {
                        OrganizationManagementLevel.CAN_MANAGE_USERS: 1,
                        **{
                            Permissions.User.CAN_UPDATE: meeting_id
                            for meeting_id in meeting_ids
                        },
                    }
                )
            if (
                self.check_for_admin_in_all_meetings(instance_id, meeting_ids)
                and user_in_archived_meetings_only
            ):
                raise MissingPermission(
                    {
                        OrganizationManagementLevel.CAN_MANAGE_USERS: 1,
                        CommitteeManagementLevel.CAN_MANAGE: {
                            ci for ci in committees_to_meetings.keys()
                        },
                    }
                )

    def check_for_admin_in_all_meetings(
        self,
        instance_id: int,
        b_meeting_ids: set[int] | None = None,
    ) -> bool:
        """
        This function checks the special permission condition for scope request, user.update/create with
        payload fields A and F and other user altering actions like user.delete or set_default_password.
        This function returns true if:
        * requested user is no committee manager and
        * requested user doesn't have any admin/user.can_update/user.can_manage rights in his meetings and
        * requesting user has those permissions in all of those meetings
        """
        if not self._check_not_committee_manager(instance_id):
            return False

        if not (meetings := self._get_meetings_if_subset(b_meeting_ids)):
            return False
        admin_meeting_users = self._collect_admin_meeting_users(meetings)
        return self._analyze_meeting_admins(admin_meeting_users, meetings)

    def _check_not_committee_manager(self, instance_id: int) -> bool:
        """
        Helper function used in method check_for_admin_in_all_meetings.
        Checks that requested user is not a committee manager.
        """
        if not (hasattr(self, "name") and self.name == "user.create"):
            if self.datastore.get(
                fqid_from_collection_and_id("user", instance_id),
                ["committee_management_ids"],
                lock_result=False,
                use_changed_models=False,
            ).get("committee_management_ids", []):
                return False
        return True

    def _get_meetings_if_subset(self, b_meeting_ids: set[int] | None) -> dict[int, Any]:
        """
        Helper function used in method check_for_admin_in_all_meetings.
        Gets the requested users meetings if these are subset of requesting user. Returns False if this is not possible.
        """
        if not b_meeting_ids and not (
            b_meeting_ids := {
                m_id
                for m_ids in self.instance_committee_meeting_ids.values()
                for m_id in m_ids
            }
        ):
            return {}
        if not (
            a_meeting_ids := set(
                self.datastore.get(
                    fqid_from_collection_and_id("user", self.user_id),
                    ["meeting_ids"],
                    lock_result=False,
                ).get("meeting_ids", [])
            )
        ):
            return {}
        if not b_meeting_ids.issubset(a_meeting_ids):
            return {}
        return self.datastore.get_many(
            [
                GetManyRequest(
                    "meeting",
                    list(b_meeting_ids),
                    ["admin_group_id", "group_ids"],
                )
            ],
            lock_result=False,
        ).get("meeting", {})

    def _get_committee_meetings_and_committees(
        self, meetings_committee: dict[int, int], committees_manager: set[int]
    ) -> tuple[dict[int, list[int]], set[int]]:
        committees = committees_manager | set(meetings_committee.values())
        committee_meetings: dict[int, Any] = defaultdict(list)
        for meeting, committee in meetings_committee.items():
            committee_meetings[committee].append(meeting)
        for committee in committees:
            if committee not in committee_meetings.keys():
                committee_meetings[committee] = None
        return committee_meetings, committees

    def _collect_admin_meeting_users(self, meetings: dict[int, Any]) -> set[int]:
        """
        Gets the admin groups and those groups with permission User.CAN_UPDATE and USER.CAN_MANAGE of the meetings.
        Returns a set of the groups meeting_user_ids.
        """
        group_ids = [
            group_id
            for meeting_id, meeting_dict in meetings.items()
            for group_id in meeting_dict.get("group_ids", [])
        ]
        return {
            mu_id
            for group_id, group in self.datastore.get_many(
                [
                    GetManyRequest(
                        "group",
                        group_ids,
                        [
                            "meeting_user_ids",
                            "permissions",
                            "admin_group_for_meeting_id",
                        ],
                    )
                ],
                lock_result=False,
            )
            .get("group", {})
            .items()
            if (
                group.get("admin_group_for_meeting_id")
                or "user.can_update" in group.get("permissions", [])
                or "user.can_manage" in group.get("permissions", [])
            )
            for mu_id in group.get("meeting_user_ids", [])
        }

    def _analyze_meeting_admins(
        self,
        admin_meeting_user_ids: set[int],
        all_meetings: dict[int, Any],
    ) -> bool:
        """
        Helper function used in method check_for_admin_in_all_meetings.
        Compares the users of admin meeting users of all meetings with the ids of requested user and requesting user.
        Requesting user must be admin in all meetings. Requested user cannot be admin in any.
        """
        meeting_id_to_admin_user_ids: dict[int, set[int]] = {
            meeting_id: set() for meeting_id in all_meetings
        }
        for meeting_user in (
            self.datastore.get_many(
                [
                    GetManyRequest(
                        "meeting_user",
                        list(admin_meeting_user_ids),
                        ["user_id", "meeting_id"],
                    )
                ],
                lock_result=False,
            )
            .get("meeting_user", {})
            .values()
        ):
            meeting_id_to_admin_user_ids[meeting_user["meeting_id"]].add(
                meeting_user["user_id"]
            )
        return all(
            self.user_id in admin_users
            for admin_users in meeting_id_to_admin_user_ids.values()
        )<|MERGE_RESOLUTION|>--- conflicted
+++ resolved
@@ -35,11 +35,7 @@
 
     def get_user_scope(
         self, id_or_instance: int | dict[str, Any]
-<<<<<<< HEAD
-    ) -> tuple[UserScope, int, str, dict[int, Any], int | None]:
-=======
-    ) -> tuple[UserScope, int, str, dict[int, Any], bool]:
->>>>>>> 56e09193
+    ) -> tuple[UserScope, int, str, dict[int, Any], bool, int | None]:
         """
         Parameter id_or_instance: id for existing user or instance for user to create
         Returns in the tuple:
@@ -100,17 +96,6 @@
             if meeting_data.get("is_active_in_organization_id"):
                 active_meetings_committee.update(item)
 
-<<<<<<< HEAD
-        if home_committee_id:
-            return (
-                UserScope.Committee,
-                home_committee_id,
-                oml_right,
-                committee_meetings,
-                home_committee_id,
-            )
-        elif len(meetings_committee) == 1 and len(committees) == 1:
-=======
         committee_meetings, committees = self._get_committee_meetings_and_committees(
             meetings_committee, committees_manager
         )
@@ -124,19 +109,23 @@
             len(active_committee_meetings) == 0 and len(committee_meetings) > 0
         )
 
+        if home_committee_id:
+            return (
+                UserScope.Committee,
+                home_committee_id,
+                oml_right,
+                active_committee_meetings,
+                user_in_archived_meetings_only,
+                home_committee_id,
+            )
         if len(active_meetings_committee) == 1 and len(active_committees) == 1:
->>>>>>> 56e09193
             return (
                 UserScope.Meeting,
                 next(iter(active_meetings_committee)),
                 oml_right,
-<<<<<<< HEAD
-                committee_meetings,
-                home_committee_id,
-=======
                 active_committee_meetings,
                 user_in_archived_meetings_only,
->>>>>>> 56e09193
+                home_committee_id,
             )
         if len(committees) == 1:
             return (
@@ -144,22 +133,16 @@
                 next(iter(committees)),
                 oml_right,
                 committee_meetings,
-<<<<<<< HEAD
+                user_in_archived_meetings_only,
                 home_committee_id,
-=======
-                user_in_archived_meetings_only,
->>>>>>> 56e09193
             )
         return (
             UserScope.Organization,
             1,
             oml_right,
             committee_meetings,
-<<<<<<< HEAD
+            user_in_archived_meetings_only,
             home_committee_id,
-=======
-            user_in_archived_meetings_only,
->>>>>>> 56e09193
         )
 
     def check_permissions_for_scope(
@@ -175,19 +158,14 @@
         Reason: A user with OML-level-permission has scope "meeting" or "committee" if
         he belongs to only 1 meeting or 1 committee.
         """
-<<<<<<< HEAD
-        scope, scope_id, user_oml, committees_to_meetings, _ = self.get_user_scope(
-            instance_id
-        )
-=======
         (
             scope,
             scope_id,
             user_oml,
             committees_to_meetings,
             user_in_archived_meetings_only,
+            _,
         ) = self.get_user_scope(instance_id)
->>>>>>> 56e09193
         if (
             always_check_user_oml
             and user_oml
