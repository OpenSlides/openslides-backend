--- conflicted
+++ resolved
@@ -1,9 +1,5 @@
 from collections import defaultdict
-<<<<<<< HEAD
 from enum import StrEnum
-=======
-from enum import Enum
->>>>>>> 3f2d2b37
 from typing import Any
 
 from openslides_backend.shared.base_service_provider import BaseServiceProvider
@@ -96,17 +92,10 @@
         active_meetings_committee: dict[int, int] = {}
 
         for meeting_id, meeting_data in result.items():
-<<<<<<< HEAD
-            item = {meeting_id: meeting_data["committee_id"]}
-            meetings_committee.update(item)
-            if meeting_data.get("is_active_in_organization_id"):
-                active_meetings_committee.update(item)
-=======
             committee_id = meeting_data["committee_id"]
             meetings_committee[meeting_id] = committee_id
             if meeting_data.get("is_active_in_organization_id"):
                 active_meetings_committee[meeting_id] = committee_id
->>>>>>> 3f2d2b37
 
         committee_meetings, committees = self._get_committee_meetings_and_committees(
             meetings_committee, committees_manager
@@ -229,10 +218,6 @@
             if get_shared_committee_management_levels(
                 self.datastore,
                 self.user_id,
-<<<<<<< HEAD
-                CommitteeManagementLevel.CAN_MANAGE,
-=======
->>>>>>> 3f2d2b37
                 [ci for ci in committees_to_meetings.keys()],
             ):
                 return
@@ -253,14 +238,7 @@
                         },
                     }
                 )
-<<<<<<< HEAD
-            if (
-                self.check_for_admin_in_all_meetings(instance_id, meeting_ids)
-                and user_in_archived_meetings_only
-            ):
-=======
             if user_in_archived_meetings_only:
->>>>>>> 3f2d2b37
                 raise MissingPermission(
                     {
                         OrganizationManagementLevel.CAN_MANAGE_USERS: 1,
