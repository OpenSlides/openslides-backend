<<<<<<< HEAD
from enum import StrEnum
=======
from collections import defaultdict
from enum import Enum
>>>>>>> b70fb814
from typing import Any

from openslides_backend.shared.base_service_provider import BaseServiceProvider

from ...permissions.management_levels import (
    CommitteeManagementLevel,
    OrganizationManagementLevel,
)
from ...permissions.permission_helper import (
    get_shared_committee_management_levels,
    has_committee_management_level,
    has_organization_management_level,
    has_perm,
)
from ...permissions.permissions import Permission, Permissions
from ...services.database.interface import GetManyRequest
from ..exceptions import MissingPermission
from ..patterns import fqid_from_collection_and_id


class UserScope(StrEnum):
    Meeting = "meeting"
    Committee = "committee"
    Organization = "organization"

    def __repr__(self) -> str:
        return repr(self.value)


class UserScopeMixin(BaseServiceProvider):
    instance_committee_meeting_ids: dict
    name: str

    def get_user_scope(
        self, id_or_instance: int | dict[str, Any]
    ) -> tuple[UserScope, int, str, dict[int, Any], bool]:
        """
        Parameter id_or_instance: id for existing user or instance for user to create
        Returns the scope of the given user id together with the relevant scope id (either meeting,
        committee or organization), the OML level of the user as string (empty string if the user
        has none) and the ids of all committees that the user is either a manager in or a member of
        together with their respective meetings the user being part of. A committee can have no meetings if the
        user just has committee management rights and is not part of any of its meetings.
        """
        meeting_ids: set[int] = set()
        committees_manager: set[int] = set()
        if isinstance(id_or_instance, dict):
            if "group_ids" in id_or_instance:
                if "meeting_id" in id_or_instance:
                    meeting_ids.add(id_or_instance["meeting_id"])
            committees_manager.update(
                set(id_or_instance.get("committee_management_ids", []))
            )
            oml_right = id_or_instance.get("organization_management_level", "")
        else:
            user = self.datastore.get(
                fqid_from_collection_and_id("user", id_or_instance),
                [
                    "meeting_ids",
                    "organization_management_level",
                    "committee_management_ids",
                ],
                lock_result=False,
            )
            meeting_ids.update(user.get("meeting_ids", []))
            committees_manager.update(set(user.get("committee_management_ids") or []))
            oml_right = user.get("organization_management_level", "")
        result = self.datastore.get_many(
            [
                GetManyRequest(
                    "meeting",
                    list(meeting_ids),
                    ["committee_id", "is_active_in_organization_id"],
                )
            ]
        ).get("meeting", {})

        meetings_committee: dict[int, int] = {}
        active_meetings_committee: dict[int, int] = {}

        for meeting_id, meeting_data in result.items():
            item = {meeting_id: meeting_data["committee_id"]}
            meetings_committee.update(item)
            if meeting_data.get("is_active_in_organization_id"):
                active_meetings_committee.update(item)

        committee_meetings, committees = self._get_committee_meetings_and_committees(
            meetings_committee, committees_manager
        )
        active_committee_meetings, active_committees = (
            self._get_committee_meetings_and_committees(
                active_meetings_committee, committees_manager
            )
        )

        user_in_archived_meetings_only = (
            len(active_committee_meetings) == 0 and len(committee_meetings) > 0
        )

        if len(active_meetings_committee) == 1 and len(active_committees) == 1:
            return (
                UserScope.Meeting,
                next(iter(active_meetings_committee)),
                oml_right,
                active_committee_meetings,
                user_in_archived_meetings_only,
            )
        if len(committees) == 1:
            return (
                UserScope.Committee,
                next(iter(committees)),
                oml_right,
                committee_meetings,
                user_in_archived_meetings_only,
            )
        return (
            UserScope.Organization,
            1,
            oml_right,
            committee_meetings,
            user_in_archived_meetings_only,
        )

    def check_permissions_for_scope(
        self,
        instance_id: int,
        always_check_user_oml: bool = True,
        meeting_permission: Permission = Permissions.User.CAN_MANAGE,
    ) -> None:
        """
        Checks the permissions for user-altering actions depending on the user scope.
        With check_user_oml_always=True it will be checked whether the request user
        has at minimum the same OML-level than the requested user to pass.
        Reason: A user with OML-level-permission has scope "meeting" or "committee" if
        he belongs to only 1 meeting or 1 committee.
        """
        (
            scope,
            scope_id,
            user_oml,
            committees_to_meetings,
            user_in_archived_meetings_only,
        ) = self.get_user_scope(instance_id)
        if (
            always_check_user_oml
            and user_oml
            and not has_organization_management_level(
                self.datastore,
                self.user_id,
                perm := OrganizationManagementLevel(user_oml),
            )
        ):
            raise MissingPermission({perm: 1})
        if has_organization_management_level(
            self.datastore, self.user_id, OrganizationManagementLevel.CAN_MANAGE_USERS
        ):
            return

        if scope == UserScope.Committee:
            if not has_committee_management_level(
                self.datastore,
                self.user_id,
                CommitteeManagementLevel.CAN_MANAGE,
                scope_id,
            ):
                raise MissingPermission(
                    {
                        OrganizationManagementLevel.CAN_MANAGE_USERS: 1,
                        CommitteeManagementLevel.CAN_MANAGE: scope_id,
                    }
                )
        elif scope == UserScope.Meeting:
            meeting = self.datastore.get(
                fqid_from_collection_and_id("meeting", scope_id),
                ["committee_id"],
                lock_result=False,
            )
            if not has_committee_management_level(
                self.datastore,
                self.user_id,
                CommitteeManagementLevel.CAN_MANAGE,
                meeting["committee_id"],
            ) and not has_perm(
                self.datastore, self.user_id, meeting_permission, scope_id
            ):
                raise MissingPermission(
                    {
                        OrganizationManagementLevel.CAN_MANAGE_USERS: 1,
                        CommitteeManagementLevel.CAN_MANAGE: meeting["committee_id"],
                        meeting_permission: scope_id,
                    }
                )
        else:
            if get_shared_committee_management_levels(
                self.datastore,
                self.user_id,
                CommitteeManagementLevel.CAN_MANAGE,
                [ci for ci in committees_to_meetings.keys()],
            ):
                return
            meeting_ids = {
                meeting_id
                for mids in committees_to_meetings.values()
                for meeting_id in mids
            }
            if not meeting_ids or not self.check_for_admin_in_all_meetings(
                instance_id, meeting_ids
            ):
                raise MissingPermission(
                    {
                        OrganizationManagementLevel.CAN_MANAGE_USERS: 1,
                        **{
                            Permissions.User.CAN_UPDATE: meeting_id
                            for meeting_id in meeting_ids
                        },
                    }
                )
            if (
                self.check_for_admin_in_all_meetings(instance_id, meeting_ids)
                and user_in_archived_meetings_only
            ):
                raise MissingPermission(
                    {
                        OrganizationManagementLevel.CAN_MANAGE_USERS: 1,
                        CommitteeManagementLevel.CAN_MANAGE: {
                            ci for ci in committees_to_meetings.keys()
                        },
                    }
                )

    def check_for_admin_in_all_meetings(
        self,
        instance_id: int,
        b_meeting_ids: set[int] | None = None,
    ) -> bool:
        """
        This function checks the special permission condition for scope request, user.update/create with
        payload fields A and F and other user altering actions like user.delete or set_default_password.
        This function returns true if:
        * requested user is no committee manager and
        * requested user doesn't have any admin/user.can_update/user.can_manage rights in his meetings and
        * requesting user has those permissions in all of those meetings
        """
        if not self._check_not_committee_manager(instance_id):
            return False

        if not (meetings := self._get_meetings_if_subset(b_meeting_ids)):
            return False
        admin_meeting_users = self._collect_admin_meeting_users(meetings)
        return self._analyze_meeting_admins(admin_meeting_users, meetings)

    def _check_not_committee_manager(self, instance_id: int) -> bool:
        """
        Helper function used in method check_for_admin_in_all_meetings.
        Checks that requested user is not a committee manager.
        """
        if not (hasattr(self, "name") and self.name == "user.create"):
            if self.datastore.get(
                fqid_from_collection_and_id("user", instance_id),
                ["committee_management_ids"],
                lock_result=False,
                use_changed_models=False,
            ).get("committee_management_ids", []):
                return False
        return True

    def _get_meetings_if_subset(self, b_meeting_ids: set[int] | None) -> dict[int, Any]:
        """
        Helper function used in method check_for_admin_in_all_meetings.
        Gets the requested users meetings if these are subset of requesting user. Returns False if this is not possible.
        """
        if not b_meeting_ids and not (
            b_meeting_ids := {
                m_id
                for m_ids in self.instance_committee_meeting_ids.values()
                for m_id in m_ids
            }
        ):
            return {}
        if not (
            a_meeting_ids := set(
                self.datastore.get(
                    fqid_from_collection_and_id("user", self.user_id),
                    ["meeting_ids"],
                    lock_result=False,
                ).get("meeting_ids", [])
            )
        ):
            return {}
        if not b_meeting_ids.issubset(a_meeting_ids):
            return {}
        return self.datastore.get_many(
            [
                GetManyRequest(
                    "meeting",
                    list(b_meeting_ids),
                    ["admin_group_id", "group_ids"],
                )
            ],
            lock_result=False,
        ).get("meeting", {})

    def _get_committee_meetings_and_committees(
        self, meetings_committee: dict[int, int], committees_manager: set[int]
    ) -> tuple[dict[int, list[int]], set[int]]:
        committees = committees_manager | set(meetings_committee.values())
        committee_meetings: dict[int, Any] = defaultdict(list)
        for meeting, committee in meetings_committee.items():
            committee_meetings[committee].append(meeting)
        for committee in committees:
            if committee not in committee_meetings.keys():
                committee_meetings[committee] = None
        return committee_meetings, committees

    def _collect_admin_meeting_users(self, meetings: dict[int, Any]) -> set[int]:
        """
        Gets the admin groups and those groups with permission User.CAN_UPDATE and USER.CAN_MANAGE of the meetings.
        Returns a set of the groups meeting_user_ids.
        """
        group_ids = [
            group_id
            for meeting_id, meeting_dict in meetings.items()
            for group_id in meeting_dict.get("group_ids", [])
        ]
        return {
            mu_id
            for group_id, group in self.datastore.get_many(
                [
                    GetManyRequest(
                        "group",
                        group_ids,
                        [
                            "meeting_user_ids",
                            "permissions",
                            "admin_group_for_meeting_id",
                        ],
                    )
                ],
                lock_result=False,
            )
            .get("group", {})
            .items()
            if (
                group.get("admin_group_for_meeting_id")
                or "user.can_update" in group.get("permissions", [])
                or "user.can_manage" in group.get("permissions", [])
            )
            for mu_id in group.get("meeting_user_ids", [])
        }

    def _analyze_meeting_admins(
        self,
        admin_meeting_user_ids: set[int],
        all_meetings: dict[int, Any],
    ) -> bool:
        """
        Helper function used in method check_for_admin_in_all_meetings.
        Compares the users of admin meeting users of all meetings with the ids of requested user and requesting user.
        Requesting user must be admin in all meetings. Requested user cannot be admin in any.
        """
        meeting_id_to_admin_user_ids: dict[int, set[int]] = {
            meeting_id: set() for meeting_id in all_meetings
        }
        for meeting_user in (
            self.datastore.get_many(
                [
                    GetManyRequest(
                        "meeting_user",
                        list(admin_meeting_user_ids),
                        ["user_id", "meeting_id"],
                    )
                ],
                lock_result=False,
            )
            .get("meeting_user", {})
            .values()
        ):
            meeting_id_to_admin_user_ids[meeting_user["meeting_id"]].add(
                meeting_user["user_id"]
            )
        return all(
            self.user_id in admin_users
            for admin_users in meeting_id_to_admin_user_ids.values()
        )<|MERGE_RESOLUTION|>--- conflicted
+++ resolved
@@ -1,9 +1,5 @@
-<<<<<<< HEAD
+from collections import defaultdict
 from enum import StrEnum
-=======
-from collections import defaultdict
-from enum import Enum
->>>>>>> b70fb814
 from typing import Any
 
 from openslides_backend.shared.base_service_provider import BaseServiceProvider
