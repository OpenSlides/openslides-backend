--- conflicted
+++ resolved
@@ -2,10 +2,6 @@
 
 from ...services.auth.interface import AuthenticationService
 from ...services.database.interface import Database
-<<<<<<< HEAD
-from ...services.datastore.interface import DatastoreService
-=======
->>>>>>> a44d1162
 from ...services.media.interface import MediaService
 from ...services.vote.interface import VoteService
 
@@ -17,12 +13,7 @@
 
     def authentication(self) -> AuthenticationService: ...
 
-<<<<<<< HEAD
-    def datastore(self) -> DatastoreService: ...
-    def database(self) -> Database: ...
-=======
     def datastore(self) -> Database: ...
->>>>>>> a44d1162
 
     def media(self) -> MediaService: ...
 
