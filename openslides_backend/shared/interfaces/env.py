from abc import abstractmethod
from typing import Protocol


class OtelEnv(Protocol):
    @abstractmethod
    def is_otel_enabled(self) -> bool: ...


class Env(OtelEnv, Protocol):
    """
    Interface for the object containing all environment variables and some
    helper methods.
    """

    @abstractmethod
    def __getattr__(self, attr: str) -> str: ...

    @abstractmethod
    def is_dev_mode(self) -> bool: ...

    @abstractmethod
<<<<<<< HEAD
    def get_loglevel(self) -> str: ...
=======
    def is_otel_enabled(self) -> bool: ...

    @abstractmethod
    def get_loglevel(self) -> str: ...

    @abstractmethod
    def get_service_url(self) -> dict[str, str]: ...
>>>>>>> 8e20485c
<|MERGE_RESOLUTION|>--- conflicted
+++ resolved
@@ -20,14 +20,7 @@
     def is_dev_mode(self) -> bool: ...
 
     @abstractmethod
-<<<<<<< HEAD
-    def get_loglevel(self) -> str: ...
-=======
-    def is_otel_enabled(self) -> bool: ...
-
-    @abstractmethod
     def get_loglevel(self) -> str: ...
 
     @abstractmethod
-    def get_service_url(self) -> dict[str, str]: ...
->>>>>>> 8e20485c
+    def get_service_url(self) -> dict[str, str]: ...