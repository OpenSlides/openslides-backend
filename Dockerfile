--- conflicted
+++ resolved
@@ -1,11 +1,7 @@
 FROM python:3.8.5-slim-buster
 
 RUN apt-get -y update && apt-get -y upgrade && \
-<<<<<<< HEAD
-    apt-get install --no-install-recommends -y curl ncat git mime-support gcc libc-dev libpq-dev
-=======
-    apt-get install --no-install-recommends -y curl git mime-support gcc libc-dev libpq-dev ncat wait-for-it
->>>>>>> 6e90d879
+    apt-get install --no-install-recommends -y curl ncat git mime-support gcc libc-dev libpq-dev wait-for-it
 
 WORKDIR /app
 RUN mkdir migrations
