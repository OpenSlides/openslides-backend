--- conflicted
+++ resolved
@@ -83,11 +83,6 @@
 COPY setup.cfg .
 COPY dev/entrypoint.sh ./
 
-<<<<<<< HEAD
-RUN chmod 777 -R .
-
-=======
->>>>>>> 907b2fd8
 ENV OPENSLIDES_DEVELOPMENT 1
 
 EXPOSE 5678
