ARG CONTEXT=prod

FROM python:3.10.17-slim-bookworm as base

## Setup
ARG CONTEXT
ARG REQUIREMENTS_FILE_OVERWRITE=""
WORKDIR /app
ENV APP_CONTEXT=${CONTEXT}

### Query based on context value
ENV IGNORE_INSTALL_RECOMMENDS=${prod:+"--no-install-recommends"}
ENV CONTEXT_INSTALLS=${tests:+""}${prod:+"libc-dev"}${dev:+"make vim bash-completion"}

RUN CONTEXT_INSTALLS=$(case "$APP_CONTEXT" in \
    tests)  echo "";; \
    dev)    echo "make vim bash-completion";; \
    *)      echo "libc-dev" ;; esac) && \
    IGNORE_INSTALL_RECOMMENDS=${prod:+"--no-install-recommends"} && \
    apt-get -y update && apt-get -y upgrade && apt-get install ${IGNORE_INSTALL_RECOMMENDS} -y \
    curl \
    git \
    gcc \
    libpq-dev \
    libmagic1 \
    mime-support \
    ncat \
    ${CONTEXT_INSTALLS} && \
    rm -rf /var/lib/apt/lists/*

### Requirements file will be autoselected, unless an overwrite is given via ARG REQUIEREMENTS_FILE_OVERWRITE
COPY requirements/ requirements/
RUN REQUIREMENTS_FILE=$(case "$APP_CONTEXT" in \
    tests) echo "requirements_development.txt";; \
    dev)   echo "requirements_development.txt";; \
    *)     echo "requirements_production.txt" ;; esac) && \
    REQUIREMENTS_FILE=${REQUIEREMENTS_FILE_OVERWRITE:-$REQUIREMENTS_FILE} && \
    . requirements/export_service_commits.sh && pip install --no-cache-dir --requirement requirements/${REQUIREMENTS_FILE}

ENV PYTHONPATH /app

ENV EMAIL_HOST postfix
ENV EMAIL_PORT 25
ENV EMAIL_CONNECTION_SECURITY NONE
ENV EMAIL_TIMEOUT 5
ENV EMAIL_ACCEPT_SELF_SIGNED_CERTIFICATE false
ENV DEFAULT_FROM_EMAIL noreply@example.com

## External Information
LABEL org.opencontainers.image.title="OpenSlides Backend Service"
LABEL org.opencontainers.image.description="Backend service for OpenSlides which provides actions and presenters."
LABEL org.opencontainers.image.licenses="MIT"
LABEL org.opencontainers.image.source="https://github.com/OpenSlides/openslides-backend"

EXPOSE 9002
EXPOSE 9003

## Command
COPY ./dev/command.sh ./
RUN chmod +x command.sh
CMD ["./command.sh"]

HEALTHCHECK CMD curl --fail http://localhost:9002/system/action/health/ && curl --fail http://localhost:9003/system/presenter/health/ || exit 1

#HEALTHCHECK --interval=5m --timeout=2m --start-period=45s \
#   CMD (curl -f --retry 6 --max-time 5 --retry-delay 10 --retry-max-time 60 "http://localhost:9002/system/action/health/xxx" && curl -f --retry 6 --max-time 5 --retry-delay 10 --retry-max-time 60 "http://localhost:9003/system/presenter/health/") || bash -c 'kill -s 15 -1 && (sleep 10; kill -s 9 -1)'

ENTRYPOINT ["./entrypoint.sh"]

# Development Image
FROM base as dev

COPY dev/.bashrc .
COPY dev/cleanup.sh .

# Copy files which are mounted to make the full stack work
COPY scripts scripts
COPY cli cli
COPY data data
COPY meta meta

COPY Makefile .
COPY setup.cfg .
COPY dev/entrypoint.sh ./

ENV OPENSLIDES_DEVELOPMENT=1

EXPOSE 5678

STOPSIGNAL SIGKILL

# Test Image (same as dev)
FROM dev as tests

# Production Image
FROM base as prod

# Große Sicherheitslücke hier umgehen:
# Das sorgt dafür dass alle Commands innerhalb des Containers als unprivilegierter User durchgeführt werden und nicht als root
RUN adduser --system --no-create-home appuser

COPY scripts scripts
COPY entrypoint.sh ./
COPY openslides_backend openslides_backend
COPY meta meta
COPY data data

RUN chown appuser ./scripts/ && \
<<<<<<< HEAD
    chown appuser ./entrypoint.sh && \
    chown appuser ./openslides_backend && \
    chown appuser ./meta && \
    chown appuser ./command.sh && \
    chown appuser ./data
=======
 chown appuser ./entrypoint.sh && \
 chown appuser ./openslides_backend && \
 chown appuser ./meta && \
 chown appuser ./command.sh && \
 chown appuser ./data
>>>>>>> 9b6c9b73

ARG VERSION=dev
RUN echo "$VERSION" > openslides_backend/version.txt

USER appuser<|MERGE_RESOLUTION|>--- conflicted
+++ resolved
@@ -106,19 +106,11 @@
 COPY data data
 
 RUN chown appuser ./scripts/ && \
-<<<<<<< HEAD
     chown appuser ./entrypoint.sh && \
     chown appuser ./openslides_backend && \
     chown appuser ./meta && \
     chown appuser ./command.sh && \
     chown appuser ./data
-=======
- chown appuser ./entrypoint.sh && \
- chown appuser ./openslides_backend && \
- chown appuser ./meta && \
- chown appuser ./command.sh && \
- chown appuser ./data
->>>>>>> 9b6c9b73
 
 ARG VERSION=dev
 RUN echo "$VERSION" > openslides_backend/version.txt
