--- conflicted
+++ resolved
@@ -43,13 +43,6 @@
 * `all_origin_ids` of the newly created motion are set to `all_origin_ids` of the origin motion plus the given `origin_id`. The id is appended at the end of the list, since the order of this field represents the order of the tree in case a motion of the tree is deleted.
 * The id of the newly created motion is added to the `all_derived_motion_ids` field of all motions in the `all_origin_ids` field of this motion. Order is not important here.
 
-<<<<<<< HEAD
-=======
-### New user in receiving meeting
-
-* A new user on committee level is generated automatically _inactive_ with meeting standard group and committee's name. This user is stored in the committee as `forwarding_user` and used in further forwardings, if necessary with new membership in standard group of new meetings.
-
->>>>>>> a297252a
 ### State needs to allow forwarding
 
 * The origin state must allow forwarding (`allow_motion_forwarding` must be set to True).
