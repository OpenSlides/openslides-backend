--- conflicted
+++ resolved
@@ -12,10 +12,7 @@
     use_original_submitter: boolean;
     use_original_number: boolean;
     with_amendments: boolean;
-<<<<<<< HEAD
-=======
     with_attachments: boolean;
->>>>>>> 3f2d2b37
     with_change_recommendations: boolean;
 }
 ```
@@ -35,17 +32,6 @@
 
 The optional flags `use_original_submitter` and `use_original_number` will cause the original submitters and original numbers to be used in the new motion respectively. In case of the submitters, the action will generate the full name of the submitters and write the entire list of them and the value of the origin motions `additional_submitter` comma separated into the new motions `additional_submitter` field. If `use_original_submitter` is false the name of the origin motions committee will be written into the `additional_submitter` field instead
 
-<<<<<<< HEAD
-If `with_amendments` is set to True, all amendments of the motion, that have a state that can forward, will also be forwarded to the target meeting and connected to the newly forwarded lead motion.
-The three boolean flags for extra rules will be applied to the amendments as well.
-
-If the forwarded amendments have amendments themselves, those will also be treated the same way
-
-If `with_change_recommendations` is set to True, all change recommendations of the motion will be copied to the target meeting and connected to the newly forwarded lead motion. They will not have any reference to the original recommendation afterwards.
-
-### Forwarding tree fields
-
-=======
 If `with_attachments` is set to True, all the attachments of the motion will also be forwarded to the target meeting and connected to the newly forwarded motion.
 
 If `with_amendments` is set to True, all amendments of the motion, that have a state that can forward, will also be forwarded to the target meeting and connected to the newly forwarded lead motion.
@@ -57,7 +43,6 @@
 
 ### Forwarding tree fields
 
->>>>>>> 3f2d2b37
 * `all_origin_ids` of the newly created motion are set to `all_origin_ids` of the origin motion plus the given `origin_id`. The id is appended at the end of the list, since the order of this field represents the order of the tree in case a motion of the tree is deleted.
 * The id of the newly created motion is added to the `all_derived_motion_ids` field of all motions in the `all_origin_ids` field of this motion. Order is not important here.
 
