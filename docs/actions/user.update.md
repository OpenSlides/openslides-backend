## Payload
```
{
// Required
    id: Id;

// Optional
// Group A
    title: string;
    first_name: string;
    last_name: string;
    username: string;
    member_number: string;
    is_active: boolean;
    is_physical_person: boolean;
    can_change_own_password: boolean;
    gender: string;
    pronoun: string;
    email: string;
    default_vote_weight: decimal(6);

// Group B
    number: string;
    vote_weight: decimal;
    about_me: HTML;
    comment: HTML;
    locked_out: boolean;

    structure_level_id: Id;
    vote_delegated_to_id: Id;
    vote_delegations_from_ids: Id[];

// Group C
    meeting_id: Id;  # required if there are group B or C fields. All Group B and C fields are part of this meeting.
                     # meeting_id belongs to group C, because this group is less restrictive.
    group_ids: Id[];

// Group D
    committee_management_ids: Id[];

// Group E
    organization_management_level: string;

// Group F
   default_password: string;

// Group G
    is_demo_user: boolean;

// Group H
    saml_id: string;

// only internal
    is_present_in_meeting_ids: Id[];
    option_ids: Id[];
    poll_candidate_ids: Id[];
    poll_voted_ids: Id[];
    vote_ids: Id[];
    delegated_vote_ids: Id[];
}
```

## Action
Updates a user.
* The field `organization_management_level` can only be set as high as the request users `organization_management_level`. A user cannot withdraw/change his own OML "superadmin" or set himself inactive.
* The `username` must be unique within all users. It may not contain spaces.
* The `organization_management_level` as replacement can be taken from the enum of the field user.organization_management_level.
* Remove starting and trailing spaces from `username`, `first_name` and `last_name`
* The given `gender` must be present in `organization/genders`
* The `member_number` must be unique within all users.
<<<<<<< HEAD
* Will throw an error if the `group_ids` contain the meetings `anonymous_group_id`.
=======
* The action checks, whether at the end the field `locked_out` will be set together with any of `user.can_manage` or any admin statuses on the updated user and throws an error if that is the case.
>>>>>>> b9d51b68

Note: `is_present_in_meeting_ids` is not available in update, since there is no possibility to partially update this field. This can be done via [user.set_present](user.set_present.md).

If the user is removed from all groups of the meeting, all his unstarted speakers in that meeting will be deleted.

## Permissions
If the OML of the request user is lower than the OML of the user to update, only meeting-specific fields (groups B and C) are allowed to be changed. If any other fields are present in the payload, the request must fail.
If the user to be updated has a `saml_id`, the fields `can_change_own_password` and
`default_password` may not be set, because the user is a SingleSignOn user. If the saml_id will be set, the fields `default_password` and `password` will be set empty and `can_change_own_password` will be set to `False`.

Group A:

See [Permissions for altering a user](https://github.com/OpenSlides/OpenSlides/wiki/Users#Permissions-for-altering-a-user).

Group B:

The request user needs `user.can_update` in each referenced meeting.

Group C:

For each meeting the request user must satisfy at least one of:
- `user.can_manage` for the meeting, OR
- If the meeting is not locked via `locked_from_inside` setting:
  * the OML `can_manage_users` in the organization
  * The CML `can_manage` for the committee of the meeting

Group D:

The request user must satisfy at least one of:
- the OML `can_manage_users`
- the CML `can_manage` for each referenced committee

Group E:

The request user needs the OML equal or higher than that he wants to set. So the minimum is `can_manage_users`.

Group F:

The request user needs the permissions under the rules of user_scope, see [Permissions for altering a user](https://github.com/OpenSlides/OpenSlides/wiki/Users#Permissions-for-altering-a-user), but at minimum the OML of the requested user.

Group G:

The request user needs the OML `superadmin`.

Group H:

Group H fields are only allowed in internal requests<|MERGE_RESOLUTION|>--- conflicted
+++ resolved
@@ -68,11 +68,8 @@
 * Remove starting and trailing spaces from `username`, `first_name` and `last_name`
 * The given `gender` must be present in `organization/genders`
 * The `member_number` must be unique within all users.
-<<<<<<< HEAD
 * Will throw an error if the `group_ids` contain the meetings `anonymous_group_id`.
-=======
 * The action checks, whether at the end the field `locked_out` will be set together with any of `user.can_manage` or any admin statuses on the updated user and throws an error if that is the case.
->>>>>>> b9d51b68
 
 Note: `is_present_in_meeting_ids` is not available in update, since there is no possibility to partially update this field. This can be done via [user.set_present](user.set_present.md).
 
