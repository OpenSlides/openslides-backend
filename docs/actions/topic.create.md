--- conflicted
+++ resolved
@@ -8,10 +8,6 @@
 // Optional
     text: HTML;
     attachment_mediafile_ids: Id[];
-<<<<<<< HEAD
-    tag_ids: Id[];
-=======
->>>>>>> b70fb814
 
     // Non-model fields for customizing the agenda item creation
     agenda_create: boolean;
@@ -25,11 +21,7 @@
 ```
 
 ## Action
-<<<<<<< HEAD
-Note: `attachment_mediafile_ids` and the `tag_ids` must be from the same meeting or the mediafiles must be published. For the agenda fields see
-=======
 Note: `attachment_mediafile_ids` must be from the same meeting or the mediafiles must be published. For the agenda fields see
->>>>>>> b70fb814
 [Agenda](https://github.com/OpenSlides/OpenSlides/wiki/Agenda#additional-fields-during-creation-of-agenda-content-objects).
 
 ## Permissions
