## Payload
```
{
// Required
    id: Id;
    
// Optional
// Group A
    name: string;
    description: HTMLStrict;
    legal_notice: string;
    privacy_policy: string;
    login_text: string;
    theme_id: Id;
    default_language: string;
    users_email_sender: string;
    users_email_replyto: string;
    users_email_subject: string;
    users_email_body: text;
<<<<<<< HEAD
=======
    genders: string[];
    require_duplicate_from: boolean;
>>>>>>> 9c81ade6
    
// Group B
    enable_electronic_voting: boolean;
    reset_password_verbose_errors: boolean;
    limit_of_meetings: int;
    enable_chat: boolean;
    saml_enabled: boolean;
    saml_login_button_text: string;
    saml_attr_mapping: JSON;
    saml_metadata_idp: text;
    saml_metadata_sp: text;
    saml_private_key: text;
}
```

## Action
Updates the organization.
It has to be checked that the theme_id has to be one of the theme_ids.

## Permissions
- Users with OML of `can_manage_organization` can modify group A
- Users with OML of `superadmin` can modify group B<|MERGE_RESOLUTION|>--- conflicted
+++ resolved
@@ -17,11 +17,7 @@
     users_email_replyto: string;
     users_email_subject: string;
     users_email_body: text;
-<<<<<<< HEAD
-=======
-    genders: string[];
     require_duplicate_from: boolean;
->>>>>>> 9c81ade6
     
 // Group B
     enable_electronic_voting: boolean;
