## Payload

```js
{
  meeting_id: Id;    // required
  committee_id: Id;  // optional: target committee for cloned meeting
  welcome_title: str;
  description: str;
  start_time: timestamp;
  end_time: timestamp;
  location: str;
  organization_tag_ids: List[Id];
  name: str;
  user_ids: Id[];
  admin_ids: Id[];
  set_as_template: boolean;  // default False
}
```

## Action

The meeting will be duplicated as it is including all its items. That means, that every motion, every topic, every mediafile, every assignment and so will be duplicated too. Users should not be duplicated, instead the existing users from the source meeting should be included in the new meeting as part of the default- or admin-group.
The users in user_ids/admin_ids will also be added to the default_group/admin_group of the new meeting. The difference is, that they don't have to be part of the source meeting.

A differing committee_id can be given, otherwise the committee_id
will be cloned untouched. 

If an archived meeting is cloned, the created meeting will be active.

It has to be checked, whether the organization.limit_of_meetings is unlimited(=0) or lower than the active meetings in organization.active_meeting_ids.

Meetings that have `locked_from_inside` set to true can not be cloned.

### Pre Updating fields

The fields `welcome_title, description, start_time, end_time, location, organization_tag_ids, name` could be updated for the 
cloned meeting. If name is not updated this way, it gets the suffix _- Copy_.
If set_as_template is given, template_for_organization_id has to be set to 1.

## Permission

<<<<<<< HEAD
If a meeting from a different committee is being cloned and said meeting isn't a template, the request user needs the OML `organization.can_manage`

Otherwise the request user only needs the CML `can_manage` in the target committee (where the meeting is created).
=======
The request user must have the CML `can_manage` in the target committee (where the meeting is created).
If the organization setting `require_duplicate_from` is set, a committee manager can only clone template meetings.
>>>>>>> d7510855
<|MERGE_RESOLUTION|>--- conflicted
+++ resolved
@@ -39,11 +39,8 @@
 
 ## Permission
 
-<<<<<<< HEAD
 If a meeting from a different committee is being cloned and said meeting isn't a template, the request user needs the OML `organization.can_manage`
 
 Otherwise the request user only needs the CML `can_manage` in the target committee (where the meeting is created).
-=======
-The request user must have the CML `can_manage` in the target committee (where the meeting is created).
-If the organization setting `require_duplicate_from` is set, a committee manager can only clone template meetings.
->>>>>>> d7510855
+
+If the organization setting `require_duplicate_from` is set, a committee manager can only clone template meetings.