override SERVICE=backend
override paths = openslides_backend/ tests/ cli/

# Build images for different contexts

build-prod:
	docker build ./ $(ARGS) --tag "openslides-$(SERVICE)" --build-arg CONTEXT="prod" --target "prod"

build-dev:
	docker build ./ $(ARGS) --tag "openslides-$(SERVICE)-dev" --build-arg CONTEXT="dev" --target "dev"

build-tests:
	docker build ./ $(ARGS) --tag "openslides-$(SERVICE)-tests" --build-arg CONTEXT="tests" --target "tests"

# Development redirects

.PHONY: dev

dev dev-help dev-standalone dev-detached dev-attached dev-stop dev-exec dev-enter dev-clean dev-build dev-log:
	@@$(MAKE) -C .. $@ backend

# Tests

run-tests:
	bash dev/run-tests.sh

lint:
	bash dev/run-lint.sh -l

test:
	pytest

coverage:
	pytest --cov --cov-report html

test-file:
	python -m debugpy --listen 0.0.0.0:5678 --wait-for-client /usr/local/bin/pytest $f

check-all: validate-models-yml check-models check-initial-data-json check-example-data-json check-permissions

# Models

generate-models:
	python cli/generate_models.py $(MODELS_PATH)
	black openslides_backend/models/models.py

check-models:
	python cli/generate_models.py --check

validate-models-yml:
	make -C meta/dev validate-models

# Permissions

generate-permissions:
	python cli/generate_permissions.py $(MODELS_PATH)
	black openslides_backend/permissions/permissions.py

check-permissions:
	python cli/generate_permissions.py --check

check-initial-data-json:
	python cli/check_json.py data/initial-data.json

check-example-data-json:
	python cli/check_json.py data/example-data.json



########################## Deprecation List ##########################

deprecation-warning:
	@echo "\033[1;33m DEPRECATION WARNING: This make command is deprecated and will be removed soon! \033[0m"

deprecation-warning-alternative: | deprecation-warning
	@echo "\033[1;33m Please use the following command instead: $(ALTERNATIVE) \033[0m"

stop-dev:
	@make deprecation-warning-alternative ALTERNATIVE="dev and derivative maketargets are now only available in main repository. (use 'make dev-help' in main repository for more information)"

all: | pyupgrade black autoflake isort flake8 mypy
	@make deprecation-warning-alternative ALTERNATIVE="run-lint"

pyupgrade:
	@make deprecation-warning-alternative ALTERNATIVE="run-lint"
	pyupgrade --py310-plus --exit-zero-even-if-changed $$(find . -name '*.py')

check-pyupgrade:
	@make deprecation-warning-alternative ALTERNATIVE="run-lint"
	pyupgrade --py310-plus $$(find . -name '*.py')

black:
	@make deprecation-warning-alternative ALTERNATIVE="run-lint"
	black $(paths)

check-black:
	@make deprecation-warning-alternative ALTERNATIVE="run-lint"
	black --check --diff $(paths)

autoflake:
	@make deprecation-warning-alternative ALTERNATIVE="run-lint"
	autoflake $(paths)

isort:
	@make deprecation-warning-alternative ALTERNATIVE="run-lint"
	isort $(paths)

check-isort:
	@make deprecation-warning-alternative ALTERNATIVE="run-lint"
	isort --check-only --diff $(paths)

flake8:
	@make deprecation-warning-alternative ALTERNATIVE="run-lint"
	flake8 $(paths)

mypy:
	@make deprecation-warning-alternative ALTERNATIVE="run-lint"
	mypy $(paths)

run-bash:
	@make deprecation-warning-alternative ALTERNATIVE="dev"
	make start-dev
	make run-dev-attach

<<<<<<< HEAD
test-file:
# f= to pass the filename
# k= to pass a test name
# v=1 to run verbose test output
# cap=1 to capture print to system out
# cov=1 to run coverage report
	python -m debugpy --listen 0.0.0.0:5678 --wait-for-client /usr/local/bin/pytest $f $(if $(k),-k $k) $(if $(v),-vv) $(if $(cap),--capture=no) $(if $(cov),--cov --cov-report term-missing:skip-covered)

check-all: validate-models-yml check-models check-permissions

validate-models-yml:
	make -C meta/dev validate-models

generate-schema:
	make -C meta/dev generate-relational-schema

generate-db: | generate-schema create-database-with-schema

generate-models:
	python cli/generate_models.py $(MODELS_PATH)
	black openslides_backend/models/models.py

check-models:
	python cli/generate_models.py --check

generate-permissions:
	python cli/generate_permissions.py $(MODELS_PATH)
	black openslides_backend/permissions/permissions.py
=======
run-dev-attach:
	@make deprecation-warning-alternative ALTERNATIVE="dev-attached"
	CONTEXT="dev" USER_ID=$$(id -u $${USER}) GROUP_ID=$$(id -g $${USER}) docker compose -f dev/docker-compose.dev.yml exec backend ./entrypoint.sh bash --rcfile .bashrc
>>>>>>> 67aa99e7

test-unit-integration: | deprecation-warning
	pytest tests/unit tests/integration

run-debug: | deprecation-warning
	OPENSLIDES_DEVELOPMENT=1 python -m openslides_backend

pip-check: | deprecation-warning
	pip-check -H


extract-translations: | deprecation-warning
	pybabel extract --no-location --sort-output --omit-header -o openslides_backend/i18n/messages/template-en.pot openslides_backend

drop-database:
	make -C meta/dev drop-database

create-database:
	make -C meta/dev create-database

generate-relational-schema:
	make -C meta/dev generate-relational-schema

apply-db-schema:
	make -C meta/dev apply-db-schema

create-database-with-schema:
	python cli/create_schema.py

recreate-database:
	make -C meta/dev create-database-with-schema

run-psql:
	make -C meta/dev run-psql

# Build and run production docker container (not usable inside the docker container)

run-prod: | deprecation-warning build-prod
	docker run --interactive --tty \
	--publish 9002:9002 --publish 9003:9003 --rm openslides-backend


# Build and run development docker container setup with docker compose (not usable inside docker container)

start-dev: | deprecation-warning
	CONTEXT="dev" USER_ID=$$(id -u $${USER}) GROUP_ID=$$(id -g $${USER}) docker compose -f dev/docker-compose.dev.yml up --build --detach

start-dev-attach start-dev-interactive: | deprecation-warning
	CONTEXT="dev" USER_ID=$$(id -u $${USER}) GROUP_ID=$$(id -g $${USER}) docker compose -f dev/docker-compose.dev.yml up --build

# Build and run development container with local datastore in use

start-dev-local: | deprecation-warning
	CONTEXT="dev" USER_ID=$$(id -u $${USER}) GROUP_ID=$$(id -g $${USER}) docker compose -f dev/docker-compose.dev.yml -f dev/dc.local.yml up --build --detach

start-dev-attach-local start-dev-interactive-local: | deprecation-warning
	CONTEXT="dev" USER_ID=$$(id -u $${USER}) GROUP_ID=$$(id -g $${USER}) docker compose -f dev/docker-compose.dev.yml -f dev/dc.local.yml up --build

stop-dev-local: | deprecation-warning
	CONTEXT="dev" docker compose -f dev/docker-compose.dev.yml -f dev/dc.local.yml down --volumes

run-dev-attach-local: | deprecation-warning
	CONTEXT="dev" docker compose -f dev/docker-compose.dev.yml -f dev/dc.local.yml exec backend ./entrypoint.sh bash --rcfile .bashrc

run-dev-local run-bash-local: | deprecation-warning start-dev-local dev-attach-local


# Build and run development container. Additionally run OpenTelemetry services

start-dev-otel: | deprecation-warning
	CONTEXT="dev" USER_ID=$$(id -u $${USER}) GROUP_ID=$$(id -g $${USER}) docker compose -f dev/docker-compose.dev.yml -f dev/dc.otel.yml up --build --detach

start-dev-attach-otel start-dev-interactive-otel: | deprecation-warning
	CONTEXT="dev" USER_ID=$$(id -u $${USER}) GROUP_ID=$$(id -g $${USER}) docker compose -f dev/docker-compose.dev.yml -f dev/dc.otel.yml up --build

stop-dev-otel: | deprecation-warning
	CONTEXT="dev" docker compose -f dev/docker-compose.dev.yml -f dev/dc.otel.yml down --volumes

run-dev-attach-otel: | deprecation-warning
	CONTEXT="dev" docker compose -f dev/docker-compose.dev.yml -f dev/dc.otel.yml exec backend ./entrypoint.sh bash --rcfile .bashrc

run-dev-otel run-bash-otel: | deprecation-warning start-dev-otel dev-attach-otel

rebuild-dev: | deprecation-warning
	docker build . --tag=openslides-backend-dev --no-cache --build-arg CONTEXT=dev<|MERGE_RESOLUTION|>--- conflicted
+++ resolved
@@ -33,96 +33,6 @@
 coverage:
 	pytest --cov --cov-report html
 
-test-file:
-	python -m debugpy --listen 0.0.0.0:5678 --wait-for-client /usr/local/bin/pytest $f
-
-check-all: validate-models-yml check-models check-initial-data-json check-example-data-json check-permissions
-
-# Models
-
-generate-models:
-	python cli/generate_models.py $(MODELS_PATH)
-	black openslides_backend/models/models.py
-
-check-models:
-	python cli/generate_models.py --check
-
-validate-models-yml:
-	make -C meta/dev validate-models
-
-# Permissions
-
-generate-permissions:
-	python cli/generate_permissions.py $(MODELS_PATH)
-	black openslides_backend/permissions/permissions.py
-
-check-permissions:
-	python cli/generate_permissions.py --check
-
-check-initial-data-json:
-	python cli/check_json.py data/initial-data.json
-
-check-example-data-json:
-	python cli/check_json.py data/example-data.json
-
-
-
-########################## Deprecation List ##########################
-
-deprecation-warning:
-	@echo "\033[1;33m DEPRECATION WARNING: This make command is deprecated and will be removed soon! \033[0m"
-
-deprecation-warning-alternative: | deprecation-warning
-	@echo "\033[1;33m Please use the following command instead: $(ALTERNATIVE) \033[0m"
-
-stop-dev:
-	@make deprecation-warning-alternative ALTERNATIVE="dev and derivative maketargets are now only available in main repository. (use 'make dev-help' in main repository for more information)"
-
-all: | pyupgrade black autoflake isort flake8 mypy
-	@make deprecation-warning-alternative ALTERNATIVE="run-lint"
-
-pyupgrade:
-	@make deprecation-warning-alternative ALTERNATIVE="run-lint"
-	pyupgrade --py310-plus --exit-zero-even-if-changed $$(find . -name '*.py')
-
-check-pyupgrade:
-	@make deprecation-warning-alternative ALTERNATIVE="run-lint"
-	pyupgrade --py310-plus $$(find . -name '*.py')
-
-black:
-	@make deprecation-warning-alternative ALTERNATIVE="run-lint"
-	black $(paths)
-
-check-black:
-	@make deprecation-warning-alternative ALTERNATIVE="run-lint"
-	black --check --diff $(paths)
-
-autoflake:
-	@make deprecation-warning-alternative ALTERNATIVE="run-lint"
-	autoflake $(paths)
-
-isort:
-	@make deprecation-warning-alternative ALTERNATIVE="run-lint"
-	isort $(paths)
-
-check-isort:
-	@make deprecation-warning-alternative ALTERNATIVE="run-lint"
-	isort --check-only --diff $(paths)
-
-flake8:
-	@make deprecation-warning-alternative ALTERNATIVE="run-lint"
-	flake8 $(paths)
-
-mypy:
-	@make deprecation-warning-alternative ALTERNATIVE="run-lint"
-	mypy $(paths)
-
-run-bash:
-	@make deprecation-warning-alternative ALTERNATIVE="dev"
-	make start-dev
-	make run-dev-attach
-
-<<<<<<< HEAD
 test-file:
 # f= to pass the filename
 # k= to pass a test name
@@ -131,10 +41,9 @@
 # cov=1 to run coverage report
 	python -m debugpy --listen 0.0.0.0:5678 --wait-for-client /usr/local/bin/pytest $f $(if $(k),-k $k) $(if $(v),-vv) $(if $(cap),--capture=no) $(if $(cov),--cov --cov-report term-missing:skip-covered)
 
-check-all: validate-models-yml check-models check-permissions
-
-validate-models-yml:
-	make -C meta/dev validate-models
+check-all: validate-models-yml check-models check-initial-data-json check-example-data-json check-permissions
+
+# Models
 
 generate-schema:
 	make -C meta/dev generate-relational-schema
@@ -148,14 +57,84 @@
 check-models:
 	python cli/generate_models.py --check
 
+validate-models-yml:
+	make -C meta/dev validate-models
+
+# Permissions
+
 generate-permissions:
 	python cli/generate_permissions.py $(MODELS_PATH)
 	black openslides_backend/permissions/permissions.py
-=======
+
+check-permissions:
+	python cli/generate_permissions.py --check
+
+check-initial-data-json:
+	python cli/check_json.py data/initial-data.json
+
+check-example-data-json:
+	python cli/check_json.py data/example-data.json
+
+
+
+########################## Deprecation List ##########################
+
+deprecation-warning:
+	@echo "\033[1;33m DEPRECATION WARNING: This make command is deprecated and will be removed soon! \033[0m"
+
+deprecation-warning-alternative: | deprecation-warning
+	@echo "\033[1;33m Please use the following command instead: $(ALTERNATIVE) \033[0m"
+
+stop-dev:
+	@make deprecation-warning-alternative ALTERNATIVE="dev and derivative maketargets are now only available in main repository. (use 'make dev-help' in main repository for more information)"
+
+all: | pyupgrade black autoflake isort flake8 mypy
+	@make deprecation-warning-alternative ALTERNATIVE="run-lint"
+
+pyupgrade:
+	@make deprecation-warning-alternative ALTERNATIVE="run-lint"
+	pyupgrade --py310-plus --exit-zero-even-if-changed $$(find . -name '*.py')
+
+check-pyupgrade:
+	@make deprecation-warning-alternative ALTERNATIVE="run-lint"
+	pyupgrade --py310-plus $$(find . -name '*.py')
+
+black:
+	@make deprecation-warning-alternative ALTERNATIVE="run-lint"
+	black $(paths)
+
+check-black:
+	@make deprecation-warning-alternative ALTERNATIVE="run-lint"
+	black --check --diff $(paths)
+
+autoflake:
+	@make deprecation-warning-alternative ALTERNATIVE="run-lint"
+	autoflake $(paths)
+
+isort:
+	@make deprecation-warning-alternative ALTERNATIVE="run-lint"
+	isort $(paths)
+
+check-isort:
+	@make deprecation-warning-alternative ALTERNATIVE="run-lint"
+	isort --check-only --diff $(paths)
+
+flake8:
+	@make deprecation-warning-alternative ALTERNATIVE="run-lint"
+	flake8 $(paths)
+
+mypy:
+	@make deprecation-warning-alternative ALTERNATIVE="run-lint"
+	mypy $(paths)
+
+run-bash:
+	@make deprecation-warning-alternative ALTERNATIVE="dev"
+	make start-dev
+	make run-dev-attach
+
 run-dev-attach:
 	@make deprecation-warning-alternative ALTERNATIVE="dev-attached"
 	CONTEXT="dev" USER_ID=$$(id -u $${USER}) GROUP_ID=$$(id -g $${USER}) docker compose -f dev/docker-compose.dev.yml exec backend ./entrypoint.sh bash --rcfile .bashrc
->>>>>>> 67aa99e7
 
 test-unit-integration: | deprecation-warning
 	pytest tests/unit tests/integration
