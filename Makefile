<<<<<<< HEAD
override SERVICE=backend
override MAKEFILE_PATH=../dev/scripts/makefile
override DOCKER_COMPOSE_FILE=./dev/docker-compose.dev.yml
override paths = openslides_backend/ tests/ cli/ meta/dev/src/
=======
SERVICE=backend

# Build images for different contexts

build-prod:
	docker build ./ --tag "openslides-$(SERVICE)" --build-arg CONTEXT="prod" --target "prod"

build-dev:
	docker build ./ --tag "openslides-$(SERVICE)-dev" --build-arg CONTEXT="dev" --target "dev"

build-test:
	docker build ./ --tag "openslides-$(SERVICE)-tests" --build-arg CONTEXT="tests" --target "tests"


# Development and testing inside docker container or without docker (only unit and integration tests)
>>>>>>> 907b2fd8

# Build images for different contexts

build-prod:
	docker build ./ --tag "openslides-$(SERVICE)" --build-arg CONTEXT="prod" --target "prod"

build-dev:
	docker build ./ --tag "openslides-$(SERVICE)-dev" --build-arg CONTEXT="dev" --target "dev"

build-test:
	docker build ./ --tag "openslides-$(SERVICE)-tests" --build-arg CONTEXT="tests" --target "tests"

# Development

.PHONY: run-dev%

run-dev%:
	bash $(MAKEFILE_PATH)/make-run-dev.sh -v "$@" "$(SERVICE)" "$(DOCKER_COMPOSE_FILE)" "$(ARGS)" "./entrypoint.sh bash --rcfile .bashrc"

# Tests

run-tests:
	bash dev/run-tests.sh

run-lint:
	bash dev/run-lint.sh -l

coverage:
	pytest --cov --cov-report html

test:
	pytest

check-all: validate-models-yml check-models check-initial-data-json check-example-data-json check-permissions

# Models

generate-models:
	python cli/generate_models.py $(MODELS_PATH)
	black openslides_backend/models/models.py

check-models:
	python cli/generate_models.py --check

validate-models-yml:
	make -C meta/dev validate-models

# Permissions

generate-permissions:
	python cli/generate_permissions.py $(MODELS_PATH)
	black openslides_backend/permissions/permissions.py

check-permissions:
	python cli/generate_permissions.py --check

check-initial-data-json:
	python cli/check_json.py data/initial-data.json

check-example-data-json:
	python cli/check_json.py data/example-data.json



########################## Deprecation List ##########################

deprecation-warning:
	bash $(MAKEFILE_PATH)/make-deprecation-warning.sh

all:
	bash $(MAKEFILE_PATH)/make-deprecation-warning.sh "run-lint"
	make run-lint

run-bash:
	bash $(MAKEFILE_PATH)/make-deprecation-warning.sh "run-dev"
	run-dev

<<<<<<< HEAD
run-dev-attach:
	bash $(MAKEFILE_PATH)/make-deprecation-warning.sh "run-dev-attached"
	run-dev-attached

stop-dev:
	bash $(MAKEFILE_PATH)/make-deprecation-warning.sh "run-dev-stop"
	CONTEXT="dev" docker compose -f dev/docker-compose.dev.yml down --volumes
=======
run-prod: | build-prod
	docker run --interactive --tty \
	--publish 9002:9002 --publish 9003:9003 --rm openslides-backend
>>>>>>> 907b2fd8

check-black: | deprecation-warning
	black --check --diff $(paths)

check-pyupgrade: | deprecation-warning
	pyupgrade --py310-plus $$(find . -name '*.py')

<<<<<<< HEAD
test-unit-integration: | deprecation-warning
	pytest tests/unit tests/integration

run-debug: | deprecation-warning
	OPENSLIDES_DEVELOPMENT=1 python -m openslides_backend

pip-check: | deprecation-warning
	pip-check -H

=======
start-dev:
	CONTEXT="dev" USER_ID=$$(id -u $${USER}) GROUP_ID=$$(id -g $${USER}) docker compose -f dev/docker-compose.dev.yml up --build --detach

start-dev-attach start-dev-interactive:
	CONTEXT="dev" USER_ID=$$(id -u $${USER}) GROUP_ID=$$(id -g $${USER}) docker compose -f dev/docker-compose.dev.yml up --build

stop-dev:
	CONTEXT="dev" docker compose -f dev/docker-compose.dev.yml down --volumes

run-dev-attach:
	CONTEXT="dev" docker compose -f dev/docker-compose.dev.yml exec backend ./entrypoint.sh bash --rcfile .bashrc
>>>>>>> 907b2fd8

extract-translations: | deprecation-warning
	pybabel extract --no-location --sort-output --omit-header -o openslides_backend/i18n/messages/template-en.pot openslides_backend

<<<<<<< HEAD
=======
run-tests:
	bash dev/run-tests.sh
>>>>>>> 907b2fd8

# Build and run production docker container (not usable inside the docker container)

run-prod: | deprecation-warning build-prod
	docker run --interactive --tty \
	--publish 9002:9002 --publish 9003:9003 --rm openslides-backend

<<<<<<< HEAD

# Build and run development docker container setup with docker compose (not usable inside docker container)

start-dev: | deprecation-warning
	CONTEXT="dev" USER_ID=$$(id -u $${USER}) GROUP_ID=$$(id -g $${USER}) docker compose -f dev/docker-compose.dev.yml up --build --detach

start-dev-attach start-dev-interactive: | deprecation-warning
	CONTEXT="dev" USER_ID=$$(id -u $${USER}) GROUP_ID=$$(id -g $${USER}) docker compose -f dev/docker-compose.dev.yml up --build
=======
start-dev-local:
	CONTEXT="dev" USER_ID=$$(id -u $${USER}) GROUP_ID=$$(id -g $${USER}) docker compose -f dev/docker-compose.dev.yml -f dev/dc.local.yml up --build --detach

start-dev-attach-local start-dev-interactive-local:
	CONTEXT="dev" USER_ID=$$(id -u $${USER}) GROUP_ID=$$(id -g $${USER}) docker compose -f dev/docker-compose.dev.yml -f dev/dc.local.yml up --build

stop-dev-local:
	CONTEXT="dev" docker compose -f dev/docker-compose.dev.yml -f dev/dc.local.yml down --volumes

run-dev-attach-local:
	CONTEXT="dev" docker compose -f dev/docker-compose.dev.yml -f dev/dc.local.yml exec backend ./entrypoint.sh bash --rcfile .bashrc
>>>>>>> 907b2fd8

# Build and run development container with local datastore in use

start-dev-local: | deprecation-warning
	CONTEXT="dev" USER_ID=$$(id -u $${USER}) GROUP_ID=$$(id -g $${USER}) docker compose -f dev/docker-compose.dev.yml -f dev/dc.local.yml up --build --detach

start-dev-attach-local start-dev-interactive-local: | deprecation-warning
	CONTEXT="dev" USER_ID=$$(id -u $${USER}) GROUP_ID=$$(id -g $${USER}) docker compose -f dev/docker-compose.dev.yml -f dev/dc.local.yml up --build

<<<<<<< HEAD
stop-dev-local: | deprecation-warning
	CONTEXT="dev" docker compose -f dev/docker-compose.dev.yml -f dev/dc.local.yml down --volumes

run-dev-attach-local: | deprecation-warning
	CONTEXT="dev" docker compose -f dev/docker-compose.dev.yml -f dev/dc.local.yml exec backend ./entrypoint.sh bash --rcfile .bashrc

run-dev-local run-bash-local: | deprecation-warning start-dev-local run-dev-attach-local

=======
start-dev-otel:
	CONTEXT="dev" USER_ID=$$(id -u $${USER}) GROUP_ID=$$(id -g $${USER}) docker compose -f dev/docker-compose.dev.yml -f dev/dc.otel.yml up --build --detach

start-dev-attach-otel start-dev-interactive-otel:
	CONTEXT="dev" USER_ID=$$(id -u $${USER}) GROUP_ID=$$(id -g $${USER}) docker compose -f dev/docker-compose.dev.yml -f dev/dc.otel.yml up --build

stop-dev-otel:
	CONTEXT="dev" docker compose -f dev/docker-compose.dev.yml -f dev/dc.otel.yml down --volumes

run-dev-attach-otel:
	CONTEXT="dev" docker compose -f dev/docker-compose.dev.yml -f dev/dc.otel.yml exec backend ./entrypoint.sh bash --rcfile .bashrc
>>>>>>> 907b2fd8

# Build and run development container. Additionally run OpenTelemetry services

<<<<<<< HEAD
start-dev-otel: | deprecation-warning
	CONTEXT="dev" USER_ID=$$(id -u $${USER}) GROUP_ID=$$(id -g $${USER}) docker compose -f dev/docker-compose.dev.yml -f dev/dc.otel.yml up --build --detach

start-dev-attach-otel start-dev-interactive-otel: | deprecation-warning
	CONTEXT="dev" USER_ID=$$(id -u $${USER}) GROUP_ID=$$(id -g $${USER}) docker compose -f dev/docker-compose.dev.yml -f dev/dc.otel.yml up --build

stop-dev-otel: | deprecation-warning
	CONTEXT="dev" docker compose -f dev/docker-compose.dev.yml -f dev/dc.otel.yml down --volumes

run-dev-attach-otel: | deprecation-warning
	CONTEXT="dev" docker compose -f dev/docker-compose.dev.yml -f dev/dc.otel.yml exec backend ./entrypoint.sh bash --rcfile .bashrc

run-dev-otel run-bash-otel: | deprecation-warning start-dev-otel run-dev-attach-otel

rebuild-dev: | deprecation-warning
=======
rebuild-dev:
>>>>>>> 907b2fd8
	docker build . --tag=openslides-backend-dev --no-cache --build-arg CONTEXT=dev<|MERGE_RESOLUTION|>--- conflicted
+++ resolved
@@ -1,10 +1,7 @@
-<<<<<<< HEAD
 override SERVICE=backend
 override MAKEFILE_PATH=../dev/scripts/makefile
 override DOCKER_COMPOSE_FILE=./dev/docker-compose.dev.yml
 override paths = openslides_backend/ tests/ cli/ meta/dev/src/
-=======
-SERVICE=backend
 
 # Build images for different contexts
 
@@ -14,22 +11,7 @@
 build-dev:
 	docker build ./ --tag "openslides-$(SERVICE)-dev" --build-arg CONTEXT="dev" --target "dev"
 
-build-test:
-	docker build ./ --tag "openslides-$(SERVICE)-tests" --build-arg CONTEXT="tests" --target "tests"
-
-
-# Development and testing inside docker container or without docker (only unit and integration tests)
->>>>>>> 907b2fd8
-
-# Build images for different contexts
-
-build-prod:
-	docker build ./ --tag "openslides-$(SERVICE)" --build-arg CONTEXT="prod" --target "prod"
-
-build-dev:
-	docker build ./ --tag "openslides-$(SERVICE)-dev" --build-arg CONTEXT="dev" --target "dev"
-
-build-test:
+build-tests:
 	docker build ./ --tag "openslides-$(SERVICE)-tests" --build-arg CONTEXT="tests" --target "tests"
 
 # Development
@@ -97,7 +79,6 @@
 	bash $(MAKEFILE_PATH)/make-deprecation-warning.sh "run-dev"
 	run-dev
 
-<<<<<<< HEAD
 run-dev-attach:
 	bash $(MAKEFILE_PATH)/make-deprecation-warning.sh "run-dev-attached"
 	run-dev-attached
@@ -105,11 +86,6 @@
 stop-dev:
 	bash $(MAKEFILE_PATH)/make-deprecation-warning.sh "run-dev-stop"
 	CONTEXT="dev" docker compose -f dev/docker-compose.dev.yml down --volumes
-=======
-run-prod: | build-prod
-	docker run --interactive --tty \
-	--publish 9002:9002 --publish 9003:9003 --rm openslides-backend
->>>>>>> 907b2fd8
 
 check-black: | deprecation-warning
 	black --check --diff $(paths)
@@ -117,7 +93,6 @@
 check-pyupgrade: | deprecation-warning
 	pyupgrade --py310-plus $$(find . -name '*.py')
 
-<<<<<<< HEAD
 test-unit-integration: | deprecation-warning
 	pytest tests/unit tests/integration
 
@@ -127,28 +102,10 @@
 pip-check: | deprecation-warning
 	pip-check -H
 
-=======
-start-dev:
-	CONTEXT="dev" USER_ID=$$(id -u $${USER}) GROUP_ID=$$(id -g $${USER}) docker compose -f dev/docker-compose.dev.yml up --build --detach
-
-start-dev-attach start-dev-interactive:
-	CONTEXT="dev" USER_ID=$$(id -u $${USER}) GROUP_ID=$$(id -g $${USER}) docker compose -f dev/docker-compose.dev.yml up --build
-
-stop-dev:
-	CONTEXT="dev" docker compose -f dev/docker-compose.dev.yml down --volumes
-
-run-dev-attach:
-	CONTEXT="dev" docker compose -f dev/docker-compose.dev.yml exec backend ./entrypoint.sh bash --rcfile .bashrc
->>>>>>> 907b2fd8
 
 extract-translations: | deprecation-warning
 	pybabel extract --no-location --sort-output --omit-header -o openslides_backend/i18n/messages/template-en.pot openslides_backend
 
-<<<<<<< HEAD
-=======
-run-tests:
-	bash dev/run-tests.sh
->>>>>>> 907b2fd8
 
 # Build and run production docker container (not usable inside the docker container)
 
@@ -156,7 +113,6 @@
 	docker run --interactive --tty \
 	--publish 9002:9002 --publish 9003:9003 --rm openslides-backend
 
-<<<<<<< HEAD
 
 # Build and run development docker container setup with docker compose (not usable inside docker container)
 
@@ -165,19 +121,6 @@
 
 start-dev-attach start-dev-interactive: | deprecation-warning
 	CONTEXT="dev" USER_ID=$$(id -u $${USER}) GROUP_ID=$$(id -g $${USER}) docker compose -f dev/docker-compose.dev.yml up --build
-=======
-start-dev-local:
-	CONTEXT="dev" USER_ID=$$(id -u $${USER}) GROUP_ID=$$(id -g $${USER}) docker compose -f dev/docker-compose.dev.yml -f dev/dc.local.yml up --build --detach
-
-start-dev-attach-local start-dev-interactive-local:
-	CONTEXT="dev" USER_ID=$$(id -u $${USER}) GROUP_ID=$$(id -g $${USER}) docker compose -f dev/docker-compose.dev.yml -f dev/dc.local.yml up --build
-
-stop-dev-local:
-	CONTEXT="dev" docker compose -f dev/docker-compose.dev.yml -f dev/dc.local.yml down --volumes
-
-run-dev-attach-local:
-	CONTEXT="dev" docker compose -f dev/docker-compose.dev.yml -f dev/dc.local.yml exec backend ./entrypoint.sh bash --rcfile .bashrc
->>>>>>> 907b2fd8
 
 # Build and run development container with local datastore in use
 
@@ -187,7 +130,6 @@
 start-dev-attach-local start-dev-interactive-local: | deprecation-warning
 	CONTEXT="dev" USER_ID=$$(id -u $${USER}) GROUP_ID=$$(id -g $${USER}) docker compose -f dev/docker-compose.dev.yml -f dev/dc.local.yml up --build
 
-<<<<<<< HEAD
 stop-dev-local: | deprecation-warning
 	CONTEXT="dev" docker compose -f dev/docker-compose.dev.yml -f dev/dc.local.yml down --volumes
 
@@ -196,23 +138,9 @@
 
 run-dev-local run-bash-local: | deprecation-warning start-dev-local run-dev-attach-local
 
-=======
-start-dev-otel:
-	CONTEXT="dev" USER_ID=$$(id -u $${USER}) GROUP_ID=$$(id -g $${USER}) docker compose -f dev/docker-compose.dev.yml -f dev/dc.otel.yml up --build --detach
-
-start-dev-attach-otel start-dev-interactive-otel:
-	CONTEXT="dev" USER_ID=$$(id -u $${USER}) GROUP_ID=$$(id -g $${USER}) docker compose -f dev/docker-compose.dev.yml -f dev/dc.otel.yml up --build
-
-stop-dev-otel:
-	CONTEXT="dev" docker compose -f dev/docker-compose.dev.yml -f dev/dc.otel.yml down --volumes
-
-run-dev-attach-otel:
-	CONTEXT="dev" docker compose -f dev/docker-compose.dev.yml -f dev/dc.otel.yml exec backend ./entrypoint.sh bash --rcfile .bashrc
->>>>>>> 907b2fd8
 
 # Build and run development container. Additionally run OpenTelemetry services
 
-<<<<<<< HEAD
 start-dev-otel: | deprecation-warning
 	CONTEXT="dev" USER_ID=$$(id -u $${USER}) GROUP_ID=$$(id -g $${USER}) docker compose -f dev/docker-compose.dev.yml -f dev/dc.otel.yml up --build --detach
 
@@ -228,7 +156,4 @@
 run-dev-otel run-bash-otel: | deprecation-warning start-dev-otel run-dev-attach-otel
 
 rebuild-dev: | deprecation-warning
-=======
-rebuild-dev:
->>>>>>> 907b2fd8
 	docker build . --tag=openslides-backend-dev --no-cache --build-arg CONTEXT=dev