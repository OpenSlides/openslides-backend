import atexit
import base64
import json

from flask import Flask, Response, request

from .auth import get_mediafile_id
from .config_handling import init_config
from .database import Database
from .exceptions import BadRequestError, HttpError, NotFoundError
from .logging import init_logging

app = Flask(__name__)
init_logging(app)
init_config(app)
database = Database(app)

app.logger.info("Started Media-Server")


@app.errorhandler(HttpError)
def handle_view_error(error):
    app.logger.error(
        f"Request to {request.path} resulted in {error.status_code}: "
        f"{error.message}"
    )
    res_content = {"message": f"Media-Server: {error.message}"}
    return json.dumps(res_content), error.status_code


@app.route("/system/media/get/<int:meeting_id>/<path:path>")
def serve(meeting_id, path):
    if not path:
        raise NotFoundError()

    # get mediafile id
    presenter_headers = dict(request.headers)
    del_keys = [key for key in presenter_headers if "content" in key]
    for key in del_keys:
        del presenter_headers[key]
    media_id = get_mediafile_id(meeting_id, path, app, presenter_headers)
    app.logger.debug(f'Id for "{path}" and "{meeting_id}" is {media_id}')

    # Query file from db
    global database
    data, mimetype = database.get_mediafile(media_id)

    # Send data (chunked)
    def chunked(size, source):
        for i in range(0, len(source), size):
            yield bytes(source[i : i + size])

    block_size = app.config["BLOCK_SIZE"]
    return Response(chunked(block_size, data), mimetype=mimetype)


<<<<<<< HEAD
# for testing
@app.route("/system/presenter", methods=["POST"])
def dummy_presenter():
    app.logger.debug(f"dummy_presenter gets: {request.json}")
    meeting_id = request.json[0]["data"]["meeting_id"]
    return f"[{meeting_id}]"
=======
@app.route("/internal/media/upload/", methods=["POST"])
def media_post():
    try:
        decoded = request.data.decode()
        dejson = json.loads(decoded)
    except Exception:
        raise BadRequestError("request.data is not json")
    try:
        media = base64.b64decode(dejson["file"].encode())
    except Exception:
        raise BadRequestError("cannot decode base64 file")
    try:
        media_id = int(dejson["id"])
        mimetype = dejson["mimetype"]
    except Exception:
        raise BadRequestError(
            f"The post request.data is not in right format: {request.data}"
        )
    app.logger.debug(f"to database media {media_id} {mimetype}")
    global database
    database.set_mediafile(media_id, media, mimetype)
    return f"Mediaserver: add {media_id} to db", 200
>>>>>>> be387d65


def shutdown(database):
    app.logger.info("Stopping the server...")
    database.shutdown()
    app.logger.info("Done!")


atexit.register(shutdown, database)<|MERGE_RESOLUTION|>--- conflicted
+++ resolved
@@ -54,14 +54,6 @@
     return Response(chunked(block_size, data), mimetype=mimetype)
 
 
-<<<<<<< HEAD
-# for testing
-@app.route("/system/presenter", methods=["POST"])
-def dummy_presenter():
-    app.logger.debug(f"dummy_presenter gets: {request.json}")
-    meeting_id = request.json[0]["data"]["meeting_id"]
-    return f"[{meeting_id}]"
-=======
 @app.route("/internal/media/upload/", methods=["POST"])
 def media_post():
     try:
@@ -84,7 +76,6 @@
     global database
     database.set_mediafile(media_id, media, mimetype)
     return f"Mediaserver: add {media_id} to db", 200
->>>>>>> be387d65
 
 
 def shutdown(database):
