import os

import requests

from .exceptions import NotFoundError, ServerError


<<<<<<< HEAD
def get_mediafile_id(meeting_id, path, app, cookie):
    presenter_url = get_presenter_url(meeting_id, path)
=======
def get_mediafile_id(meeting_id, path, app, presenter_headers):
    presenter_url = get_presenter_url(app, meeting_id, path)
>>>>>>> 3574d640
    app.logger.debug(f"Send check request: {presenter_url}")
    payload = [
        {
            "presenter": "get_mediafile_id",
            "data": {"meeting_id": meeting_id, "path": path},
        }
    ]

    try:
<<<<<<< HEAD
        response = requests.post(
            presenter_url, headers={"Cookie": cookie}, json=payload
        )
=======
        response = requests.post(presenter_url, headers=presenter_headers, json=payload)
>>>>>>> 3574d640
    except requests.exceptions.ConnectionError as e:
        app.logger.error(str(e))
        raise ServerError("The server didn't respond")

    if response.status_code in (requests.codes.forbidden, requests.codes.not_found):
        raise NotFoundError()
    if response.status_code != requests.codes.ok:
        raise ServerError(
            f"The server responded with an unexpected code "
            f"{response.status_code}: {response.content}"
        )

    try:
        id = int(response.json()[0])
    except Exception:
        raise NotFoundError("The Response did not contain a valid id.")
    return id


<<<<<<< HEAD
def get_presenter_url(meeting_id, path):
    presenter_host = os.environ.get("PRESENTER_HOST")
    presenter_port = os.environ.get("PRESENTER_PORT")
    if presenter_host is None:
        raise ServerError("PRESENTER_HOST is not set")
    if presenter_port is None:
        raise ServerError("PRESENTER_PORT is not set")
=======
def get_presenter_url(app, meeting_id, path):
    presenter_host = app.config["PRESENTER_HOST"]
    presenter_port = app.config["PRESENTER_PORT"]
>>>>>>> 3574d640
    return f"http://{presenter_host}:{presenter_port}/system/presenter"<|MERGE_RESOLUTION|>--- conflicted
+++ resolved
@@ -5,13 +5,8 @@
 from .exceptions import NotFoundError, ServerError
 
 
-<<<<<<< HEAD
-def get_mediafile_id(meeting_id, path, app, cookie):
-    presenter_url = get_presenter_url(meeting_id, path)
-=======
 def get_mediafile_id(meeting_id, path, app, presenter_headers):
     presenter_url = get_presenter_url(app, meeting_id, path)
->>>>>>> 3574d640
     app.logger.debug(f"Send check request: {presenter_url}")
     payload = [
         {
@@ -21,13 +16,7 @@
     ]
 
     try:
-<<<<<<< HEAD
-        response = requests.post(
-            presenter_url, headers={"Cookie": cookie}, json=payload
-        )
-=======
         response = requests.post(presenter_url, headers=presenter_headers, json=payload)
->>>>>>> 3574d640
     except requests.exceptions.ConnectionError as e:
         app.logger.error(str(e))
         raise ServerError("The server didn't respond")
@@ -47,17 +36,7 @@
     return id
 
 
-<<<<<<< HEAD
-def get_presenter_url(meeting_id, path):
-    presenter_host = os.environ.get("PRESENTER_HOST")
-    presenter_port = os.environ.get("PRESENTER_PORT")
-    if presenter_host is None:
-        raise ServerError("PRESENTER_HOST is not set")
-    if presenter_port is None:
-        raise ServerError("PRESENTER_PORT is not set")
-=======
 def get_presenter_url(app, meeting_id, path):
     presenter_host = app.config["PRESENTER_HOST"]
     presenter_port = app.config["PRESENTER_PORT"]
->>>>>>> 3574d640
     return f"http://{presenter_host}:{presenter_port}/system/presenter"