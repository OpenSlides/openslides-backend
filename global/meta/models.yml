---
# Types:
#     - Nativ datatypes: text, string (text with maxLength=256), number, boolean, JSON
#     - HTMLStrict: A string with HTML content.
#     - HTMLPermissive: A string with HTML content (with video tags).
#     - float: Numbers that are expected to be non-integer. Formatted as in rfc7159.
#     - decimal(X): Decimal values represented as a string with X decimal places.
#       At the moment we support only X == 6.
#     - timestamp: Datetime as a unix timestamp. Why a number? This enables queries
#       in the DB. And we do not need more precision than 1 second.
#     - <T>[]: This indicates and arbitrary array of the given type. At the moment
#       we support only some types. You can add JSON Schema properties for items
#       using the extra property `items`
#     - color: string that must match ^#[0-9a-f]{6}$
# Relations:
#     - We have the following types: `relation`, `relation-list`, `generic-relation`
#       and `generic-relation-list`.
#     - Non-generic relations: The simple syntax for such a field
#       `to: <collection>/<field>`. This is a reference to a collection. The reverse
#       relation field in this collection is <field>. E. g. in a motion the field
#       `category_id` links to one category where the field `motion_ids` contains the
#       motion id. The simple notation for the field is `motion_category/motion_ids`.
#       The reverse field has type `relation-list` and is related back to
#       `motion/category_id`. The type indicates that there are many
#       motion ids.
#     - Generic relations: The difference to non-generic relations is that you have a
#       list of possible fields, so `to` can either hold multiple collections (if the
#       field name is the same):
#         to:
#           collections:
#             - agenda_item
#             - assignment
#             - ...
#           field: tag_ids
#       Or `to` can be a list of collection fields:
#         to:
#           - motion/option_ids
#           - user/option_$_ids
#     - on_delete: This fields determines what should happen with the foreign model if
#       this model gets deleted. Possible values are:
#           - SET_NULL (default): delete the id from the foreign key
#           - PROTECT: if the foreign key is not empty, throw an error instead of
#                      deleting the object
#           - CASCADE: also delete all models in this foreign key
# JSON Schema Properties:
#     - You can add JSON Schema properties to the fields like `enum`, `description`,
#       `items`, `maxLength` and `minimum`
# Additional properties:
#     - The property `read_only` describes a field that can not be changed by an action.
#     - The property `default` describes the default value that is used for new objects.
#     - The property `required` describes that this field can not be null or an empty
#       string. If this field is given it must have some content. On relation and generic-relation
#       fields the value as to be an id of an existing object.
#     - The property `equal_fields` describes fields that must have the same value in
#       the instance and the related instance.
# Restriction Mode:
#   The field `restriction_mode` is required for every field. It puts the field into a
#   restriction group. See https://github.com/OpenSlides/OpenSlides/wiki/Restrictions-Overview

organization:
  id:
    type: number
    restriction_mode: A
  name:
    type: string
    restriction_mode: A
  description:
    type: HTMLStrict
    restriction_mode: A

  # Settings (configurable by the client)
  legal_notice:
    type: text
    restriction_mode: A
  privacy_policy:
    type: text
    restriction_mode: A
  login_text:
    type: text
    restriction_mode: A
  reset_password_verbose_errors:
    type: boolean
    restriction_mode: B
  genders:
    type: string[]
    default:
      - male
      - female
      - diverse
      - non-binary
    restriction_mode: A

  # Configuration (only for the server owner)
  enable_electronic_voting:
    type: boolean
    restriction_mode: B
  enable_chat:
    type: boolean
    restriction_mode: B
  limit_of_meetings:
    type: number
    description: Maximum of active meetings for the whole organization. 0 means no limitation at all
    restriction_mode: B
    default: 0
    minimum: 0
  limit_of_users:
    type: number
    description: Maximum of active users for the whole organization. 0 means no limitation at all
    restriction_mode: B
    default: 0
    minimum: 0
  default_language:
    type: string
    restriction_mode: A
    enum:
      - en
      - de
      - it
      - es
      - ru
      - cs
    required: true

  # Saml settings
  saml_enabled:
    type: boolean
    restriction_mode: A
  saml_login_button_text:
    type: string
    default: SAML login
    restriction_mode: A
  saml_attr_mapping:
    type: JSON
    restriction_mode: A
  saml_metadata_idp:
    type: text
    restriction_mode: A
  saml_metadata_sp:
    type: text
    restriction_mode: A
  saml_private_key:
    type: string
    restriction_mode: A

  vote_decrypt_public_main_key:
    type: string
    description: Public key from vote decrypt to validate cryptographic votes.
    calculated: true
    restriction_mode: A

  committee_ids:
    type: relation-list
    restriction_mode: B
    to: committee/organization_id
  active_meeting_ids:
    type: relation-list
    restriction_mode: B
    to: meeting/is_active_in_organization_id
  archived_meeting_ids:
    type: relation-list
    restriction_mode: B
    to: meeting/is_archived_in_organization_id
  template_meeting_ids:
    type: relation-list
    to: meeting/template_for_organization_id
    restriction_mode: A
  organization_tag_ids:
    type: relation-list
    restriction_mode: B
    to: organization_tag/organization_id
  theme_id:
    type: relation
    required: true
    restriction_mode: A
    to: theme/theme_for_organization_id
  theme_ids:
    type: relation-list
    restriction_mode: A
    to: theme/organization_id
  mediafile_ids:
    type: relation-list
    to: mediafile/owner_id
    on_delete: CASCADE
    restriction_mode: A
  user_ids:
    type: relation-list
    restriction_mode: C
    to: user/organization_id
  users_email_sender:
    type: string
    default: OpenSlides
    restriction_mode: A
  users_email_replyto:
    type: string
    restriction_mode: A
  users_email_subject:
    type: string
    default: OpenSlides access data
    restriction_mode: A
  users_email_body:
    type: text
    default: >-
      Dear {name},


      this is your personal OpenSlides login:


      {url}

      Username: {username}

      Password: {password}



      This email was generated automatically.
    restriction_mode: A
  url:
    type: string
    default: https://example.com
    restriction_mode: A

user:
  id:
    type: number
    restriction_mode: A
  username:
    type: string
    required: true
    restriction_mode: A
  saml_id:
    type: string
    minLength: 1
    restriction_mode: A
    description: unique-key from IdP for SAML login
  pronoun:
    type: string
    maxLength: 32
    restriction_mode: A
  title:
    type: string
    restriction_mode: A
  first_name:
    type: string
    restriction_mode: A
  last_name:
    type: string
    restriction_mode: A
  is_active:
    type: boolean
    restriction_mode: D
  is_physical_person:
    type: boolean
    default: true
    restriction_mode: A
  password:
    type: string
    restriction_mode: G
  default_password:
    type: string
    restriction_mode: H
  can_change_own_password:
    type: boolean
    default: true
    restriction_mode: D
  gender:
    type: string
    restriction_mode: A
  email:
    type: string
    restriction_mode: E
  default_number:
    type: string
    restriction_mode: A
  default_structure_level:
    type: string
    restriction_mode: A
  default_vote_weight:
    type: decimal(6)
    default: "1.000000"
    minimum: 0
    restriction_mode: A
  last_email_sent:
    type: timestamp
    restriction_mode: D
  is_demo_user:
    type: boolean
    restriction_mode: A
  last_login:
    type: timestamp
    restriction_mode: A
    read_only: true

  # Organization, meeting and committee
  organization_management_level:
    type: string
    description: Hierarchical permission level for the whole organization.
    enum:
      - superadmin
      - can_manage_organization
      - can_manage_users
    restriction_mode: E
  is_present_in_meeting_ids:
    type: relation-list
    to: meeting/present_user_ids
    restriction_mode: A

  # Calculates all committee's where the user is
  # - committee-manager (= committees in committee_management_ids)
  # - is member (= has group-rights) of a meeting in the committee
  committee_ids:
    type: relation-list
    to: committee/user_ids
    restriction_mode: E
    read_only: true
    description: "Calculated field."

  # committee specific permissions
  committee_management_ids:
    type: relation-list
    to: committee/manager_ids
    restriction_mode: E

  # for the motion forwarding
  forwarding_committee_ids:
    type: relation-list
    to: committee/forwarding_user_id
    restriction_mode: E

  meeting_user_ids:
    type: relation-list
    to: meeting_user/user_id
    restriction_mode: A
    on_delete: CASCADE
  poll_voted_ids:
    type: relation-list
    to: poll/voted_ids
    restriction_mode: A
  option_ids:
    type: relation-list
    to: option/content_object_id
    restriction_mode: A
  vote_ids:
    type: relation-list
    to: vote/user_id
    restriction_mode: A
  delegated_vote_ids:
    type: relation-list
    to: vote/delegated_user_id
    restriction_mode: A
  poll_candidate_ids:
    type: relation-list
    to: poll_candidate/user_id
    restriction_mode: A

  meeting_ids:
    type: number[]
    description: Calculated. All ids from meetings calculated via meeting_user and group_ids as integers.
    read_only: true
    restriction_mode: E
  organization_id:
    type: relation
    to: organization/user_ids
    required: True
    restriction_mode: F

meeting_user:
  id:
    type: number
    required: true
    restriction_mode: A

  comment:
    type: HTMLStrict
    restriction_mode: D
  number:
    type: string
    restriction_mode: A
  structure_level:
    type: string
    restriction_mode: A
  about_me:
    type: HTMLStrict
    restriction_mode: A
  vote_weight:
    type: decimal(6)
    minimum: 0
    restriction_mode: A

  user_id:
    type: relation
    to: user/meeting_user_ids
    required: true
    restriction_mode: A
  meeting_id:
    type: relation
    to: meeting/meeting_user_ids
    required: true
    restriction_mode: A

  personal_note_ids:
    type: relation-list
    to: personal_note/meeting_user_id
    on_delete: CASCADE
    restriction_mode: B
  speaker_ids:
    type: relation-list
    to: speaker/meeting_user_id
    on_delete: CASCADE
    restriction_mode: A
  supported_motion_ids:
    type: relation-list
    to: motion/supporter_meeting_user_ids
    restriction_mode: A
  motion_submitter_ids:
    type: relation-list
    to: motion_submitter/meeting_user_id
    on_delete: CASCADE
    restriction_mode: A
  assignment_candidate_ids:
    type: relation-list
    to: assignment_candidate/meeting_user_id
    restriction_mode: A
  vote_delegated_to_id:
    type: relation
    to: meeting_user/vote_delegations_from_ids
    restriction_mode: A
  vote_delegations_from_ids:
    type: relation-list
    to: meeting_user/vote_delegated_to_id
    restriction_mode: A
  chat_message_ids:
    type: relation-list
    to: chat_message/meeting_user_id
    restriction_mode: A
  # All foreign keys are meeting-specific:
  # - Keys are smaller (Space is in O(n^2) for n keys
  #   in the relation), so this saves storagespace
  # - This makes quering things like this possible:
  #   "Give me all groups for User X in Meeting Y" without
  #   the need to get all groups and filter them for the meeting
  group_ids:
    type: relation-list
    to: group/meeting_user_ids
    equal_fields: meeting_id
    restriction_mode: A

organization_tag:
  id:
    type: number
    restriction_mode: A
  name:
    type: string
    required: True
    restriction_mode: A
  color:
    type: color
    required: True
    restriction_mode: A

  tagged_ids:
    type: generic-relation-list
    to:
      collections:
        - committee
        - meeting
      field: organization_tag_ids
    restriction_mode: A
  organization_id:
    type: relation
    to: organization/organization_tag_ids
    restriction_mode: A
    required: true

theme:
  id:
    restriction_mode: A
    type: number
    required: true
  name:
    restriction_mode: A
    type: string
    required: true
  accent_100:
    restriction_mode: A
    type: color
  accent_200:
    restriction_mode: A
    type: color
  accent_300:
    restriction_mode: A
    type: color
  accent_400:
    restriction_mode: A
    type: color
  accent_50:
    restriction_mode: A
    type: color
  accent_500:
    restriction_mode: A
    type: color
    required: true
  accent_600:
    restriction_mode: A
    type: color
  accent_700:
    restriction_mode: A
    type: color
  accent_800:
    restriction_mode: A
    type: color
  accent_900:
    restriction_mode: A
    type: color
  accent_a100:
    restriction_mode: A
    type: color
  accent_a200:
    restriction_mode: A
    type: color
  accent_a400:
    restriction_mode: A
    type: color
  accent_a700:
    restriction_mode: A
    type: color
  primary_100:
    restriction_mode: A
    type: color
  primary_200:
    restriction_mode: A
    type: color
  primary_300:
    restriction_mode: A
    type: color
  primary_400:
    restriction_mode: A
    type: color
  primary_50:
    restriction_mode: A
    type: color
  primary_500:
    restriction_mode: A
    type: color
    required: true
  primary_600:
    restriction_mode: A
    type: color
  primary_700:
    restriction_mode: A
    type: color
  primary_800:
    restriction_mode: A
    type: color
  primary_900:
    restriction_mode: A
    type: color
  primary_a100:
    restriction_mode: A
    type: color
  primary_a200:
    restriction_mode: A
    type: color
  primary_a400:
    restriction_mode: A
    type: color
  primary_a700:
    restriction_mode: A
    type: color
  warn_100:
    restriction_mode: A
    type: color
  warn_200:
    restriction_mode: A
    type: color
  warn_300:
    restriction_mode: A
    type: color
  warn_400:
    restriction_mode: A
    type: color
  warn_50:
    restriction_mode: A
    type: color
  warn_500:
    restriction_mode: A
    type: color
    required: true
  warn_600:
    restriction_mode: A
    type: color
  warn_700:
    restriction_mode: A
    type: color
  warn_800:
    restriction_mode: A
    type: color
  warn_900:
    restriction_mode: A
    type: color
  warn_a100:
    restriction_mode: A
    type: color
  warn_a200:
    restriction_mode: A
    type: color
  warn_a400:
    restriction_mode: A
    type: color
  warn_a700:
    restriction_mode: A
    type: color
  headbar:
    restriction_mode: A
    type: color
  "yes":
    restriction_mode: A
    type: color
  "no":
    restriction_mode: A
    type: color
  abstain:
    restriction_mode: A
    type: color
  theme_for_organization_id:
    restriction_mode: A
    to: organization/theme_id
    type: relation
  organization_id:
    required: true
    restriction_mode: A
    to: organization/theme_ids
    type: relation

committee:
  id:
    type: number
    restriction_mode: A
  name:
    type: string
    required: true
    restriction_mode: A
  description:
    type: HTMLStrict
    restriction_mode: A
  external_id:
    type: string
    restriction_mode: A
    description: unique
  meeting_ids:
    type: relation-list
    to: meeting/committee_id
    on_delete: PROTECT
    restriction_mode: A
  default_meeting_id:
    type: relation
    to: meeting/default_meeting_for_committee_id
    restriction_mode: A
  user_ids:
    type: relation-list
    to: user/committee_ids
    restriction_mode: A
    read_only: true
    description: "Calculated field."
  manager_ids:
    type: relation-list
    to: user/committee_management_ids
    restriction_mode: B

  forward_to_committee_ids:
    type: relation-list
    to: committee/receive_forwardings_from_committee_ids
    restriction_mode: B
  receive_forwardings_from_committee_ids:
    type: relation-list
    to: committee/forward_to_committee_ids
    restriction_mode: B
  forwarding_user_id:
    type: relation
    to: user/forwarding_committee_ids
    restriction_mode: B
  organization_tag_ids:
    type: relation-list
    to: organization_tag/tagged_ids
    restriction_mode: A
  organization_id:
    type: relation
    to: organization/committee_ids
    required: true
    restriction_mode: A

meeting:
  id:
    type: number
    restriction_mode: A
  external_id:
    type: string
    restriction_mode: A
    description: unique in committee
  welcome_title:
    type: string
    default: Welcome to OpenSlides
    restriction_mode: C
  welcome_text:
    type: HTMLPermissive
    default: Space for your welcome text.
    restriction_mode: C

  # General
  name:
    type: string
    maxLength: 100
    default: OpenSlides
    restriction_mode: A
    required: true
  is_active_in_organization_id:
    type: relation
    to: organization/active_meeting_ids
    restriction_mode: A
    description: Backrelation and boolean flag at once
  is_archived_in_organization_id:
    type: relation
    to: organization/archived_meeting_ids
    restriction_mode: A
    description: Backrelation and boolean flag at once
  description:
    type: string
    maxLength: 100
    default: Presentation and assembly system
    restriction_mode: B
  location:
    type: string
    restriction_mode: B
  start_time:
    type: timestamp
    restriction_mode: B
  end_time:
    type: timestamp
    restriction_mode: B
  imported_at:
    type: timestamp
    restriction_mode: B
  language:
    type: string
    restriction_mode: A
    enum:
      - en
      - de
      - it
      - es
      - ru
      - cs
    read_only: true

  # Configuration (only for the server owner)
  jitsi_domain:
    type: string
    restriction_mode: B
  jitsi_room_name:
    type: string
    restriction_mode: B
  jitsi_room_password:
    type: string
    restriction_mode: B

  # System
  template_for_organization_id:
    type: relation
    to: organization/template_meeting_ids
    restriction_mode: B
  enable_anonymous:
    type: boolean
    default: False
    restriction_mode: A
  custom_translations:
    type: JSON
    restriction_mode: B

  # Jitsi/Livestream settings
  conference_show:
    type: boolean
    default: False
    restriction_mode: C
  conference_auto_connect:
    type: boolean
    default: False
    restriction_mode: C
  conference_los_restriction:
    type: boolean
    default: True
    restriction_mode: C
  conference_stream_url:
    type: string
    restriction_mode: C
  conference_stream_poster_url:
    type: string
    restriction_mode: C
  conference_open_microphone:
    type: boolean
    default: False
    restriction_mode: C
  conference_open_video:
    type: boolean
    default: False
    restriction_mode: C
  conference_auto_connect_next_speakers:
    type: number
    default: 0
    restriction_mode: C
  conference_enable_helpdesk:
    type: boolean
    default: False
    restriction_mode: C
  applause_enable:
    type: boolean
    default: False
    restriction_mode: C
  applause_type:
    type: string
    enum:
      - applause-type-bar
      - applause-type-particles
    default: applause-type-bar
    restriction_mode: C
  applause_show_level:
    type: boolean
    default: False
    restriction_mode: C
  applause_min_amount:
    type: number
    default: 1
    minimum: 0
    restriction_mode: C
  applause_max_amount:
    type: number
    default: 0
    minimum: 0
    restriction_mode: C
  applause_timeout:
    type: number
    default: 5
    minimum: 0
    restriction_mode: C
  applause_particle_image_url:
    type: string
    restriction_mode: C

  # Projector countdown
  projector_countdown_default_time:
    type: number
    default: 60
    required: true
    restriction_mode: B
  projector_countdown_warning_time:
    type: number
    minimum: 0
    default: 0
    required: true
    restriction_mode: B

  # Exports
  export_csv_encoding:
    type: string
    enum:
      - utf-8
      - iso-8859-15
    default: utf-8
    restriction_mode: B
  export_csv_separator:
    type: string
    default: ";"
    restriction_mode: B
  export_pdf_pagenumber_alignment:
    type: string
    enum:
      - left
      - right
      - center
    default: center
    restriction_mode: B
  export_pdf_fontsize:
    type: number
    enum:
      - 10
      - 11
      - 12
    default: 10
    restriction_mode: B
  export_pdf_line_height:
    type: float
    default: 1.25
    minimum: 1.0
    restriction_mode: B
  export_pdf_page_margin_left:
    type: number
    default: 20
    minimum: 0
    restriction_mode: B
  export_pdf_page_margin_top:
    type: number
    default: 25
    minimum: 0
    restriction_mode: B
  export_pdf_page_margin_right:
    type: number
    default: 20
    minimum: 0
    restriction_mode: B
  export_pdf_page_margin_bottom:
    type: number
    default: 20
    minimum: 0
    restriction_mode: B
  export_pdf_pagesize:
    type: string
    enum:
      - A4
      - A5
    default: A4
    restriction_mode: B

  # Agenda
  agenda_show_subtitles:
    type: boolean
    default: False
    restriction_mode: B
  agenda_enable_numbering:
    type: boolean
    default: True
    restriction_mode: B
  agenda_number_prefix:
    type: string
    maxLength: 20
    restriction_mode: B
  agenda_numeral_system:
    type: string
    enum:
      - arabic
      - roman
    default: arabic
    restriction_mode: B
  agenda_item_creation:
    type: string
    enum:
      - always
      - never
      - default_yes
      - default_no
    default: default_no
    restriction_mode: B
  agenda_new_items_default_visibility:
    type: string
    enum:
      - common
      - internal
      - hidden
    default: internal
    restriction_mode: B
  agenda_show_internal_items_on_projector:
    type: boolean
    default: False
    restriction_mode: B

  # List of speakers
  list_of_speakers_amount_last_on_projector:
    type: number
    minimum: -1
    default: 0
    restriction_mode: B
  list_of_speakers_amount_next_on_projector:
    type: number
    minimum: -1
    default: -1
    restriction_mode: B
  list_of_speakers_couple_countdown:
    type: boolean
    default: True
    restriction_mode: B
  list_of_speakers_show_amount_of_speakers_on_slide:
    type: boolean
    default: True
    restriction_mode: B
  list_of_speakers_present_users_only:
    type: boolean
    default: False
    restriction_mode: B
  list_of_speakers_show_first_contribution:
    type: boolean
    default: False
    restriction_mode: B
  list_of_speakers_enable_point_of_order_speakers:
    type: boolean
    default: True
    restriction_mode: B
  list_of_speakers_enable_point_of_order_categories:
    type: boolean
    default: False
    restriction_mode: B
  list_of_speakers_enable_pro_contra_speech:
    type: boolean
    default: False
    restriction_mode: B
  list_of_speakers_can_set_contribution_self:
    type: boolean
    default: False
    restriction_mode: B
  list_of_speakers_speaker_note_for_everyone:
    type: boolean
    default: True
    restriction_mode: B
  list_of_speakers_initially_closed:
    type: boolean
    default: False
    restriction_mode: B

  # Motions
  motions_default_workflow_id:
    type: relation
    to: motion_workflow/default_workflow_meeting_id
    required: true
    restriction_mode: B
  motions_default_amendment_workflow_id:
    type: relation
    to: motion_workflow/default_amendment_workflow_meeting_id
    required: true
    restriction_mode: B
  motions_default_statute_amendment_workflow_id:
    type: relation
    to: motion_workflow/default_statute_amendment_workflow_meeting_id
    required: true
    restriction_mode: B
  motions_preamble:
    type: text
    default: "The assembly may decide:"
    restriction_mode: B
  motions_default_line_numbering:
    type: string
    enum:
      - outside
      - inline
      - none
    default: outside
    restriction_mode: B
  motions_line_length:
    type: number
    minimum: 40
    default: 85
    restriction_mode: B
  motions_reason_required:
    type: boolean
    default: False
    restriction_mode: B
  motions_enable_text_on_projector:
    type: boolean
    default: True
    restriction_mode: B
  motions_enable_reason_on_projector:
    type: boolean
    default: False
    restriction_mode: B
  motions_enable_sidebox_on_projector:
    type: boolean
    default: False
    restriction_mode: B
  motions_enable_recommendation_on_projector:
    type: boolean
    default: True
    restriction_mode: B
  motions_show_referring_motions:
    type: boolean
    default: True
    restriction_mode: B
  motions_show_sequential_number:
    type: boolean
    default: True
    restriction_mode: B
  motions_recommendations_by:
    type: string
    restriction_mode: B
  motions_block_slide_columns:
    type: number
    minimum: 1
    restriction_mode: B
  motions_statute_recommendations_by:
    type: string
    restriction_mode: B
  motions_recommendation_text_mode:
    type: string
    enum:
      - original
      - changed
      - diff
      - agreed
    default: diff
    restriction_mode: B
  motions_default_sorting:
    type: string
    enum:
      - number
      - weight
    default: number
    restriction_mode: B
  motions_number_type:
    type: string
    enum:
      - per_category
      - serially_numbered
      - manually
    default: per_category
    restriction_mode: B
  motions_number_min_digits:
    type: number
    default: 2
    restriction_mode: B
  motions_number_with_blank:
    type: boolean
    default: False
    restriction_mode: B
  motions_statutes_enabled:
    type: boolean
    default: False
    restriction_mode: B
  motions_amendments_enabled:
    type: boolean
    default: True
    restriction_mode: B
  motions_amendments_in_main_list:
    type: boolean
    default: True
    restriction_mode: B
  motions_amendments_of_amendments:
    type: boolean
    default: False
    restriction_mode: B
  motions_amendments_prefix:
    type: string
    default: "-Ä"
    restriction_mode: B
  motions_amendments_text_mode:
    type: string
    enum:
      - freestyle
      - fulltext
      - paragraph
    default: paragraph
    restriction_mode: B
  motions_amendments_multiple_paragraphs:
    type: boolean
    default: True
    restriction_mode: B
  motions_supporters_min_amount:
    type: number
    minimum: 0
    default: 0
    restriction_mode: B
  motions_export_title:
    type: string
    default: Motions
    restriction_mode: B
  motions_export_preamble:
    type: text
    restriction_mode: B
  motions_export_submitter_recommendation:
    type: boolean
    default: True
    restriction_mode: B
  motions_export_follow_recommendation:
    type: boolean
    default: False
    restriction_mode: B

  # Motion poll
  motion_poll_ballot_paper_selection:
    type: string
    enum:
      - NUMBER_OF_DELEGATES
      - NUMBER_OF_ALL_PARTICIPANTS
      - CUSTOM_NUMBER
    default: CUSTOM_NUMBER
    restriction_mode: B
  motion_poll_ballot_paper_number:
    type: number
    default: 8
    restriction_mode: B
  motion_poll_default_type:
    type: string
    default: pseudoanonymous
    restriction_mode: B
  motion_poll_default_onehundred_percent_base:
    type: string
    default: YNA
    restriction_mode: B
  motion_poll_default_group_ids:
    type: relation-list
    to: group/used_as_motion_poll_default_id
    restriction_mode: B
  motion_poll_default_backend:
    type: string
    default: fast
    enum:
      - long
      - fast
    restriction_mode: B

  # poll list election
  poll_candidate_list_ids:
    type: relation-list
    to: poll_candidate_list/meeting_id
    restriction_mode: B
  poll_candidate_ids:
    type: relation-list
    to: poll_candidate/meeting_id
    restriction_mode: B

  # Users
  meeting_user_ids:
    type: relation-list
    to: meeting_user/meeting_id
    restriction_mode: B
    on_delete: CASCADE
  users_enable_presence_view:
    type: boolean
    default: False
    restriction_mode: B
  users_enable_vote_weight:
    type: boolean
    default: False
    restriction_mode: B
  users_allow_self_set_present:
    type: boolean
    default: True
    restriction_mode: B
  users_pdf_welcometitle:
    type: string
    default: Welcome to OpenSlides
    restriction_mode: B
  users_pdf_welcometext:
    type: text
    default: "[Place for your welcome and help text.]"
    restriction_mode: B
  users_pdf_wlan_ssid:
    type: string
    restriction_mode: B
  users_pdf_wlan_password:
    type: string
    restriction_mode: B
  users_pdf_wlan_encryption:
    type: string
    enum:
      - ""
      - WEP
      - WPA
      - nopass
    restriction_mode: B
  users_email_sender:
    type: string
    default: OpenSlides
    restriction_mode: B
  users_email_replyto:
    type: string
    restriction_mode: B
  users_email_subject:
    type: string
    default: OpenSlides access data
    restriction_mode: B
  users_email_body:
    type: text
    default: >-
      Dear {name},


      this is your personal OpenSlides login:


      {url}

      Username: {username}

      Password: {password}



      This email was generated automatically.
    restriction_mode: B
  users_enable_vote_delegations:
    type: boolean
    restriction_mode: B

  # Assignments
  assignments_export_title:
    type: string
    default: Elections
    restriction_mode: B
  assignments_export_preamble:
    type: text
    restriction_mode: B

  # Assignment polls
  assignment_poll_ballot_paper_selection:
    type: string
    enum:
      - NUMBER_OF_DELEGATES
      - NUMBER_OF_ALL_PARTICIPANTS
      - CUSTOM_NUMBER
    default: CUSTOM_NUMBER
    restriction_mode: B
  assignment_poll_ballot_paper_number:
    type: number
    default: 8
    restriction_mode: B
  assignment_poll_add_candidates_to_list_of_speakers:
    type: boolean
    default: False
    restriction_mode: B
  assignment_poll_enable_max_votes_per_option:
    type: boolean
    default: False
    restriction_mode: B
  assignment_poll_sort_poll_result_by_votes:
    type: boolean
    default: True
    restriction_mode: B
  assignment_poll_default_type:
    type: string
    default: pseudoanonymous
    restriction_mode: B
  assignment_poll_default_method:
    type: string
    default: Y
    restriction_mode: B
  assignment_poll_default_onehundred_percent_base:
    type: string
    default: valid
    restriction_mode: B
  assignment_poll_default_group_ids:
    type: relation-list
    to: group/used_as_assignment_poll_default_id
    restriction_mode: B
  assignment_poll_default_backend:
    type: string
    default: fast
    enum:
      - long
      - fast
    restriction_mode: B

  # Polls
  poll_ballot_paper_selection:
    type: string
    enum:
      - NUMBER_OF_DELEGATES
      - NUMBER_OF_ALL_PARTICIPANTS
      - CUSTOM_NUMBER
    restriction_mode: B
  poll_ballot_paper_number:
    type: number
    restriction_mode: B
  poll_sort_poll_result_by_votes:
    type: boolean
    restriction_mode: B
  poll_default_type:
    type: string
    default: analog
    restriction_mode: B
  poll_default_method:
    type: string
    restriction_mode: B
  poll_default_onehundred_percent_base:
    type: string
    default: YNA
    restriction_mode: B
  poll_default_group_ids:
    type: relation-list
    to: group/used_as_poll_default_id
    restriction_mode: B
  poll_default_backend:
    type: string
    default: fast
    enum:
      - long
      - fast
    restriction_mode: B
  poll_couple_countdown:
    type: boolean
    default: True
    restriction_mode: B

  # Topic poll
  topic_poll_default_group_ids:
    type: relation-list
    to: group/used_as_topic_poll_default_id
    restriction_mode: B

  # Relations
  projector_ids:
    type: relation-list
    to: projector/meeting_id
    on_delete: CASCADE
    restriction_mode: B
  all_projection_ids:
    type: relation-list
    to: projection/meeting_id
    on_delete: CASCADE
    restriction_mode: B
  projector_message_ids:
    type: relation-list
    to: projector_message/meeting_id
    on_delete: CASCADE
    restriction_mode: B
  projector_countdown_ids:
    type: relation-list
    to: projector_countdown/meeting_id
    on_delete: CASCADE
    restriction_mode: B
  tag_ids:
    type: relation-list
    to: tag/meeting_id
    on_delete: CASCADE
    restriction_mode: B
  agenda_item_ids:
    type: relation-list
    to: agenda_item/meeting_id
    on_delete: CASCADE
    restriction_mode: B
  list_of_speakers_ids:
    type: relation-list
    to: list_of_speakers/meeting_id
    on_delete: CASCADE
    restriction_mode: B
  point_of_order_category_ids:
    type: relation-list
    to: point_of_order_category/meeting_id
    on_delete: CASCADE
    restriction_mode: B
  speaker_ids:
    type: relation-list
    to: speaker/meeting_id
    on_delete: CASCADE
    restriction_mode: B
  topic_ids:
    type: relation-list
    to: topic/meeting_id
    on_delete: CASCADE
    restriction_mode: B
  group_ids:
    type: relation-list
    to: group/meeting_id
    on_delete: CASCADE
    restriction_mode: B
  mediafile_ids:
    type: relation-list
    to: mediafile/owner_id
    on_delete: CASCADE
    restriction_mode: B
  motion_ids:
    type: relation-list
    to: motion/meeting_id
    on_delete: CASCADE
    restriction_mode: A
  forwarded_motion_ids:
    type: relation-list
    to: motion/origin_meeting_id
    on_delete: CASCADE
    restriction_mode: A
  motion_comment_section_ids:
    type: relation-list
    to: motion_comment_section/meeting_id
    on_delete: CASCADE
    restriction_mode: B
  motion_category_ids:
    type: relation-list
    to: motion_category/meeting_id
    on_delete: CASCADE
    restriction_mode: B
  motion_block_ids:
    type: relation-list
    to: motion_block/meeting_id
    on_delete: CASCADE
    restriction_mode: B
  motion_workflow_ids:
    type: relation-list
    to: motion_workflow/meeting_id
    on_delete: CASCADE
    restriction_mode: B
  motion_statute_paragraph_ids:
    type: relation-list
    to: motion_statute_paragraph/meeting_id
    on_delete: CASCADE
    restriction_mode: B
  motion_comment_ids:
    type: relation-list
    to: motion_comment/meeting_id
    on_delete: CASCADE
    restriction_mode: B
  motion_submitter_ids:
    type: relation-list
    to: motion_submitter/meeting_id
    on_delete: CASCADE
    restriction_mode: B
  motion_change_recommendation_ids:
    type: relation-list
    to: motion_change_recommendation/meeting_id
    on_delete: CASCADE
    restriction_mode: B
  motion_state_ids:
    type: relation-list
    to: motion_state/meeting_id
    on_delete: CASCADE
    restriction_mode: B
  poll_ids:
    type: relation-list
    to: poll/meeting_id
    on_delete: CASCADE
    restriction_mode: B
  option_ids:
    type: relation-list
    to: option/meeting_id
    on_delete: CASCADE
    restriction_mode: B
  vote_ids:
    type: relation-list
    to: vote/meeting_id
    on_delete: CASCADE
    restriction_mode: B
  assignment_ids:
    type: relation-list
    to: assignment/meeting_id
    on_delete: CASCADE
    restriction_mode: B
  assignment_candidate_ids:
    type: relation-list
    to: assignment_candidate/meeting_id
    on_delete: CASCADE
    restriction_mode: B
  personal_note_ids:
    type: relation-list
    to: personal_note/meeting_id
    on_delete: CASCADE
    restriction_mode: B
  chat_group_ids:
    type: relation-list
    to: chat_group/meeting_id
    on_delete: CASCADE
    restriction_mode: B
  chat_message_ids:
    type: relation-list
    to: chat_message/meeting_id
    on_delete: CASCADE
    restriction_mode: B

  # Logos and Fonts
  logo_projector_main_id:
    type: relation
    to: mediafile/used_as_logo_projector_main_in_meeting_id
    restriction_mode: B
  logo_projector_header_id:
    type: relation
    to: mediafile/used_as_logo_projector_header_in_meeting_id
    restriction_mode: B
  logo_web_header_id:
    type: relation
    to: mediafile/used_as_logo_web_header_in_meeting_id
    restriction_mode: B
  logo_pdf_header_l_id:
    type: relation
    to: mediafile/used_as_logo_pdf_header_l_in_meeting_id
    restriction_mode: B
  logo_pdf_header_r_id:
    type: relation
    to: mediafile/used_as_logo_pdf_header_r_in_meeting_id
    restriction_mode: B
  logo_pdf_footer_l_id:
    type: relation
    to: mediafile/used_as_logo_pdf_footer_l_in_meeting_id
    restriction_mode: B
  logo_pdf_footer_r_id:
    type: relation
    to: mediafile/used_as_logo_pdf_footer_r_in_meeting_id
    restriction_mode: B
  logo_pdf_ballot_paper_id:
    type: relation
    to: mediafile/used_as_logo_pdf_ballot_paper_in_meeting_id
    restriction_mode: B
  font_regular_id:
    type: relation
    to: mediafile/used_as_font_regular_in_meeting_id
    restriction_mode: B
  font_italic_id:
    type: relation
    to: mediafile/used_as_font_italic_in_meeting_id
    restriction_mode: B
  font_bold_id:
    type: relation
    to: mediafile/used_as_font_bold_in_meeting_id
    restriction_mode: B
  font_bold_italic_id:
    type: relation
    to: mediafile/used_as_font_bold_italic_in_meeting_id
    restriction_mode: B
  font_monospace_id:
    type: relation
    to: mediafile/used_as_font_monospace_in_meeting_id
    restriction_mode: B
  font_chyron_speaker_name_id:
    type: relation
    to: mediafile/used_as_font_chyron_speaker_name_in_meeting_id
    restriction_mode: B
  font_projector_h1_id:
    type: relation
    to: mediafile/used_as_font_projector_h1_in_meeting_id
    restriction_mode: B
  font_projector_h2_id:
    type: relation
    to: mediafile/used_as_font_projector_h2_in_meeting_id
    restriction_mode: B
  # Other relations
  committee_id:
    type: relation
    to: committee/meeting_ids
    required: true
    restriction_mode: B
  default_meeting_for_committee_id:
    type: relation
    to: committee/default_meeting_id
    restriction_mode: B
  organization_tag_ids:
    type: relation-list
    to: organization_tag/tagged_ids
    restriction_mode: B
  present_user_ids:
    type: relation-list
    to: user/is_present_in_meeting_ids
    restriction_mode: B
  user_ids:
    type: number[]
    description: Calculated. All user ids from all users assigned to groups of this meeting.
    read_only: true
    restriction_mode: B
  reference_projector_id:
    type: relation
    to: projector/used_as_reference_projector_meeting_id
    required: true
    restriction_mode: B
  list_of_speakers_countdown_id:
    type: relation
    to: projector_countdown/used_as_list_of_speakers_countdown_meeting_id
    restriction_mode: B
  poll_countdown_id:
    type: relation
    to: projector_countdown/used_as_poll_countdown_meeting_id
    restriction_mode: B
  projection_ids:
    type: relation-list
    to: projection/content_object_id
    on_delete: CASCADE
    restriction_mode: B
  default_projector_agenda_item_list_ids:
    type: relation-list
    to: projector/used_as_default_projector_for_agenda_item_list_in_meeting_id
    restriction_mode: B
    required: true
  default_projector_topic_ids:
    type: relation-list
    to: projector/used_as_default_projector_for_topic_in_meeting_id
    restriction_mode: B
    required: true
  default_projector_list_of_speakers_ids:
    type: relation-list
    to: projector/used_as_default_projector_for_list_of_speakers_in_meeting_id
    restriction_mode: B
    required: true
  default_projector_current_list_of_speakers_ids:
    type: relation-list
    to: projector/used_as_default_projector_for_current_list_of_speakers_in_meeting_id
    restriction_mode: B
    required: true
  default_projector_motion_ids:
    type: relation-list
    to: projector/used_as_default_projector_for_motion_in_meeting_id
    restriction_mode: B
    required: true
  default_projector_amendment_ids:
    type: relation-list
    to: projector/used_as_default_projector_for_amendment_in_meeting_id
    restriction_mode: B
    required: true
  default_projector_motion_block_ids:
    type: relation-list
    to: projector/used_as_default_projector_for_motion_block_in_meeting_id
    restriction_mode: B
    required: true
  default_projector_assignment_ids:
    type: relation-list
    to: projector/used_as_default_projector_for_assignment_in_meeting_id
    restriction_mode: B
    required: true
  default_projector_mediafile_ids:
    type: relation-list
    to: projector/used_as_default_projector_for_mediafile_in_meeting_id
    restriction_mode: B
    required: true
  default_projector_message_ids:
    type: relation-list
    to: projector/used_as_default_projector_for_message_in_meeting_id
    restriction_mode: B
    required: true
  default_projector_countdown_ids:
    type: relation-list
    to: projector/used_as_default_projector_for_countdown_in_meeting_id
    restriction_mode: B
    required: true
  default_projector_assignment_poll_ids:
    type: relation-list
    to: projector/used_as_default_projector_for_assignment_poll_in_meeting_id
    restriction_mode: B
    required: true
  default_projector_motion_poll_ids:
    type: relation-list
    to: projector/used_as_default_projector_for_motion_poll_in_meeting_id
    restriction_mode: B
    required: true
  default_projector_poll_ids:
    type: relation-list
    to: projector/used_as_default_projector_for_poll_in_meeting_id
    restriction_mode: B
    required: true
  default_group_id:
    type: relation
    to: group/default_group_for_meeting_id
    required: true
    restriction_mode: B
  admin_group_id:
    type: relation
    to: group/admin_group_for_meeting_id
    restriction_mode: B

group:
  id:
    type: number
    restriction_mode: A
  external_id:
    type: string
    restriction_mode: A
    description: unique in meeting
  name:
    type: string
    required: true
    restriction_mode: A
  permissions:
    type: string[]
    items:
      enum:
        - agenda_item.can_manage
        - agenda_item.can_see
        - agenda_item.can_see_internal
        - assignment.can_manage
        - assignment.can_nominate_other
        - assignment.can_nominate_self
        - assignment.can_see
        - chat.can_manage
        - list_of_speakers.can_be_speaker
        - list_of_speakers.can_manage
        - list_of_speakers.can_see
        - mediafile.can_manage
        - mediafile.can_see
        - meeting.can_manage_logos_and_fonts
        - meeting.can_manage_settings
        - meeting.can_see_autopilot
        - meeting.can_see_frontpage
        - meeting.can_see_history
        - meeting.can_see_livestream
        - motion.can_create
        - motion.can_create_amendments
        - motion.can_forward
        - motion.can_manage
        - motion.can_manage_metadata
        - motion.can_manage_polls
        - motion.can_see
        - motion.can_see_internal
        - motion.can_support
        - poll.can_manage
        - projector.can_manage
        - projector.can_see
        - tag.can_manage
        - user.can_manage
        - user.can_manage_presence
        - user.can_see
    restriction_mode: A
  weight:
    type: number
    restriction_mode: A

  meeting_user_ids:
    type: relation-list
    to: meeting_user/group_ids
    restriction_mode: A
    equal_fields: meeting_id
  default_group_for_meeting_id:
    type: relation
    to: meeting/default_group_id
    on_delete: PROTECT
    restriction_mode: A
  admin_group_for_meeting_id:
    type: relation
    to: meeting/admin_group_id
    on_delete: PROTECT
    restriction_mode: A
  mediafile_access_group_ids:
    type: relation-list
    to: mediafile/access_group_ids
    equal_fields: meeting_id
    restriction_mode: A
  mediafile_inherited_access_group_ids:
    type: relation-list
    to: mediafile/inherited_access_group_ids
    description: Calculated field.
    read_only: true
    restriction_mode: A
  read_comment_section_ids:
    type: relation-list
    to: motion_comment_section/read_group_ids
    equal_fields: meeting_id
    restriction_mode: A
  write_comment_section_ids:
    type: relation-list
    to: motion_comment_section/write_group_ids
    equal_fields: meeting_id
    restriction_mode: A
  read_chat_group_ids:
    type: relation-list
    to: chat_group/read_group_ids
    equal_fields: meeting_id
    restriction_mode: A
  write_chat_group_ids:
    type: relation-list
    to: chat_group/write_group_ids
    equal_fields: meeting_id
    restriction_mode: A
  poll_ids:
    type: relation-list
    to: poll/entitled_group_ids
    equal_fields: meeting_id
    restriction_mode: A
  used_as_motion_poll_default_id:
    type: relation
    to: meeting/motion_poll_default_group_ids
    restriction_mode: A
  used_as_assignment_poll_default_id:
    type: relation
    to: meeting/assignment_poll_default_group_ids
    restriction_mode: A
  used_as_topic_poll_default_id:
    type: relation
    to: meeting/topic_poll_default_group_ids
    restriction_mode: A
  used_as_poll_default_id:
    type: relation
    to: meeting/poll_default_group_ids
    restriction_mode: A
  meeting_id:
    type: relation
    to: meeting/group_ids
    required: true
    restriction_mode: A

personal_note:
  id:
    type: number
    restriction_mode: A
  note:
    type: HTMLStrict
    restriction_mode: A
  star:
    type: boolean
    restriction_mode: A

  meeting_user_id:
    type: relation
    to: meeting_user/personal_note_ids
    restriction_mode: A
    required: true
  content_object_id:
    type: generic-relation
    to:
      collections:
        - motion
      field: personal_note_ids
    equal_fields: meeting_id
    restriction_mode: A
  meeting_id:
    type: relation
    to: meeting/personal_note_ids
    required: true
    restriction_mode: A

tag:
  id:
    type: number
    restriction_mode: A
  name:
    type: string
    required: true
    restriction_mode: A

  tagged_ids:
    type: generic-relation-list
    to:
      collections:
        - agenda_item
        - assignment
        - motion
        - topic
      field: tag_ids
    equal_fields: meeting_id
    restriction_mode: A
  meeting_id:
    type: relation
    to: meeting/tag_ids
    required: true
    restriction_mode: A

agenda_item:
  id:
    type: number
    restriction_mode: A
  item_number:
    type: string
    restriction_mode: A
  comment:
    type: string
    restriction_mode: C
  closed:
    type: boolean
    default: false
    restriction_mode: A
  type:
    type: string
    enum:
      - common
      - internal
      - hidden
    default: common
    restriction_mode: A
  duration:
    type: number
    description: Given in seconds
    minimum: 0
    restriction_mode: B
  is_internal:
    type: boolean
    description: Calculated by the server
    read_only: true
    restriction_mode: A
  is_hidden:
    type: boolean
    description: Calculated by the server
    read_only: true
    restriction_mode: A
  level:
    type: number
    description: Calculated by the server
    read_only: true
    restriction_mode: A
  weight:
    type: number
    default: 10000
    restriction_mode: A

  content_object_id:
    type: generic-relation
    to:
      collections:
        - motion
        - motion_block
        - assignment
        - topic
      field: agenda_item_id
    required: true
    equal_fields: meeting_id
    restriction_mode: A
  parent_id:
    type: relation
    to: agenda_item/child_ids
    equal_fields: meeting_id
    restriction_mode: A
  child_ids:
    type: relation-list
    to: agenda_item/parent_id
    equal_fields: meeting_id
    restriction_mode: A
  tag_ids:
    type: relation-list
    to: tag/tagged_ids
    equal_fields: meeting_id
    restriction_mode: A
  projection_ids:
    type: relation-list
    to: projection/content_object_id
    equal_fields: meeting_id
    on_delete: CASCADE
    restriction_mode: A
  meeting_id:
    type: relation
    to: meeting/agenda_item_ids
    required: true
    restriction_mode: A

list_of_speakers:
  id:
    type: number
    restriction_mode: A
  closed:
    type: boolean
    default: false
    restriction_mode: A
  sequential_number:
    type: number
    description: The (positive) serial number of this motion. This number is auto-generated and read-only.
    read_only: true
    required: true
    restriction_mode: A

  content_object_id:
    type: generic-relation
    to:
      collections:
        - motion
        - motion_block
        - assignment
        - topic
        - mediafile
      field: list_of_speakers_id
    required: true
    equal_fields: meeting_id
    restriction_mode: A
  speaker_ids:
    type: relation-list
    to: speaker/list_of_speakers_id
    on_delete: CASCADE
    equal_fields: meeting_id
    restriction_mode: A
  projection_ids:
    type: relation-list
    to: projection/content_object_id
    equal_fields: meeting_id
    on_delete: CASCADE
    restriction_mode: A
  meeting_id:
    type: relation
    to: meeting/list_of_speakers_ids
    required: true
    restriction_mode: A

point_of_order_category:
  id:
    type: number
    restriction_mode: A
  text:
    type: string
    required: true
    restriction_mode: A
  rank:
    type: number
    required: true
    restriction_mode: A
  meeting_id:
    type: relation
    to: meeting/point_of_order_category_ids
    required: true
    restriction_mode: A
  speaker_ids:
    type: relation-list
    to: speaker/point_of_order_category_id
    equal_fields: meeting_id
    restriction_mode: A

speaker:
  id:
    type: number
    restriction_mode: A
  begin_time:
    type: timestamp
    read_only: true
    restriction_mode: A
  end_time:
    type: timestamp
    read_only: true
    restriction_mode: A
  weight:
    type: number
    default: 10000
    restriction_mode: A
  speech_state:
    type: string
    enum:
      - contribution
      - pro
      - contra
    restriction_mode: A
  note:
    type: string
    maxLength: 250
    restriction_mode: A
  point_of_order:
    type: boolean
    restriction_mode: A

  list_of_speakers_id:
    type: relation
    to: list_of_speakers/speaker_ids
    required: true
    equal_fields: meeting_id
    restriction_mode: A
<<<<<<< HEAD
  meeting_user_id:
=======
  point_of_order_category_id:
    type: relation
    to: point_of_order_category/speaker_ids
    equal_fields: meeting_id
    restriction_mode: A
  user_id:
>>>>>>> bff2dcec
    type: relation
    to: meeting_user/speaker_ids
    required: true
    equal_fields: meeting_id
    restriction_mode: A
  meeting_id:
    type: relation
    to: meeting/speaker_ids
    required: true
    restriction_mode: A

topic:
  id:
    type: number
    restriction_mode: A
  title:
    type: string
    required: true
    restriction_mode: A
  text:
    type: HTMLPermissive
    restriction_mode: A
  sequential_number:
    type: number
    description: The (positive) serial number of this motion. This number is auto-generated and read-only.
    read_only: true
    required: true
    restriction_mode: A

  attachment_ids:
    type: relation-list
    to: mediafile/attachment_ids
    equal_fields: meeting_id
    restriction_mode: A
  agenda_item_id:
    type: relation
    to: agenda_item/content_object_id
    required: true
    on_delete: CASCADE
    equal_fields: meeting_id
    restriction_mode: A
  list_of_speakers_id:
    type: relation
    to: list_of_speakers/content_object_id
    required: true
    on_delete: CASCADE
    equal_fields: meeting_id
    restriction_mode: A
  tag_ids:
    type: relation-list
    to: tag/tagged_ids
    equal_fields: meeting_id
    restriction_mode: A
  poll_ids:
    type: relation-list
    to: poll/content_object_id
    on_delete: CASCADE
    equal_fields: meeting_id
    restriction_mode: A
  projection_ids:
    type: relation-list
    to: projection/content_object_id
    equal_fields: meeting_id
    on_delete: CASCADE
    restriction_mode: A
  meeting_id:
    type: relation
    to: meeting/topic_ids
    required: true
    restriction_mode: A

motion:
  id:
    type: number
    restriction_mode: A
  number:
    type: string
    restriction_mode: C
  number_value:
    type: number
    description: The number value of this motion. This number is auto-generated and read-only.
    read_only: true
    restriction_mode: D
  sequential_number:
    type: number
    description: The (positive) serial number of this motion. This number is auto-generated and read-only.
    read_only: true
    required: true
    restriction_mode: C
  title:
    type: string
    required: true
    restriction_mode: C
  text:
    type: HTMLStrict
    restriction_mode: C
  amendment_paragraphs:
    type: JSON
    restriction_mode: C
  modified_final_version:
    type: HTMLStrict
    restriction_mode: C
  reason:
    type: HTMLStrict
    restriction_mode: C
  category_weight:
    type: number
    default: 10000
    restriction_mode: C
  state_extension:
    type: string
    restriction_mode: C
  recommendation_extension:
    type: string
    restriction_mode: C
  sort_weight:
    type: number
    default: 10000
    restriction_mode: C
  created:
    type: timestamp
    restriction_mode: C
  last_modified:
    type: timestamp
    read_only: true
    restriction_mode: C
  workflow_timestamp:
    type: timestamp
    read_only: true
    restriction_mode: C
  start_line_number:
    type: number
    restriction_mode: C
    minimum: 1
    default: 1
  forwarded:
    type: timestamp
    read_only: true
    restriction_mode: A

  lead_motion_id:
    type: relation
    to: motion/amendment_ids
    equal_fields: meeting_id
    restriction_mode: C
  amendment_ids:
    type: relation-list
    to: motion/lead_motion_id
    equal_fields: meeting_id
    restriction_mode: C
  sort_parent_id:
    type: relation
    to: motion/sort_child_ids
    equal_fields: meeting_id
    restriction_mode: C
  sort_child_ids:
    type: relation-list
    to: motion/sort_parent_id
    equal_fields: meeting_id
    restriction_mode: C
  origin_id:
    type: relation
    to: motion/derived_motion_ids # Note: The related motions may not be in the same meeting
    restriction_mode: A
  origin_meeting_id: # The meeting of the motion in origin_id, if any
    type: relation
    to: meeting/forwarded_motion_ids
    restriction_mode: A
  derived_motion_ids:
    type: relation-list
    to: motion/origin_id # Note: The related motions may not be in the same meeting
    restriction_mode: A
  all_origin_ids: # Calculated: All parents (origin_id), grandparents, etc. of this motion.
    type: relation-list
    to: motion/all_derived_motion_ids
    restriction_mode: A
  all_derived_motion_ids: # Calculated: All children (derived_motion_ids), grandchildren, etc. of this motion.
    type: relation-list
    to: motion/all_origin_ids
    restriction_mode: A
  state_id:
    type: relation
    to: motion_state/motion_ids
    required: true
    equal_fields: meeting_id
    restriction_mode: C
  recommendation_id:
    type: relation
    to: motion_state/motion_recommendation_ids
    equal_fields: meeting_id
    restriction_mode: C
  state_extension_reference_ids:
    type: generic-relation-list
    to:
      collections:
        - motion
      field: referenced_in_motion_state_extension_ids
    equal_fields: meeting_id
    restriction_mode: C
  referenced_in_motion_state_extension_ids:
    type: relation-list
    to: motion/state_extension_reference_ids
    equal_fields: meeting_id
    restriction_mode: C
  recommendation_extension_reference_ids:
    type: generic-relation-list
    to:
      collections:
        - motion
      field: referenced_in_motion_recommendation_extension_ids
    equal_fields: meeting_id
    restriction_mode: C
  referenced_in_motion_recommendation_extension_ids:
    type: relation-list
    to: motion/recommendation_extension_reference_ids
    equal_fields: meeting_id
    restriction_mode: C
  category_id:
    type: relation
    to: motion_category/motion_ids
    equal_fields: meeting_id
    restriction_mode: C
  block_id:
    type: relation
    to: motion_block/motion_ids
    equal_fields: meeting_id
    restriction_mode: C
  submitter_ids:
    type: relation-list
    to: motion_submitter/motion_id
    on_delete: CASCADE
    equal_fields: meeting_id
    restriction_mode: C
  supporter_meeting_user_ids:
    type: relation-list
    to: meeting_user/supported_motion_ids
    restriction_mode: C
  poll_ids:
    type: relation-list
    to: poll/content_object_id
    on_delete: CASCADE
    equal_fields: meeting_id
    restriction_mode: C
  option_ids:
    type: relation-list
    to: option/content_object_id
    on_delete: CASCADE
    equal_fields: meeting_id
    restriction_mode: C
  change_recommendation_ids:
    type: relation-list
    to: motion_change_recommendation/motion_id
    on_delete: CASCADE
    equal_fields: meeting_id
    restriction_mode: C
  statute_paragraph_id:
    type: relation
    to: motion_statute_paragraph/motion_ids
    equal_fields: meeting_id
    restriction_mode: C
  comment_ids:
    type: relation-list
    to: motion_comment/motion_id
    on_delete: CASCADE
    equal_fields: meeting_id
    restriction_mode: C
  agenda_item_id:
    type: relation
    to: agenda_item/content_object_id
    on_delete: CASCADE
    equal_fields: meeting_id
    restriction_mode: C
  list_of_speakers_id:
    type: relation
    to: list_of_speakers/content_object_id
    required: true
    on_delete: CASCADE
    equal_fields: meeting_id
    restriction_mode: C
  tag_ids:
    type: relation-list
    to: tag/tagged_ids
    equal_fields: meeting_id
    restriction_mode: C
  attachment_ids:
    type: relation-list
    to: mediafile/attachment_ids
    equal_fields: meeting_id
    restriction_mode: C
  projection_ids:
    type: relation-list
    to: projection/content_object_id
    equal_fields: meeting_id
    on_delete: CASCADE
    restriction_mode: C
  personal_note_ids:
    type: relation-list
    to: personal_note/content_object_id
    equal_fields: meeting_id
    on_delete: CASCADE
    restriction_mode: C
  meeting_id:
    type: relation
    to: meeting/motion_ids
    required: true
    restriction_mode: A

motion_submitter:
  id:
    type: number
    restriction_mode: A
  weight:
    type: number
    restriction_mode: A
  meeting_user_id:
    type: relation
    to: meeting_user/motion_submitter_ids
    restriction_mode: A
    required: true
  motion_id:
    type: relation
    to: motion/submitter_ids
    equal_fields: meeting_id
    restriction_mode: A
    required: true
  meeting_id:
    type: relation
    to: meeting/motion_submitter_ids
    required: true
    restriction_mode: A

motion_comment:
  id:
    type: number
    restriction_mode: A
  comment:
    type: HTMLStrict
    restriction_mode: A

  motion_id:
    type: relation
    to: motion/comment_ids
    required: true
    equal_fields: meeting_id
    restriction_mode: A
  section_id:
    type: relation
    to: motion_comment_section/comment_ids
    required: true
    equal_fields: meeting_id
    restriction_mode: A
  meeting_id:
    type: relation
    to: meeting/motion_comment_ids
    required: true
    restriction_mode: A

motion_comment_section:
  id:
    type: number
    restriction_mode: A
  name:
    type: string
    required: true
    restriction_mode: A
  weight:
    type: number
    default: 10000
    restriction_mode: A
  sequential_number:
    type: number
    description: The (positive) serial number of this motion. This number is auto-generated and read-only.
    read_only: true
    required: true
    restriction_mode: A
  submitter_can_write:
    type: boolean
    restriction_mode: A

  comment_ids:
    type: relation-list
    to: motion_comment/section_id
    on_delete: PROTECT
    equal_fields: meeting_id
    restriction_mode: A
  read_group_ids:
    type: relation-list
    to: group/read_comment_section_ids
    equal_fields: meeting_id
    restriction_mode: A
  write_group_ids:
    type: relation-list
    to: group/write_comment_section_ids
    equal_fields: meeting_id
    restriction_mode: A
  meeting_id:
    type: relation
    to: meeting/motion_comment_section_ids
    required: true
    restriction_mode: A

motion_category:
  id:
    type: number
    restriction_mode: A
  name:
    type: string
    required: true
    restriction_mode: A
  prefix:
    type: string
    restriction_mode: A
  weight:
    type: number
    default: 10000
    restriction_mode: A
  level:
    type: number
    description: Calculated field.
    read_only: true
    restriction_mode: A
  sequential_number:
    type: number
    description: The (positive) serial number of this motion. This number is auto-generated and read-only.
    read_only: true
    required: true
    restriction_mode: A

  parent_id:
    type: relation
    to: motion_category/child_ids
    equal_fields: meeting_id
    restriction_mode: A
  child_ids:
    type: relation-list
    to: motion_category/parent_id
    equal_fields: meeting_id
    restriction_mode: A
  motion_ids:
    type: relation-list
    to: motion/category_id
    equal_fields: meeting_id
    restriction_mode: A
  meeting_id:
    type: relation
    to: meeting/motion_category_ids
    required: true
    restriction_mode: A

motion_block:
  id:
    type: number
    restriction_mode: A
  title:
    type: string
    required: true
    restriction_mode: A
  internal:
    type: boolean
    restriction_mode: A
  sequential_number:
    type: number
    description: The (positive) serial number of this motion. This number is auto-generated and read-only.
    read_only: true
    required: true
    restriction_mode: A

  motion_ids:
    type: relation-list
    to: motion/block_id
    equal_fields: meeting_id
    restriction_mode: A
  agenda_item_id:
    type: relation
    to: agenda_item/content_object_id
    on_delete: CASCADE
    equal_fields: meeting_id
    restriction_mode: A
  list_of_speakers_id:
    type: relation
    to: list_of_speakers/content_object_id
    required: true
    on_delete: CASCADE
    equal_fields: meeting_id
    restriction_mode: A
  projection_ids:
    type: relation-list
    to: projection/content_object_id
    equal_fields: meeting_id
    on_delete: CASCADE
    restriction_mode: A
  meeting_id:
    type: relation
    to: meeting/motion_block_ids
    required: true
    restriction_mode: A

motion_change_recommendation:
  id:
    type: number
    restriction_mode: A
  rejected:
    type: boolean
    default: false
    restriction_mode: A
  internal:
    type: boolean
    default: false
    restriction_mode: A
  type:
    type: string
    enum:
      - replacement
      - insertion
      - deletion
      - other
    default: replacement
    restriction_mode: A
  other_description:
    type: string
    restriction_mode: A
  line_from:
    type: number
    minimum: 0
    restriction_mode: A
  line_to:
    type: number
    minimum: 0
    restriction_mode: A
  text:
    type: HTMLStrict
    restriction_mode: A
  creation_time:
    type: timestamp
    read_only: true
    restriction_mode: A

  motion_id:
    type: relation
    to: motion/change_recommendation_ids
    required: true
    equal_fields: meeting_id
    restriction_mode: A
  meeting_id:
    type: relation
    to: meeting/motion_change_recommendation_ids
    required: true
    restriction_mode: A

motion_state:
  id:
    type: number
    restriction_mode: A
  name:
    type: string
    required: true
    restriction_mode: A
  weight:
    type: number
    required: true
    restriction_mode: A
  recommendation_label:
    type: string
    restriction_mode: A
  css_class:
    type: string
    enum:
      - grey
      - red
      - green
      - lightblue
      - yellow
    default: lightblue
    required: true
    restriction_mode: A
  restrictions:
    type: string[]
    items:
      enum:
        - motion.can_see_internal
        - motion.can_manage_metadata
        - motion.can_manage
        - is_submitter
    default: []
    restriction_mode: A
  allow_support:
    type: boolean
    default: false
    restriction_mode: A
  allow_create_poll:
    type: boolean
    default: false
    restriction_mode: A
  allow_submitter_edit:
    type: boolean
    default: false
    restriction_mode: A
  set_number:
    type: boolean
    default: true
    restriction_mode: A
  show_state_extension_field:
    type: boolean
    default: false
    restriction_mode: A
  show_recommendation_extension_field:
    type: boolean
    default: false
    restriction_mode: A
  merge_amendment_into_final:
    type: string
    enum:
      - do_not_merge
      - undefined
      - do_merge
    default: undefined
    restriction_mode: A
  allow_motion_forwarding:
    type: boolean
    restriction_mode: A
  set_workflow_timestamp:
    type: boolean
    restriction_mode: A
  submitter_withdraw_state_id:
    type: relation
    to: motion_state/submitter_withdraw_back_ids
    equal_fields:
      - meeting_id
      - workflow_id
    restriction_mode: A
  submitter_withdraw_back_ids:
    type: relation-list
    to: motion_state/submitter_withdraw_state_id
    equal_fields:
      - meeting_id
      - workflow_id
    restriction_mode: A

  next_state_ids:
    type: relation-list
    to: motion_state/previous_state_ids
    equal_fields:
      - meeting_id
      - workflow_id
    restriction_mode: A
  previous_state_ids:
    type: relation-list
    to: motion_state/next_state_ids
    equal_fields:
      - meeting_id
      - workflow_id
    restriction_mode: A
  motion_ids:
    type: relation-list
    to: motion/state_id
    on_delete: PROTECT
    equal_fields: meeting_id
    restriction_mode: A
  motion_recommendation_ids:
    type: relation-list
    to: motion/recommendation_id
    equal_fields: meeting_id
    restriction_mode: A
  workflow_id:
    type: relation
    to: motion_workflow/state_ids
    required: true
    equal_fields: meeting_id
    restriction_mode: A
  first_state_of_workflow_id:
    type: relation
    to: motion_workflow/first_state_id
    on_delete: PROTECT
    equal_fields: meeting_id
    restriction_mode: A
  meeting_id:
    type: relation
    to: meeting/motion_state_ids
    required: true
    restriction_mode: A

motion_workflow:
  id:
    type: number
    restriction_mode: A
  name:
    type: string
    required: true
    restriction_mode: A
  sequential_number:
    type: number
    description: The (positive) serial number of this motion. This number is auto-generated and read-only.
    read_only: true
    required: true
    restriction_mode: A

  state_ids:
    type: relation-list
    to: motion_state/workflow_id
    on_delete: CASCADE
    equal_fields: meeting_id
    restriction_mode: A
  first_state_id:
    type: relation
    to: motion_state/first_state_of_workflow_id
    required: true
    equal_fields: meeting_id
    restriction_mode: A
  default_workflow_meeting_id:
    type: relation
    to: meeting/motions_default_workflow_id
    restriction_mode: A
  default_amendment_workflow_meeting_id:
    type: relation
    to: meeting/motions_default_amendment_workflow_id
    restriction_mode: A
  default_statute_amendment_workflow_meeting_id:
    type: relation
    to: meeting/motions_default_statute_amendment_workflow_id
    restriction_mode: A
  meeting_id:
    type: relation
    to: meeting/motion_workflow_ids
    required: true
    restriction_mode: A

motion_statute_paragraph:
  id:
    type: number
    restriction_mode: A
  title:
    type: string
    required: true
    restriction_mode: A
  text:
    type: HTMLStrict
    restriction_mode: A
  weight:
    type: number
    default: 10000
    restriction_mode: A
  sequential_number:
    type: number
    description: The (positive) serial number of this motion. This number is auto-generated and read-only.
    read_only: true
    required: true
    restriction_mode: A

  motion_ids:
    type: relation-list
    to: motion/statute_paragraph_id
    equal_fields: meeting_id
    restriction_mode: A
  meeting_id:
    type: relation
    to: meeting/motion_statute_paragraph_ids
    required: true
    restriction_mode: A

poll:
  id:
    type: number
    restriction_mode: A
  description:
    type: text
    restriction_mode: A
  title:
    type: string
    required: true
    restriction_mode: A
  type:
    type: string
    required: true
    enum:
      - analog
      - named
      - pseudoanonymous
      - cryptographic
    restriction_mode: A
  backend:
    type: string
    required: True
    default: fast
    enum:
      - long
      - fast
    restriction_mode: A
  is_pseudoanonymized:
    type: boolean
    restriction_mode: A
  pollmethod:
    type: string
    required: true
    enum:
      - "Y"
      - "YN"
      - "YNA"
      - "N"
    restriction_mode: A
  state:
    type: string
    enum:
      - created
      - started
      - finished
      - published
    default: created
    restriction_mode: A
  min_votes_amount:
    type: number
    default: 1
    minimum: 1
    restriction_mode: A
  max_votes_amount:
    type: number
    default: 1
    minimum: 1
    restriction_mode: A
  max_votes_per_option:
    type: number
    default: 1
    minimum: 1
    restriction_mode: A
  global_yes:
    type: boolean
    default: false
    restriction_mode: A
  global_no:
    type: boolean
    default: false
    restriction_mode: A
  global_abstain:
    type: boolean
    default: false
    restriction_mode: A
  onehundred_percent_base:
    type: string
    required: true
    enum:
      - "Y"
      - "YN"
      - "YNA"
      - "N"
      - "valid"
      - "cast"
      - "entitled"
      - "disabled"
    default: disabled
    restriction_mode: A
  votesvalid:
    type: decimal(6)
    restriction_mode: B
  votesinvalid:
    type: decimal(6)
    restriction_mode: B
  votescast:
    type: decimal(6)
    restriction_mode: D
  entitled_users_at_stop:
    type: JSON
    restriction_mode: A
  vote_count:
    type: number
    calculated: true
    description: get it from vote-service, anyway not handled by backend
    restriction_mode: C
  sequential_number:
    type: number
    description: The (positive) serial number of this motion. This number is auto-generated and read-only.
    read_only: true
    required: true
    restriction_mode: A
  crypt_key:
    type: string
    description: base64 public key to cryptographic votes.
    read_only: true
    restriction_mode: A
  crypt_signature:
    type: string
    description: base64 signature of cryptographic_key.
    read_only: true
    restriction_mode: A
  votes_raw:
    type: text
    description: original form of decrypted votes.
    read_only: true
    restriction_mode: B
  votes_signature:
    type: string
    description: base64 signature of votes_raw field.
    read_only: true
    restriction_mode: B
  content_object_id:
    type: generic-relation
    to:
      collections:
        - motion
        - assignment
        - topic
      field: poll_ids
    equal_fields: meeting_id
    restriction_mode: A
    required: true
  option_ids:
    type: relation-list
    to: option/poll_id
    on_delete: CASCADE
    equal_fields: meeting_id
    restriction_mode: A
  global_option_id:
    type: relation
    to: option/used_as_global_option_in_poll_id
    on_delete: CASCADE
    equal_fields: meeting_id
    restriction_mode: A
  voted_ids:
    type: relation-list
    to: user/poll_voted_ids
    restriction_mode: A
  entitled_group_ids:
    type: relation-list
    to: group/poll_ids
    equal_fields: meeting_id
    restriction_mode: A
  projection_ids:
    type: relation-list
    to: projection/content_object_id
    equal_fields: meeting_id
    on_delete: CASCADE
    restriction_mode: A
  meeting_id:
    type: relation
    to: meeting/poll_ids
    restriction_mode: A
    required: true

option:
  id:
    type: number
    restriction_mode: A
  weight:
    type: number
    default: 10000
    restriction_mode: A
  text:
    type: HTMLStrict
    restriction_mode: A
  "yes":
    type: decimal(6)
    restriction_mode: B
  "no":
    type: decimal(6)
    restriction_mode: B
  abstain:
    type: decimal(6)
    restriction_mode: B

  poll_id:
    type: relation
    to: poll/option_ids
    equal_fields: meeting_id
    restriction_mode: A
  used_as_global_option_in_poll_id:
    type: relation
    to: poll/global_option_id
    equal_fields: meeting_id
    restriction_mode: A
  vote_ids:
    type: relation-list
    to: vote/option_id
    on_delete: CASCADE
    equal_fields: meeting_id
    restriction_mode: A
  content_object_id:
    type: generic-relation
    to:
      - motion/option_ids
      - user/option_ids
      - poll_candidate_list/option_id
    equal_fields: meeting_id
    restriction_mode: A
  meeting_id:
    type: relation
    to: meeting/option_ids
    required: true
    restriction_mode: A

vote:
  id:
    type: number
    restriction_mode: A
  weight:
    type: decimal(6)
    restriction_mode: A
  value:
    type: string
    restriction_mode: A
  user_token:
    type: string
    required: true
    restriction_mode: B

  option_id:
    type: relation
    to: option/vote_ids
    equal_fields: meeting_id
    required: true
    restriction_mode: A
  user_id:
    type: relation
    to: user/vote_ids
    restriction_mode: A
  delegated_user_id:
    type: relation
    to: user/delegated_vote_ids
    restriction_mode: A
  meeting_id:
    type: relation
    to: meeting/vote_ids
    required: true
    restriction_mode: A

assignment:
  id:
    type: number
    restriction_mode: A
  title:
    type: string
    required: true
    restriction_mode: A
  description:
    type: HTMLStrict
    restriction_mode: A
  open_posts:
    type: number
    minimum: 0
    default: 0
    restriction_mode: A
  phase:
    type: string
    enum:
      - search
      - voting
      - finished
    default: search
    restriction_mode: A
  default_poll_description:
    type: text
    restriction_mode: A
  number_poll_candidates:
    type: boolean
    restriction_mode: A
  sequential_number:
    type: number
    description: The (positive) serial number of this motion. This number is auto-generated and read-only.
    read_only: true
    required: true
    restriction_mode: A

  candidate_ids:
    type: relation-list
    to: assignment_candidate/assignment_id
    on_delete: CASCADE
    equal_fields: meeting_id
    restriction_mode: A
  poll_ids:
    type: relation-list
    to: poll/content_object_id
    on_delete: CASCADE
    equal_fields: meeting_id
    restriction_mode: A
  agenda_item_id:
    type: relation
    to: agenda_item/content_object_id
    on_delete: CASCADE
    equal_fields: meeting_id
    restriction_mode: A
  list_of_speakers_id:
    type: relation
    to: list_of_speakers/content_object_id
    required: true
    on_delete: CASCADE
    equal_fields: meeting_id
    restriction_mode: A
  tag_ids:
    type: relation-list
    to: tag/tagged_ids
    equal_fields: meeting_id
    restriction_mode: A
  attachment_ids:
    type: relation-list
    to: mediafile/attachment_ids
    equal_fields: meeting_id
    restriction_mode: A
  projection_ids:
    type: relation-list
    to: projection/content_object_id
    equal_fields: meeting_id
    on_delete: CASCADE
    restriction_mode: A
  meeting_id:
    type: relation
    to: meeting/assignment_ids
    required: true
    restriction_mode: A

assignment_candidate:
  id:
    type: number
    restriction_mode: A
  weight:
    type: number
    default: 10000
    restriction_mode: A

  assignment_id:
    type: relation
    to: assignment/candidate_ids
    equal_fields: meeting_id
    restriction_mode: A
    required: true
  meeting_user_id:
    type: relation
    to: meeting_user/assignment_candidate_ids
    restriction_mode: A
  meeting_id:
    type: relation
    to: meeting/assignment_candidate_ids
    required: true
    restriction_mode: A

# models for the poll list election
poll_candidate_list:
  id:
    type: number
    restriction_mode: A
  poll_candidate_ids:
    type: relation-list
    to: poll_candidate/poll_candidate_list_id
    on_delete: CASCADE
    restriction_mode: A
    equal_fields: meeting_id
  meeting_id:
    type: relation
    to: meeting/poll_candidate_list_ids
    required: true
    restriction_mode: A
  option_id:
    type: relation
    to: option/content_object_id
    equal_fields: meeting_id
    required: true
    restriction_mode: A

poll_candidate:
  id:
    type: number
    restriction_mode: A
  poll_candidate_list_id:
    type: relation
    to: poll_candidate_list/poll_candidate_ids
    equal_fields: meeting_id
    restriction_mode: A
    required: true
  user_id:
    type: relation
    to: user/poll_candidate_ids
    required: true
    restriction_mode: A
  weight:
    type: number
    required: true
    restriction_mode: A
  meeting_id:
    type: relation
    to: meeting/poll_candidate_ids
    required: true
    restriction_mode: A

# Mediafiles are delivered by the mediafile server with the URL
# `<media-prefix>/media/<meeting_id>/path`
mediafile:
  id:
    type: number
    restriction_mode: A
  title:
    type: string
    description: Title and parent_id must be unique.
    restriction_mode: A
  is_directory:
    type: boolean
    restriction_mode: A
  filesize:
    type: number
    description: In bytes, not the human readable format anymore.
    read_only: true
    restriction_mode: A
  filename:
    type: string
    description: The uploaded filename. Will be used for downloading. Only writeable on create.
    restriction_mode: A
  mimetype:
    type: string
    restriction_mode: A
  pdf_information:
    type: JSON
    restriction_mode: A
  create_timestamp:
    type: timestamp
    restriction_mode: A
  is_public:
    type: boolean
    description: "Calculated field. inherited_access_group_ids == [] can have two causes: cancelling access groups (=> is_public := false) or no access groups at all (=> is_public := true)"
    read_only: true
    required: true
    restriction_mode: A
  token:
    type: string
    restriction_mode: A
  inherited_access_group_ids:
    type: relation-list
    to: group/mediafile_inherited_access_group_ids
    description: Calculated field.
    read_only: true
    restriction_mode: A
  access_group_ids:
    type: relation-list
    to: group/mediafile_access_group_ids
    restriction_mode: A
  parent_id:
    type: relation
    to: mediafile/child_ids
    equal_fields: owner_id
    restriction_mode: A
  child_ids:
    type: relation-list
    to: mediafile/parent_id
    equal_fields: owner_id
    restriction_mode: A
  list_of_speakers_id:
    type: relation
    to: list_of_speakers/content_object_id
    on_delete: CASCADE
    restriction_mode: A
  projection_ids:
    type: relation-list
    to: projection/content_object_id
    on_delete: CASCADE
    restriction_mode: A
  attachment_ids:
    type: generic-relation-list
    to:
      collections:
        - motion
        - topic
        - assignment
      field: attachment_ids
    restriction_mode: A
  owner_id:
    type: generic-relation
    to:
      - meeting/mediafile_ids
      - organization/mediafile_ids
    restriction_mode: A
    required: true

  # Reverse relations for meetings, if a mediafile is used as a special resource
  used_as_logo_projector_main_in_meeting_id:
    type: relation
    to: meeting/logo_projector_main_id
    restriction_mode: A
  used_as_logo_projector_header_in_meeting_id:
    type: relation
    to: meeting/logo_projector_header_id
    restriction_mode: A
  used_as_logo_web_header_in_meeting_id:
    type: relation
    to: meeting/logo_web_header_id
    restriction_mode: A
  used_as_logo_pdf_header_l_in_meeting_id:
    type: relation
    to: meeting/logo_pdf_header_l_id
    restriction_mode: A
  used_as_logo_pdf_header_r_in_meeting_id:
    type: relation
    to: meeting/logo_pdf_header_r_id
    restriction_mode: A
  used_as_logo_pdf_footer_l_in_meeting_id:
    type: relation
    to: meeting/logo_pdf_footer_l_id
    restriction_mode: A
  used_as_logo_pdf_footer_r_in_meeting_id:
    type: relation
    to: meeting/logo_pdf_footer_r_id
    restriction_mode: A
  used_as_logo_pdf_ballot_paper_in_meeting_id:
    type: relation
    to: meeting/logo_pdf_ballot_paper_id
    restriction_mode: A
  used_as_font_regular_in_meeting_id:
    type: relation
    to: meeting/font_regular_id
    restriction_mode: A
  used_as_font_italic_in_meeting_id:
    type: relation
    to: meeting/font_italic_id
    restriction_mode: A
  used_as_font_bold_in_meeting_id:
    type: relation
    to: meeting/font_bold_id
    restriction_mode: A
  used_as_font_bold_italic_in_meeting_id:
    type: relation
    to: meeting/font_bold_italic_id
    restriction_mode: A
  used_as_font_monospace_in_meeting_id:
    type: relation
    to: meeting/font_monospace_id
    restriction_mode: A
  used_as_font_chyron_speaker_name_in_meeting_id:
    type: relation
    to: meeting/font_chyron_speaker_name_id
    restriction_mode: A
  used_as_font_projector_h1_in_meeting_id:
    type: relation
    to: meeting/font_projector_h1_id
    restriction_mode: A
  used_as_font_projector_h2_in_meeting_id:
    type: relation
    to: meeting/font_projector_h2_id
    restriction_mode: A

projector:
  id:
    type: number
    restriction_mode: A
  name:
    type: string
    restriction_mode: A
  is_internal:
    type: boolean
    default: false
    restriction_mode: A
  scale:
    type: number
    default: 0
    restriction_mode: A
  scroll:
    type: number
    default: 0
    minimum: 0
    restriction_mode: A
  width:
    type: number
    minimum: 1
    default: 1200
    restriction_mode: A
  aspect_ratio_numerator:
    type: number
    minimum: 1
    default: 16
    restriction_mode: A
  aspect_ratio_denominator:
    type: number
    minimum: 1
    default: 9
    restriction_mode: A
  color:
    type: color
    default: "#000000"
    restriction_mode: A
  background_color:
    type: color
    default: "#ffffff"
    restriction_mode: A
  header_background_color:
    type: color
    default: "#317796"
    restriction_mode: A
  header_font_color:
    type: color
    default: "#f5f5f5"
    restriction_mode: A
  header_h1_color:
    type: color
    default: "#317796"
    restriction_mode: A
  chyron_background_color:
    type: color
    default: "#317796"
    restriction_mode: A
  chyron_font_color:
    type: color
    default: "#ffffff"
    restriction_mode: A
  show_header_footer:
    type: boolean
    default: true
    restriction_mode: A
  show_title:
    type: boolean
    default: true
    restriction_mode: A
  show_logo:
    type: boolean
    default: true
    restriction_mode: A
  show_clock:
    type: boolean
    default: true
    restriction_mode: A
  sequential_number:
    type: number
    description: The (positive) serial number of this motion. This number is auto-generated and read-only.
    read_only: true
    required: true
    restriction_mode: A

  current_projection_ids:
    type: relation-list
    to: projection/current_projector_id
    on_delete: CASCADE
    equal_fields: meeting_id
    restriction_mode: A
  preview_projection_ids:
    type: relation-list
    to: projection/preview_projector_id
    on_delete: CASCADE
    equal_fields: meeting_id
    restriction_mode: A
  history_projection_ids:
    type: relation-list
    to: projection/history_projector_id
    on_delete: CASCADE
    equal_fields: meeting_id
    restriction_mode: A
  used_as_reference_projector_meeting_id:
    type: relation
    to: meeting/reference_projector_id
    restriction_mode: A
  used_as_default_projector_for_agenda_item_list_in_meeting_id:
    type: relation
    to: meeting/default_projector_agenda_item_list_ids
    restriction_mode: A
  used_as_default_projector_for_topic_in_meeting_id:
    type: relation
    to: meeting/default_projector_topic_ids
    restriction_mode: A
  used_as_default_projector_for_list_of_speakers_in_meeting_id:
    type: relation
    to: meeting/default_projector_list_of_speakers_ids
    restriction_mode: A
  used_as_default_projector_for_current_list_of_speakers_in_meeting_id:
    type: relation
    to: meeting/default_projector_current_list_of_speakers_ids
    restriction_mode: A
  used_as_default_projector_for_motion_in_meeting_id:
    type: relation
    to: meeting/default_projector_motion_ids
    restriction_mode: A
  used_as_default_projector_for_amendment_in_meeting_id:
    type: relation
    to: meeting/default_projector_amendment_ids
    restriction_mode: A
  used_as_default_projector_for_motion_block_in_meeting_id:
    type: relation
    to: meeting/default_projector_motion_block_ids
    restriction_mode: A
  used_as_default_projector_for_assignment_in_meeting_id:
    type: relation
    to: meeting/default_projector_assignment_ids
    restriction_mode: A
  used_as_default_projector_for_mediafile_in_meeting_id:
    type: relation
    to: meeting/default_projector_mediafile_ids
    restriction_mode: A
  used_as_default_projector_for_message_in_meeting_id:
    type: relation
    to: meeting/default_projector_message_ids
    restriction_mode: A
  used_as_default_projector_for_countdown_in_meeting_id:
    type: relation
    to: meeting/default_projector_countdown_ids
    restriction_mode: A
  used_as_default_projector_for_assignment_poll_in_meeting_id:
    type: relation
    to: meeting/default_projector_assignment_poll_ids
    restriction_mode: A
  used_as_default_projector_for_motion_poll_in_meeting_id:
    type: relation
    to: meeting/default_projector_motion_poll_ids
    restriction_mode: A
  used_as_default_projector_for_poll_in_meeting_id:
    type: relation
    to: meeting/default_projector_poll_ids
    restriction_mode: A
  meeting_id:
    type: relation
    to: meeting/projector_ids
    restriction_mode: A
    required: true

# A projection is a M2M model between an element that is assigned to a
# projector. This element can either be the current one projected, in the
# preview, or in the history, but not more than one once. A projection is
# projector-specific, meaning that once a projection is created for a projector
# and element, these references will not change.
projection:
  id:
    type: number
    restriction_mode: A
  options:
    type: JSON
    restriction_mode: A
  stable:
    type: boolean
    default: false
    restriction_mode: A
  weight:
    type: number
    restriction_mode: A
  type:
    type: string
    restriction_mode: A

  content:
    type: JSON
    calculated: true
    restriction_mode: A

  current_projector_id:
    type: relation
    to: projector/current_projection_ids
    equal_fields: meeting_id
    restriction_mode: A
  preview_projector_id:
    type: relation
    to: projector/preview_projection_ids
    equal_fields: meeting_id
    restriction_mode: A
  history_projector_id:
    type: relation
    to: projector/history_projection_ids
    equal_fields: meeting_id
    restriction_mode: A
  content_object_id:
    type: generic-relation
    to:
      - meeting/projection_ids
      - motion/projection_ids
      - mediafile/projection_ids
      - list_of_speakers/projection_ids
      - motion_block/projection_ids
      - assignment/projection_ids
      - agenda_item/projection_ids
      - topic/projection_ids
      - poll/projection_ids
      - projector_message/projection_ids
      - projector_countdown/projection_ids
    equal_fields: meeting_id
    restriction_mode: A
    required: true
  meeting_id:
    type: relation
    to: meeting/all_projection_ids
    required: true
    restriction_mode: A

projector_message:
  id:
    type: number
    restriction_mode: A
  message:
    type: HTMLStrict
    restriction_mode: A

  projection_ids:
    type: relation-list
    to: projection/content_object_id
    equal_fields: meeting_id
    on_delete: CASCADE
    restriction_mode: A
  meeting_id:
    type: relation
    to: meeting/projector_message_ids
    restriction_mode: A
    required: true

projector_countdown:
  id:
    type: number
    restriction_mode: A
  title:
    type: string
    required: true
    restriction_mode: A
  description:
    type: string
    default: ""
    restriction_mode: A
  default_time:
    type: number
    restriction_mode: A
  countdown_time:
    type: float
    default: 60
    restriction_mode: A
  running:
    type: boolean
    default: false
    restriction_mode: A

  projection_ids:
    type: relation-list
    to: projection/content_object_id
    equal_fields: meeting_id
    on_delete: CASCADE
    restriction_mode: A
  used_as_list_of_speakers_countdown_meeting_id:
    type: relation
    to: meeting/list_of_speakers_countdown_id
    restriction_mode: A
  used_as_poll_countdown_meeting_id:
    type: relation
    to: meeting/poll_countdown_id
    restriction_mode: A
  meeting_id:
    type: relation
    to: meeting/projector_countdown_ids
    restriction_mode: A
    required: true

chat_group:
  id:
    type: number
    restriction_mode: A
  name:
    type: string
    required: true
    restriction_mode: A
  weight:
    type: number
    default: 10000
    restriction_mode: A
  
  chat_message_ids:
    type: relation-list
    to: chat_message/chat_group_id
    equal_fields: meeting_id
    restriction_mode: A
    on_delete: CASCADE
  read_group_ids:
    type: relation-list
    to: group/read_chat_group_ids
    equal_fields: meeting_id
    restriction_mode: A
  write_group_ids:
    type: relation-list
    to: group/write_chat_group_ids
    equal_fields: meeting_id
    restriction_mode: A
  meeting_id:
    type: relation
    to: meeting/chat_group_ids
    required: true
    restriction_mode: A

chat_message:
  id:
    type: number
    restriction_mode: A
  content:
    type: HTMLStrict 
    required: true
    restriction_mode: A
  created:
    type: timestamp
    required: true
    restriction_mode: A
  meeting_user_id:
    type: relation
    to: meeting_user/chat_message_ids
    restriction_mode: A
    required: true
  chat_group_id:
    type: relation
    to: chat_group/chat_message_ids
    restriction_mode: A
    required: true
  meeting_id:
    type: relation
    to: meeting/chat_message_ids
    required: true
    restriction_mode: A

action_worker:
  id:
    type: number
    restriction_mode: A
  name:
    type: string
    required: true
    restriction_mode: A
  state:
    type: string
    required: true
    enum:
      - running
      - end
      - aborted
    restriction_mode: A
  created:
    type: timestamp
    required: true
    restriction_mode: A
  timestamp:
    type: timestamp
    required: true
    restriction_mode: A
  result:
    type: JSON
    restriction_mode: A<|MERGE_RESOLUTION|>--- conflicted
+++ resolved
@@ -2112,19 +2112,15 @@
     required: true
     equal_fields: meeting_id
     restriction_mode: A
-<<<<<<< HEAD
   meeting_user_id:
-=======
+    type: relation
+    to: meeting_user/speaker_ids
+    required: true
+    equal_fields: meeting_id
+    restriction_mode: A
   point_of_order_category_id:
     type: relation
     to: point_of_order_category/speaker_ids
-    equal_fields: meeting_id
-    restriction_mode: A
-  user_id:
->>>>>>> bff2dcec
-    type: relation
-    to: meeting_user/speaker_ids
-    required: true
     equal_fields: meeting_id
     restriction_mode: A
   meeting_id:
