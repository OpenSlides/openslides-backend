{
<<<<<<< HEAD
    "_migration_index": 57,
=======
    "_migration_index": 59, 
    "gender":{
        "1":{
            "id": 1,
            "name": "male",
            "organization_id": 1,
            "user_ids":[]
        },
        "2":{
            "id": 2,
            "name": "female",
            "organization_id": 1,
            "user_ids":[]
        },
        "3":{
            "id": 3,
            "name": "diverse",
            "organization_id": 1,
            "user_ids":[]
        },
        "4":{
            "id": 4,
            "name": "non-binary",
            "organization_id": 1,
            "user_ids":[]
        }
    },
>>>>>>> e36dca44
    "organization": {
        "1": {
            "id": 1,
            "name": "[Your organization]",
            "legal_notice": "<a href=\"http://www.openslides.org\">OpenSlides</a> is a free web based presentation and assembly system for visualizing and controlling agenda, motions and elections of an assembly. The event organizer is resposible for the content.",
            "login_text": "Welcome to OpenSlides. Please login.",
            "gender_ids": [1, 2, 3, 4],
            "default_language": "en",
            "enable_electronic_voting": true,
            "limit_of_meetings": 0,
            "limit_of_users": 0,
            "theme_id": 1,
            "theme_ids": [1, 2, 3],
            "users_email_sender": "OpenSlides",
            "users_email_subject": "OpenSlides access data",
            "users_email_body": "Dear {name},\n\nthis is your personal OpenSlides login:\n\n{url}\nUsername: {username}\nPassword: {password}\n\n\nThis email was generated automatically.",
            "url": "https://example.com",
            "template_meeting_ids": [],
            "mediafile_ids": [],
            "user_ids": [1],
            "require_duplicate_from": false,
            "saml_enabled": false,
            "saml_login_button_text": "SAML Login",
            "saml_attr_mapping": {
                "saml_id": "username",
                "title": "title",
                "first_name": "firstName",
                "last_name": "lastName",
                "email": "email",
                "gender": "gender",
                "pronoun": "pronoun",
                "is_active": "is_active",
                "is_physical_person": "is_person"
              }
        }
    },
    "user": {
        "1": {
            "id": 1,
            "username": "superadmin",
            "last_name": "Administrator",
            "is_active": true,
            "is_physical_person": true,
            "can_change_own_password": true,
            "default_vote_weight": "1.000000",
            "organization_management_level": "superadmin",
            "organization_id": 1
        }
    },
    "theme": {
        "1": {
            "id": 1,
            "name": "OpenSlides Blue",
            "accent_500": "#2196f3",
            "primary_500": "#317796",
            "warn_500": "#f06400",
            "organization_id": 1,
            "theme_for_organization_id": 1
        },
        "2": {
            "id": 2,
            "name": "OpenSlides Red",
            "accent_500": "#03a9f4",
            "primary_500": "#c31c23",
            "warn_500": "#11c2a2",
            "organization_id": 1
        },
        "3": {
            "id": 3,
            "name": "OpenSlides Green",
            "accent_500": "#55c3b6",
            "primary_500": "#46962c",
            "warn_500": "#e359ce",
            "organization_id": 1
        }
    }
}<|MERGE_RESOLUTION|>--- conflicted
+++ resolved
@@ -1,7 +1,4 @@
 {
-<<<<<<< HEAD
-    "_migration_index": 57,
-=======
     "_migration_index": 59, 
     "gender":{
         "1":{
@@ -29,7 +26,6 @@
             "user_ids":[]
         }
     },
->>>>>>> e36dca44
     "organization": {
         "1": {
             "id": 1,
