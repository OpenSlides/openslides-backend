import threading
from collections.abc import Callable
from copy import deepcopy
from typing import Any, cast
from unittest import TestCase, TestResult
from unittest.mock import MagicMock, _patch

import simplejson as json
from fastjsonschema.exceptions import JsonSchemaException
from psycopg import sql

from openslides_backend.http.application import OpenSlidesBackendWSGIApplication
from openslides_backend.models.base import (
    Model,
    json_dict_to_non_json_data_types,
    model_registry,
)
from openslides_backend.services.auth.interface import AuthenticationService
from openslides_backend.services.database.extended_database import ExtendedDatabase
from openslides_backend.services.postgresql.db_connection_handling import (
    get_new_os_conn,
)
from openslides_backend.shared.env import Environment
from openslides_backend.shared.exceptions import ActionException, ModelDoesNotExist
from openslides_backend.shared.filters import FilterOperator
from openslides_backend.shared.interfaces.event import Event, EventType
from openslides_backend.shared.interfaces.write_request import WriteRequest
from openslides_backend.shared.patterns import (
    FullQualifiedId,
    collection_from_fqid,
    id_from_fqid,
    is_reserved_field,
)
from openslides_backend.shared.util import (
    EXAMPLE_DATA_FILE,
    ONE_ORGANIZATION_FQID,
    ONE_ORGANIZATION_ID,
    get_initial_data_file,
)
from tests.util import AuthData, Client, Response

from .util import TestVoteService

ADMIN_USERNAME = "admin"
ADMIN_PASSWORD = "admin"


class BaseSystemTestCase(TestCase):
    app: OpenSlidesBackendWSGIApplication
    auth: AuthenticationService
    vote_service: TestVoteService
    media: Any  # Any is needed because it is mocked and has magic methods
    client: Client
    anon_client: Client

    # Save auth data as class variable
    auth_data: AuthData | None = None

    auth_mockers: dict[str, _patch]
    # Save all created fqids
    created_fqids: set[str]

    # create organization, superadmin and login
    init_with_login: bool = True

    def setUp(self) -> None:
        # register_services()
        self.app = self.get_application()
        self.logger = cast(MagicMock, self.app.logger)
        self.services = self.app.services
        self.env = cast(Environment, self.app.env)
        self.auth = self.services.authentication()
        self.media = self.services.media()
        self.vote_service = cast(TestVoteService, self.services.vote())
        self.set_thread_watch_timeout(-1)

        self.created_fqids = set()
        if self.init_with_login:
            self.set_models(
                {
                    ONE_ORGANIZATION_FQID: {
                        "name": "OpenSlides Organization",
                        "default_language": "en",
                        "user_ids": [1],
                        "theme_id": 1,
                    },
                    "theme/1": {
                        "name": "OpenSlides Organization",
                    },
                    "user/1": {
                        "username": ADMIN_USERNAME,
                        "password": self.auth.hash(ADMIN_PASSWORD),
                        "default_password": ADMIN_PASSWORD,
                        "is_active": True,
                        "organization_management_level": "superadmin",
                        "organization_id": ONE_ORGANIZATION_ID,
                    },
                }
            )
        self.client = self.create_client(self.update_vote_service_auth_data)
        self.client.auth = self.auth  # type: ignore
        if self.init_with_login:
            if self.auth_data:
                # Reuse old login data to avoid a new login request
                self.client.update_auth_data(self.auth_data)
            else:
                # Login and save copy of auth data for all following tests
                self.client.login(ADMIN_USERNAME, ADMIN_PASSWORD, 1)
                BaseSystemTestCase.auth_data = deepcopy(self.client.auth_data)
        self.anon_client = self.create_client()
        self.anon_client.auth = self.auth  # type: ignore

    def set_thread_watch_timeout(self, timeout: float) -> None:
        """
        Set the timeout for the thread watch.
        timeout > 0: Waits `timeout` seconds before continuing the action in the action worker.
        timeout = 0: Continues the action in the action worker immediately.
        timeout = -1: Waits indefinetly for the action to finish, does not start an action worker
        timeout = -2: Deacticates threading alltogether. The action is executed in the main thread.
        """
        self.env.vars["OPENSLIDES_BACKEND_THREAD_WATCH_TIMEOUT"] = str(timeout)

    def run(self, result: TestResult | None = None) -> TestResult | None:
        """
        Overrides the TestCases run method.
        Provides an ExtendedDatabase in self.datastore with an open psycopg connection.
        Also stores its connection in self.connection.
        """
        with get_new_os_conn() as conn:
            self.datastore = ExtendedDatabase(conn, MagicMock(), MagicMock())
            self.connection = conn
            return super().run(result)

    def tearDown(self) -> None:
        if thread := self.__class__.get_thread_by_name("action_worker"):
            thread.join()

        # TODO: Does something equivalent to this old code
        #  need to be done here?
        # injector.get(ShutdownService).shutdown()

        super().tearDown()

    @staticmethod
    def get_thread_by_name(name: str) -> threading.Thread | None:
        for thread in threading.enumerate():
            if thread.name == name:
                return thread
        return None

    def load_example_data(self) -> None:
        """
        Useful for debug purposes when an action fails with the example data.
        Do NOT use in final tests since it takes a long time.
        """
        example_data = get_initial_data_file(EXAMPLE_DATA_FILE)
<<<<<<< HEAD
        # TODO: apply `convert_to_non_json_data_types` from PR#3119 to example_data before processing
=======
        json_dict_to_non_json_data_types(example_data)
>>>>>>> 64c99193
        self._load_data(example_data)

    def load_json_data(self, filename: str) -> None:
        """
        Useful for debug purposes when an action fails with a specific dump.
        Do NOT use in final tests since it takes a long time.
        """
        with open(filename) as file:
            data = json.loads(file.read())
        self._load_data(data)

    def _load_data(self, raw_data: dict[str, dict[str, Any]]) -> None:
        data = {}
        for collection, models in raw_data.items():
            if collection == "_migration_index":
                continue
            for model_id, model in models.items():
                data[f"{collection}/{model_id}"] = {
                    f: v for f, v in model.items() if not f.startswith("meta_")
                }
        self.set_models(data)

    def create_client(
        self, on_auth_data_changed: Callable[[AuthData], None] | None = None
    ) -> Client:
        return Client(self.app, on_auth_data_changed)

    def login(self, user_id: int) -> None:
        """
        Login the given user by fetching the default password from the datastore.
        """
        user = self.get_model(f"user/{user_id}")
        assert user.get("default_password")
        self.client.login(user["username"], user["default_password"], user_id)

    def update_vote_service_auth_data(self, auth_data: AuthData) -> None:
        self.vote_service.set_authentication(
            auth_data["access_token"], auth_data["refresh_id"]
        )

    def get_application(self) -> OpenSlidesBackendWSGIApplication:
        raise NotImplementedError()

    def assert_status_code(self, response: Response, code: int) -> None:
        if (
            response.status_code != code
            and response.json
            and response.json.get("message")
        ):
            print(response.json)
        self.assertEqual(response.status_code, code)

    def create_model(
        self, fqid: str, data: dict[str, Any] = {}, deleted: bool = False
    ) -> None:
        write_request = self.get_write_request(
            self.get_create_events(fqid, data, deleted)
        )
        if self.check_auth_mockers_started():
            for event in write_request.events:
                self.auth.create_update_user_session(event)  # type: ignore
        self.datastore.write(write_request)
        self.connection.commit()
        self.adjust_id_sequences()

    def update_model(self, fqid: str, data: dict[str, Any]) -> None:
        write_request = self.get_write_request(self.get_update_events(fqid, data))
        if self.check_auth_mockers_started():
            for event in write_request.events:
                self.auth.create_update_user_session(event)  # type: ignore
        self.datastore.write(write_request)
        self.connection.commit()

    def get_create_events(
        self, fqid: str, data: dict[str, Any] = {}, deleted: bool = False
    ) -> list[Event]:
        self.created_fqids.add(fqid)
        data["id"] = id_from_fqid(fqid)
        # self.validate_fields(fqid, data)# TODO reactivate
        events = [Event(type=EventType.Create, fqid=fqid, fields=data)]
        if deleted:
            events.append(Event(type=EventType.Delete, fqid=fqid))
        return events

    def get_update_events(self, fqid: str, data: dict[str, Any]) -> list[Event]:
        # self.validate_fields(fqid, data) #TODO reactivate
        return [Event(type=EventType.Update, fqid=fqid, fields=data)]

    def get_write_request(self, events: list[Event]) -> WriteRequest:
        return WriteRequest(events, user_id=0)

    def set_models(self, models: dict[FullQualifiedId, dict[str, Any]]) -> None:
        """
        Can be used to set multiple models at once, independent of create or update.
        Uses self.created_fqids to determine which models are already created. If you want to update
        a model which was not set in the test but created via an action, you may have to add the
        fqid to this set.
        """
        events: list[Event] = []
        for fqid, model in models.items():
            if fqid in self.created_fqids:
                events.extend(self.get_update_events(fqid, model))
            else:
                events.extend(self.get_create_events(fqid, model))
        write_request = self.get_write_request(events)
        if self.check_auth_mockers_started():
            for event in write_request.events:
                self.auth.create_update_user_session(event)  # type: ignore
        self.datastore.write(write_request)
        self.connection.commit()
        self.adjust_id_sequences()

    def adjust_id_sequences(self) -> None:
        for collection in {collection_from_fqid(fqid) for fqid in self.created_fqids}:
            maximum = self.datastore.max(collection, None, "id")
            with self.connection.cursor() as curs:
                curs.execute(
                    sql.SQL(
                        """SELECT setval('{collection}_t_id_seq', {maximum})"""
                    ).format(
                        collection=sql.SQL(collection),
                        maximum=sql.Literal(maximum),
                    )
                )
            self.connection.commit()

    def check_auth_mockers_started(self) -> bool:
        if (
            hasattr(self, "auth_mockers")
            and not self.auth_mockers["auth_http_adapter_patch"]._active_patches  # type: ignore
        ):
            return False
        return True

    def validate_fields(self, fqid: str, fields: dict[str, Any]) -> None:
        model = model_registry[collection_from_fqid(fqid)]()
        for field_name, value in fields.items():
            try:
                model.get_field(field_name).validate_with_schema(
                    fqid, field_name, value
                )
            except ActionException as e:
                raise JsonSchemaException(e.message)

    def get_model(self, fqid: str) -> dict[str, Any]:
        self.connection.commit()
        model = self.datastore.get(
            fqid,
            mapped_fields=[],
            lock_result=False,
            use_changed_models=False,
        )
        self.assertTrue(model)
        assert model
        self.assertEqual(model.get("id"), id_from_fqid(fqid))
        return model

    def assert_model_exists(
        self, fqid: str, fields: dict[str, Any] = dict()
    ) -> dict[str, Any]:
        return self._assert_fields(fqid, fields)

    def assert_model_not_exists(self, fqid: str) -> None:
        with self.assertRaises(ModelDoesNotExist):
            self.get_model(fqid)

    def _assert_fields(
        self, fqid: FullQualifiedId, fields: dict[str, Any]
    ) -> dict[str, Any]:
        model = self.get_model(fqid)
        assert model
        model_cls = model_registry[collection_from_fqid(fqid)]()
        for field_name, value in fields.items():
            if not is_reserved_field(field_name) and value is not None:
                # assert that the field actually exists to detect errors in the tests
                model_cls.get_field(field_name)
            self.assertEqual(
                model.get(field_name),
                value,
                f"{fqid}: Models differ in field {field_name}!",
            )
        return model

    def assert_defaults(self, model: type[Model], instance: dict[str, Any]) -> None:
        for field in model().get_fields():
            if getattr(field, "default", None) is not None:
                self.assertEqual(
                    field.default,
                    instance.get(field.own_field_name),
                    f"Field {field.own_field_name}: Value {instance.get(field.own_field_name, 'None')} is not equal default value {field.default}.",
                )

    def assert_model_count(self, collection: str, meeting_id: int, count: int) -> None:
        self.connection.commit()
        db_count = self.datastore.count(
            collection,
            FilterOperator("meeting_id", "=", meeting_id),
            lock_result=False,
        )
        self.assertEqual(db_count, count)<|MERGE_RESOLUTION|>--- conflicted
+++ resolved
@@ -154,11 +154,7 @@
         Do NOT use in final tests since it takes a long time.
         """
         example_data = get_initial_data_file(EXAMPLE_DATA_FILE)
-<<<<<<< HEAD
-        # TODO: apply `convert_to_non_json_data_types` from PR#3119 to example_data before processing
-=======
         json_dict_to_non_json_data_types(example_data)
->>>>>>> 64c99193
         self._load_data(example_data)
 
     def load_json_data(self, filename: str) -> None:
