--- conflicted
+++ resolved
@@ -25,16 +25,7 @@
                 },
                 "user/3": {
                     "username": "only_cml_level",
-<<<<<<< HEAD
-                    "first_name": "Testy",
-                    "last_name": "Tester",
                     "committee_management_ids": [1],
-=======
-                    "committee_$_management_level": [
-                        CommitteeManagementLevel.CAN_MANAGE
-                    ],
-                    "committee_$can_manage_management_level": [1],
->>>>>>> 1c32e65a
                     "meeting_ids": [],
                 },
                 "user/4": {
