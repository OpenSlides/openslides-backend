from openslides_backend.permissions.management_levels import OrganizationManagementLevel

from .base import BasePresenterTestCase


class TestGetUSerScope(BasePresenterTestCase):
    def test_good(self) -> None:
        self.set_models(
            {
                "meeting/1": {
                    "committee_id": 2,
                    "is_active_in_organization_id": 1,
                },
                # archived meeting
                "meeting/2": {
                    "committee_id": 2,
                    "is_active_in_organization_id": None,
                    "is_archived_in_organization_id": 1,
                },
                "committee/1": {},
                "committee/2": {"meeting_ids": [1, 2]},
                "user/2": {
                    "username": "only_oml_level",
                    "organization_management_level": OrganizationManagementLevel.CAN_MANAGE_USERS,
                },
                "user/3": {
                    "username": "only_cml_level",
                    "committee_management_ids": [1],
                    "meeting_ids": [],
                },
                "user/4": {
                    "username": "cml_and_meeting",
                    "meeting_ids": [1],
                    "committee_management_ids": [2],
                },
                "user/5": {
                    "username": "no_organization",
                    "meeting_ids": [],
                },
                "user/6": {
                    "username": "oml_and_meeting",
                    "organization_management_level": OrganizationManagementLevel.SUPERADMIN,
                    "meeting_ids": [1],
                },
                "user/7": {
                    "username": "meeting_and_archived_meeting",
                    "meeting_ids": [1, 2],
                },
                "user/8": {
                    "username": "with_home_committee",
                    "home_committee_id": 2,
                },
                "user/9": {
                    "username": "with_home_committee_and_meeting",
                    "home_committee_id": 1,
                    "meeting_ids": [1, 2],
                },
            }
        )
        status_code, data = self.request(
            "get_user_scope", {"user_ids": [2, 3, 4, 5, 6, 7, 8, 9]}
        )
        self.assertEqual(status_code, 200)
<<<<<<< HEAD
        assert len(data) == 8
        assert data["2"] == {
            "collection": "organization",
            "id": 1,
            "user_oml": OrganizationManagementLevel.CAN_MANAGE_USERS,
            "committee_ids": [],
            "home_committee_id": None,
        }
        assert data["3"] == {
            "collection": "committee",
            "id": 1,
            "user_oml": "",
            "committee_ids": [1],
            "home_committee_id": None,
        }
        assert data["4"] == {
            "collection": "meeting",
            "id": 1,
            "user_oml": "",
            "committee_ids": [2],
            "home_committee_id": None,
        }
        assert data["5"] == {
            "collection": "organization",
            "id": 1,
            "user_oml": "",
            "committee_ids": [],
            "home_committee_id": None,
        }
        assert data["6"] == {
            "collection": "meeting",
            "id": 1,
            "user_oml": OrganizationManagementLevel.SUPERADMIN,
            "committee_ids": [2],
            "home_committee_id": None,
        }
        assert data["7"] == {
            "collection": "meeting",
            "id": 1,
            "user_oml": "",
            "committee_ids": [2],
            "home_committee_id": None,
        }
        assert data["8"] == {
            "collection": "committee",
            "id": 2,
            "user_oml": "",
            "committee_ids": [],
            "home_committee_id": 2,
        }
        assert data["9"] == {
            "collection": "committee",
            "id": 1,
            "user_oml": "",
            "committee_ids": [2],
            "home_committee_id": 1,
        }
=======
        self.assertEqual(
            data,
            {
                "2": {
                    "collection": "organization",
                    "id": 1,
                    "user_oml": OrganizationManagementLevel.CAN_MANAGE_USERS,
                    "committee_ids": [],
                    "user_in_archived_meetings_only": False,
                },
                "3": {
                    "collection": "committee",
                    "id": 1,
                    "user_oml": "",
                    "committee_ids": [1],
                    "user_in_archived_meetings_only": False,
                },
                "4": {
                    "collection": "meeting",
                    "id": 1,
                    "user_oml": "",
                    "committee_ids": [2],
                    "user_in_archived_meetings_only": False,
                },
                "5": {
                    "collection": "organization",
                    "id": 1,
                    "user_oml": "",
                    "committee_ids": [],
                    "user_in_archived_meetings_only": False,
                },
                "6": {
                    "collection": "meeting",
                    "id": 1,
                    "user_oml": OrganizationManagementLevel.SUPERADMIN,
                    "committee_ids": [2],
                    "user_in_archived_meetings_only": False,
                },
                "7": {
                    "collection": "meeting",
                    "id": 1,
                    "user_oml": "",
                    "committee_ids": [2],
                    "user_in_archived_meetings_only": False,
                },
            },
        )
>>>>>>> 56e09193

    def test_without_user_None(self) -> None:
        status_code, data = self.request("get_user_scope", {"user_ids": [None]})
        self.assertEqual(status_code, 400)
        self.assertIn("data.user_ids[0] must be integer", data["message"])

    def test_without_user_empty_list(self) -> None:
        status_code, data = self.request("get_user_scope", {"user_ids": []})
        self.assertEqual(status_code, 200)
        assert data == {}<|MERGE_RESOLUTION|>--- conflicted
+++ resolved
@@ -61,65 +61,6 @@
             "get_user_scope", {"user_ids": [2, 3, 4, 5, 6, 7, 8, 9]}
         )
         self.assertEqual(status_code, 200)
-<<<<<<< HEAD
-        assert len(data) == 8
-        assert data["2"] == {
-            "collection": "organization",
-            "id": 1,
-            "user_oml": OrganizationManagementLevel.CAN_MANAGE_USERS,
-            "committee_ids": [],
-            "home_committee_id": None,
-        }
-        assert data["3"] == {
-            "collection": "committee",
-            "id": 1,
-            "user_oml": "",
-            "committee_ids": [1],
-            "home_committee_id": None,
-        }
-        assert data["4"] == {
-            "collection": "meeting",
-            "id": 1,
-            "user_oml": "",
-            "committee_ids": [2],
-            "home_committee_id": None,
-        }
-        assert data["5"] == {
-            "collection": "organization",
-            "id": 1,
-            "user_oml": "",
-            "committee_ids": [],
-            "home_committee_id": None,
-        }
-        assert data["6"] == {
-            "collection": "meeting",
-            "id": 1,
-            "user_oml": OrganizationManagementLevel.SUPERADMIN,
-            "committee_ids": [2],
-            "home_committee_id": None,
-        }
-        assert data["7"] == {
-            "collection": "meeting",
-            "id": 1,
-            "user_oml": "",
-            "committee_ids": [2],
-            "home_committee_id": None,
-        }
-        assert data["8"] == {
-            "collection": "committee",
-            "id": 2,
-            "user_oml": "",
-            "committee_ids": [],
-            "home_committee_id": 2,
-        }
-        assert data["9"] == {
-            "collection": "committee",
-            "id": 1,
-            "user_oml": "",
-            "committee_ids": [2],
-            "home_committee_id": 1,
-        }
-=======
         self.assertEqual(
             data,
             {
@@ -129,6 +70,7 @@
                     "user_oml": OrganizationManagementLevel.CAN_MANAGE_USERS,
                     "committee_ids": [],
                     "user_in_archived_meetings_only": False,
+                    "home_committee_id": None,
                 },
                 "3": {
                     "collection": "committee",
@@ -136,6 +78,7 @@
                     "user_oml": "",
                     "committee_ids": [1],
                     "user_in_archived_meetings_only": False,
+                    "home_committee_id": None,
                 },
                 "4": {
                     "collection": "meeting",
@@ -143,6 +86,7 @@
                     "user_oml": "",
                     "committee_ids": [2],
                     "user_in_archived_meetings_only": False,
+                    "home_committee_id": None,
                 },
                 "5": {
                     "collection": "organization",
@@ -150,6 +94,7 @@
                     "user_oml": "",
                     "committee_ids": [],
                     "user_in_archived_meetings_only": False,
+                    "home_committee_id": None,
                 },
                 "6": {
                     "collection": "meeting",
@@ -157,6 +102,7 @@
                     "user_oml": OrganizationManagementLevel.SUPERADMIN,
                     "committee_ids": [2],
                     "user_in_archived_meetings_only": False,
+                    "home_committee_id": None,
                 },
                 "7": {
                     "collection": "meeting",
@@ -164,10 +110,26 @@
                     "user_oml": "",
                     "committee_ids": [2],
                     "user_in_archived_meetings_only": False,
+                    "home_committee_id": None,
+                },
+                "8": {
+                    "collection": "committee",
+                    "id": 2,
+                    "user_oml": "",
+                    "committee_ids": [],
+                    "user_in_archived_meetings_only": False,
+                    "home_committee_id": 2,
+                },
+                "9": {
+                    "collection": "committee",
+                    "id": 1,
+                    "user_oml": "",
+                    "committee_ids": [2],
+                    "user_in_archived_meetings_only": False,
+                    "home_committee_id": 1,
                 },
             },
         )
->>>>>>> 56e09193
 
     def test_without_user_None(self) -> None:
         status_code, data = self.request("get_user_scope", {"user_ids": [None]})
