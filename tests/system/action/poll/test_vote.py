<<<<<<< HEAD
from typing import Any, Dict, Optional, Tuple, Union, cast
=======
from typing import Any
>>>>>>> dc8d4a65

import pytest
import requests
import simplejson as json

from openslides_backend.models.models import Poll
from openslides_backend.shared.exceptions import ActionException
from openslides_backend.shared.util import ONE_ORGANIZATION_FQID
from tests.system.util import convert_to_test_response
from tests.util import Response

from .base_poll_test import BasePollTestCase

<<<<<<< HEAD
class BaseVoteTestCase(BaseActionTestCase):
    def request(  # type:ignore
=======

class BaseVoteTestCase(BasePollTestCase):
    def request(
>>>>>>> dc8d4a65
        self,
        action: str,
        data: dict[str, Any],
        anonymous: bool = False,
        lang: str | None = None,
        internal: bool | None = None,
        start_poll_before_vote: bool = True,
        stop_poll_after_vote: bool = True,
    ) -> Union[Response, Tuple[Response, Optional[Response]]]:
        """Overwrite request method to reroute voting requests to the vote service."""
        if action == "poll.vote":
            if start_poll_before_vote:
                self.execute_action_internally("poll.start", {"id": data["id"]})
            response = self.vote_service.vote(data)
            stop_response = None
            if stop_poll_after_vote:
                stop_response = super().request(
                    "poll.stop", {"id": data["id"]}, anonymous, lang
                )
            return (response, stop_response)
        else:
            return super().request(action, data, anonymous, lang, internal)

    def anonymous_vote(self, payload: dict[str, Any], id: int = 1) -> Response:
        # make request manually to prevent sending of cookie & header
        payload_json = json.dumps(payload, separators=(",", ":"))
        response = requests.post(
            url=self.vote_service.url.replace("internal", "system") + f"?id={id}",
            data=payload_json,
            headers={
                "Content-Type": "application/json",
            },
        )
        return convert_to_test_response(response)


class PollVoteTest(BaseVoteTestCase):
    def setUp(self) -> None:
        super().setUp()
        self.create_model(
            "meeting/113",
            {"is_active_in_organization_id": 1},
        )

    def test_vote_correct_pollmethod_Y(self) -> None:
        user_id = self.create_user("test2")
        self.set_models(
            {
                ONE_ORGANIZATION_FQID: {"enable_electronic_voting": True},
<<<<<<< HEAD
                "group/1": {
                    "user_ids": [1, user_id],
                    "permissions": ["motion.can_manage_polls"],
                },
=======
                "group/1": {"meeting_user_ids": [11, 12], "poll_ids": [1]},
>>>>>>> dc8d4a65
                "option/11": {"meeting_id": 113, "poll_id": 1},
                "user/1": {
                    "is_present_in_meeting_ids": [113],
                    "meeting_user_ids": [11],
                    "meeting_ids": [113],
                },
                "meeting_user/11": {
                    "meeting_id": 113,
                    "user_id": 1,
                    "group_ids": [1],
                },
                f"user/{user_id}": {
                    "is_present_in_meeting_ids": [113],
                    "meeting_user_ids": [12],
                    "meeting_ids": [113],
                },
                "meeting_user/12": {
                    "meeting_id": 113,
                    "user_id": user_id,
                    "vote_weight": "2.000000",
                    "group_ids": [1],
                },
                "motion/1": {
                    "meeting_id": 113,
                },
                "poll/1": {
                    "type": Poll.TYPE_NAMED,
                    "content_object_id": "motion/1",
                    "title": "my test poll",
                    "option_ids": [11],
                    "pollmethod": "Y",
                    "meeting_id": 113,
                    "entitled_group_ids": [1],
                    "state": Poll.STATE_CREATED,
                    "min_votes_amount": 1,
                    "max_votes_amount": 10,
                    "max_votes_per_option": 1,
                    "backend": Poll.BACKEND_FAST,
                },
                "meeting/113": {
                    "users_enable_vote_weight": True,
                    "meeting_user_ids": [11, 12],
                },
            }
        )
        vote_response, _ = self.request(
            "poll.vote", {"id": 1, "value": {"11": 1}}, stop_poll_after_vote=False
        )
        self.assert_status_code(vote_response, 200)
        self.login(user_id)
        vote_response, stop_response = self.request(
            "poll.vote", {"id": 1, "value": {"11": 1}}, start_poll_before_vote=False
        )
        self.assert_status_code(vote_response, 200)
        self.assert_status_code(cast(Response, stop_response), 200)
        assert (
            cast(Response, stop_response).json["results"][0][0]["invalid_votes"] == []
        )

        for i in range(1, 3):
            vote = self.assert_model_exists(
                f"vote/{i}", {"value": "Y", "option_id": 11, "meeting_id": 113}
            )
            user_id = vote.get("user_id", 0)
            assert user_id == vote.get("delegated_user_id")
            self.assert_model_exists(
                f"user/{user_id}",
                {
                    "poll_voted_ids": [1],
                    "delegated_vote_ids": [i],
                    "vote_ids": [vote["id"]],
                },
            )
            assert vote.get("weight") == f"{user_id}.000000"
        self.assert_model_exists(
            "option/11",
            {
                "vote_ids": [1, 2],
                "yes": "3.000000",
                "no": "0.000000",
                "abstain": "0.000000",
            },
        )

    def test_value_check(self) -> None:
        self.set_models(
            {
                ONE_ORGANIZATION_FQID: {"enable_electronic_voting": True},
                "group/1": {"meeting_user_ids": [11]},
                "option/11": {"meeting_id": 113, "poll_id": 1},
                "option/12": {"meeting_id": 113, "poll_id": 1},
                "option/13": {"meeting_id": 113, "poll_id": 1},
                "motion/1": {
                    "meeting_id": 113,
                },
                "poll/1": {
                    "content_object_id": "motion/1",
                    "title": "my test poll",
                    "option_ids": [11, 12, 13],
                    "pollmethod": "YN",
                    "meeting_id": 113,
                    "entitled_group_ids": [1],
                    "backend": Poll.BACKEND_FAST,
                    "type": Poll.TYPE_NAMED,
                    "state": Poll.STATE_CREATED,
                },
                "user/1": {
                    "is_present_in_meeting_ids": [113],
                    "meeting_user_ids": [11],
                },
                "meeting_user/11": {
                    "user_id": 1,
                    "meeting_id": 113,
                    "group_ids": [1],
                },
            }
        )
        vote_response, stop_response = self.request(
            "poll.vote",
            {
                "id": 1,
                "user_id": 1,
                "value": {"11": "Y", "12": "N", "13": "A"},
            },
        )
        self.assert_status_code(vote_response, 400)
        assert (
            "Data for option 13 does not fit the poll method."
            in vote_response.json["message"]
        )
        self.assert_status_code(cast(Response, stop_response), 200)
        assert (
            cast(Response, stop_response).json["results"][0][0]["invalid_votes"] == []
        )

    def test_vote_correct_pollmethod_YN(self) -> None:
        self.set_models(
            {
                ONE_ORGANIZATION_FQID: {"enable_electronic_voting": True},
                "group/1": {"meeting_user_ids": [11]},
                "option/11": {"meeting_id": 113, "poll_id": 1},
                "option/12": {"meeting_id": 113, "poll_id": 1},
                "option/13": {"meeting_id": 113, "poll_id": 1},
                "motion/1": {
                    "meeting_id": 113,
                },
                "poll/1": {
                    "content_object_id": "motion/1",
                    "title": "my test poll",
                    "option_ids": [11, 12, 13],
                    "pollmethod": "YN",
                    "meeting_id": 113,
                    "entitled_group_ids": [1],
                    "state": Poll.STATE_CREATED,
                    "min_votes_amount": 1,
                    "max_votes_amount": 10,
                    "max_votes_per_option": 1,
                    "backend": Poll.BACKEND_FAST,
                    "type": Poll.TYPE_NAMED,
                },
                "user/1": {
                    "is_present_in_meeting_ids": [113],
                    "meeting_user_ids": [11],
                },
                "meeting_user/11": {
                    "user_id": 1,
                    "meeting_id": 113,
                    "group_ids": [1],
                },
            }
        )
        vote_response, stop_response = self.request(
            "poll.vote",
            {
                "id": 1,
                "user_id": 1,
                "value": {"11": "Y", "12": "N"},
            },
        )
<<<<<<< HEAD
        self.assert_status_code(vote_response, 200)
        self.assert_status_code(cast(Response, stop_response), 200)
        assert (
            cast(Response, stop_response).json["results"][0][0]["invalid_votes"] == []
        )
        vote = self.get_model("vote/1")
        assert vote.get("value") == "Y"
        assert vote.get("option_id") == 11
        assert vote.get("weight") == "1.000000"
        assert vote.get("meeting_id") == 113
        assert vote.get("user_id") == 1
=======
        self.assert_status_code(response, 200)
        vote = self.assert_model_exists(
            "vote/1",
            {
                "value": "Y",
                "option_id": 11,
                "weight": "1.000000",
                "meeting_id": 113,
                "user_id": 1,
                "delegated_user_id": 1,
            },
        )
>>>>>>> dc8d4a65
        user_token = vote.get("user_token")
        vote = self.assert_model_exists(
            "vote/2",
            {
                "value": "N",
                "option_id": 12,
                "weight": "1.000000",
                "meeting_id": 113,
                "user_id": 1,
                "delegated_user_id": 1,
            },
        )
        assert vote.get("user_token") == user_token
        self.assert_model_exists(
            "option/11",
            {
                "vote_ids": [1],
                "yes": "1.000000",
                "no": "0.000000",
                "abstain": "0.000000",
            },
        )
        self.assert_model_exists(
            "option/12",
            {
                "vote_ids": [2],
                "yes": "0.000000",
                "no": "1.000000",
                "abstain": "0.000000",
            },
        )

    def test_vote_wrong_votes_total(self) -> None:
        self.set_models(
            {
                ONE_ORGANIZATION_FQID: {"enable_electronic_voting": True},
                "group/1": {"meeting_user_ids": [11]},
                "option/11": {"meeting_id": 113, "poll_id": 1},
                "option/12": {"meeting_id": 113, "poll_id": 1},
                "option/13": {"meeting_id": 113, "poll_id": 1},
                "motion/1": {
                    "meeting_id": 113,
                },
                "poll/1": {
                    "type": Poll.TYPE_NAMED,
                    "content_object_id": "motion/1",
                    "title": "my test poll",
                    "option_ids": [11, 12, 13],
                    "pollmethod": "Y",
                    "meeting_id": 113,
                    "entitled_group_ids": [1],
                    "state": Poll.STATE_CREATED,
                    "min_votes_amount": 1,
                    "max_votes_amount": 1,
                    "max_votes_per_option": 1,
                    "backend": Poll.BACKEND_FAST,
                },
                "user/1": {
                    "is_present_in_meeting_ids": [113],
                    "meeting_user_ids": [11],
                },
                "meeting_user/11": {
                    "user_id": 1,
                    "meeting_id": 113,
                    "group_ids": [1],
                },
            }
        )
        vote_response, stop_response = self.request(
            "poll.vote",
            {
                "id": 1,
                "user_id": 1,
                "value": {"11": 1, "12": 1},
            },
        )
        self.assert_status_code(vote_response, 400)
        assert (
            "The sum of your answers has to be between 1 and 1"
            in vote_response.json["message"]
        )
        self.assert_status_code(cast(Response, stop_response), 200)
        assert (
            cast(Response, stop_response).json["results"][0][0]["invalid_votes"] == []
        )
        self.assert_model_not_exists("vote/1")

    def test_vote_pollmethod_Y_wrong_value(self) -> None:
        self.set_models(
            {
                ONE_ORGANIZATION_FQID: {"enable_electronic_voting": True},
                "group/1": {"meeting_user_ids": [11]},
                "option/11": {"meeting_id": 113, "poll_id": 1},
                "motion/1": {
                    "meeting_id": 113,
                },
                "poll/1": {
                    "type": Poll.TYPE_NAMED,
                    "content_object_id": "motion/1",
                    "option_ids": [11, 12, 13],
                    "pollmethod": "Y",
                    "meeting_id": 113,
                    "entitled_group_ids": [1],
                    "backend": Poll.BACKEND_FAST,
                    "state": Poll.STATE_CREATED,
                },
                "user/1": {
                    "is_present_in_meeting_ids": [113],
                    "meeting_user_ids": [11],
                },
                "meeting_user/11": {
                    "user_id": 1,
                    "meeting_id": 113,
                    "group_ids": [1],
                },
            }
        )
        vote_response, stop_response = self.request(
            "poll.vote",
            {
                "id": 1,
                "value": {"11": "Y"},
            },
        )
        self.assert_status_code(vote_response, 400)
        assert "Your vote has a wrong format" in vote_response.json["message"]
        self.assert_status_code(cast(Response, stop_response), 200)
        assert (
            cast(Response, stop_response).json["results"][0][0]["invalid_votes"] == []
        )
        self.assert_model_not_exists("vote/1")

    def test_vote_no_votes_total_check_by_YNA(self) -> None:
        self.set_models(
            {
                ONE_ORGANIZATION_FQID: {"enable_electronic_voting": True},
                "group/1": {"meeting_user_ids": [11]},
                "option/11": {"meeting_id": 113, "poll_id": 1},
                "option/12": {"meeting_id": 113, "poll_id": 1},
                "option/13": {"meeting_id": 113, "poll_id": 1},
                "motion/1": {
                    "meeting_id": 113,
                },
                "poll/1": {
                    "type": Poll.TYPE_NAMED,
                    "content_object_id": "motion/1",
                    "title": "my test poll",
                    "option_ids": [11, 12, 13],
                    "pollmethod": "YNA",
                    "meeting_id": 113,
                    "entitled_group_ids": [1],
                    "state": Poll.STATE_CREATED,
                    "min_votes_amount": 1,
                    "max_votes_amount": 1,
                    "max_votes_per_option": 1,
                    "backend": Poll.BACKEND_FAST,
                },
                "user/1": {
                    "is_present_in_meeting_ids": [113],
                    "meeting_user_ids": [11],
                },
                "meeting_user/11": {
                    "user_id": 1,
                    "meeting_id": 113,
                    "group_ids": [1],
                },
            }
        )
        vote_response, stop_response = self.request(
            "poll.vote",
            {
                "id": 1,
                "user_id": 1,
                "value": {"11": "Y", "12": "A"},
            },
        )
        self.assert_status_code(vote_response, 200)
        self.assert_status_code(cast(Response, stop_response), 200)
        assert (
            cast(Response, stop_response).json["results"][0][0]["invalid_votes"] == []
        )
        self.assert_model_exists("vote/1")

    def test_vote_no_votes_total_check_by_YN(self) -> None:
        self.set_models(
            {
                ONE_ORGANIZATION_FQID: {"enable_electronic_voting": True},
                "group/1": {"meeting_user_ids": [11]},
                "option/11": {"meeting_id": 113, "poll_id": 1},
                "option/12": {"meeting_id": 113, "poll_id": 1},
                "option/13": {"meeting_id": 113, "poll_id": 1},
                "motion/1": {
                    "meeting_id": 113,
                },
                "poll/1": {
                    "type": Poll.TYPE_NAMED,
                    "content_object_id": "motion/1",
                    "title": "my test poll",
                    "option_ids": [11, 12, 13],
                    "pollmethod": "YN",
                    "meeting_id": 113,
                    "entitled_group_ids": [1],
                    "state": Poll.STATE_CREATED,
                    "min_votes_amount": 1,
                    "max_votes_amount": 1,
                    "max_votes_per_option": 1,
                    "backend": Poll.BACKEND_FAST,
                },
                "user/1": {
                    "is_present_in_meeting_ids": [113],
                    "meeting_user_ids": [11],
                },
                "meeting_user/11": {
                    "user_id": 1,
                    "meeting_id": 113,
                    "group_ids": [1],
                },
            }
        )
        vote_response, stop_response = self.request(
            "poll.vote",
            {
                "id": 1,
                "user_id": 1,
                "value": {"11": "Y", "12": "N"},
            },
        )
        self.assert_status_code(vote_response, 200)
        self.assert_status_code(cast(Response, stop_response), 200)
        assert (
            cast(Response, stop_response).json["results"][0][0]["invalid_votes"] == []
        )
        self.assert_model_exists("vote/1")

    def test_vote_wrong_votes_total_min_case(self) -> None:
        self.set_models(
            {
                ONE_ORGANIZATION_FQID: {"enable_electronic_voting": True},
                "group/1": {"meeting_user_ids": [11]},
                "option/11": {"meeting_id": 113, "poll_id": 1},
                "option/12": {"meeting_id": 113, "poll_id": 1},
                "option/13": {"meeting_id": 113, "poll_id": 1},
                "motion/1": {
                    "meeting_id": 113,
                },
                "poll/1": {
                    "type": Poll.TYPE_NAMED,
                    "content_object_id": "motion/1",
                    "title": "my test poll",
                    "option_ids": [11, 12, 13],
                    "pollmethod": "Y",
                    "meeting_id": 113,
                    "entitled_group_ids": [1],
                    "state": Poll.STATE_CREATED,
                    "min_votes_amount": 2,
                    "max_votes_amount": 2,
                    "max_votes_per_option": 1,
                    "backend": Poll.BACKEND_FAST,
                },
                "user/1": {
                    "is_present_in_meeting_ids": [113],
                    "meeting_user_ids": [11],
                },
                "meeting_user/11": {
                    "user_id": 1,
                    "meeting_id": 113,
                    "group_ids": [1],
                },
            }
        )
        vote_response, stop_response = self.request(
            "poll.vote",
            {
                "id": 1,
                "user_id": 1,
                "value": {"11": 1},
            },
        )
        self.assert_status_code(vote_response, 400)
        assert (
            "The sum of your answers has to be between 2 and 2"
            in vote_response.json["message"]
        )
        self.assert_status_code(cast(Response, stop_response), 200)
        assert (
            cast(Response, stop_response).json["results"][0][0]["invalid_votes"] == []
        )
        self.assert_model_not_exists("vote/1")

    def test_vote_global(self) -> None:
        self.set_models(
            {
                ONE_ORGANIZATION_FQID: {"enable_electronic_voting": True},
                "group/1": {"meeting_user_ids": [11, 12]},
                "option/11": {"meeting_id": 113, "used_as_global_option_in_poll_id": 1},
                "user/2": {
                    "username": "test2",
                    "is_present_in_meeting_ids": [113],
                    "meeting_user_ids": [12],
                },
                "meeting_user/12": {
                    "user_id": 2,
                    "meeting_id": 113,
                    "group_ids": [1],
                },
                "user/1": {
                    "is_present_in_meeting_ids": [113],
                    "meeting_user_ids": [11],
                },
                "meeting_user/11": {
                    "user_id": 1,
                    "meeting_id": 113,
                    "group_ids": [1],
                },
                "motion/1": {
                    "meeting_id": 113,
                },
                "poll/1": {
                    "type": Poll.TYPE_NAMED,
                    "content_object_id": "motion/1",
                    "title": "my test poll",
                    "global_option_id": 11,
                    "global_no": True,
                    "global_yes": False,
                    "global_abstain": False,
                    "meeting_id": 113,
                    "entitled_group_ids": [1],
                    "state": Poll.STATE_CREATED,
                    "pollmethod": "YNA",
                    "backend": Poll.BACKEND_FAST,
                },
            }
        )
        vote_response, _ = self.request(
            "poll.vote",
            {"id": 1, "user_id": 1, "value": "N"},
            stop_poll_after_vote=False,
        )
        self.assert_status_code(vote_response, 200)
        vote_response, stop_response = self.request(
            "poll.vote",
            {"id": 1, "user_id": 2, "value": "Y"},
            start_poll_before_vote=False,
        )
        self.assert_status_code(vote_response, 400)
        self.assertIn(
            "Vote delegation is not activated in meeting 113",
            vote_response.json["message"],
        )
        self.assert_status_code(cast(Response, stop_response), 200)
        assert (
            cast(Response, stop_response).json["results"][0][0]["invalid_votes"] == []
        )

        self.assert_model_exists(
            "vote/1",
            {
                "value": "N",
                "option_id": 11,
                "weight": "1.000000",
                "meeting_id": 113,
                "user_id": 1,
            },
        )
        self.assert_model_exists(
            "option/11",
            {
                "vote_ids": [1],
                "yes": "0.000000",
                "no": "1.000000",
                "abstain": "0.000000",
            },
        )
        self.assert_model_exists(
            "user/1",
            {
                "poll_voted_ids": [1],
                "delegated_vote_ids": [1],
                "vote_ids": [1],
            },
        )
        self.assert_model_not_exists("vote/2")

    def test_vote_schema_problems(self) -> None:
        self.set_models(
            {
                ONE_ORGANIZATION_FQID: {"enable_electronic_voting": True},
                "group/1": {"meeting_user_ids": [11]},
                "motion/1": {
                    "meeting_id": 113,
                },
                "poll/1": {
                    "type": Poll.TYPE_NAMED,
                    "content_object_id": "motion/1",
                    "title": "my test poll",
                    "entitled_group_ids": [1],
                    "meeting_id": 113,
                    "pollmethod": "YNA",
                    "backend": Poll.BACKEND_FAST,
                    "state": Poll.STATE_CREATED,
                },
                "user/1": {
                    "is_present_in_meeting_ids": [113],
                    "meeting_user_ids": [11],
                },
                "meeting_user/11": {
                    "user_id": 1,
                    "meeting_id": 113,
                    "group_ids": [1],
                },
            }
        )
        vote_response, stop_response = self.request(
            "poll.vote", {"id": 1, "user_id": 1, "value": "X"}
        )
        self.assert_status_code(vote_response, 400)
        assert "Global vote X is not enabled" in vote_response.json["message"]
        self.assert_status_code(cast(Response, stop_response), 200)
        assert (
            cast(Response, stop_response).json["results"][0][0]["invalid_votes"] == []
        )

    def test_vote_invalid_vote_value(self) -> None:
        self.set_models(
            {
                ONE_ORGANIZATION_FQID: {"enable_electronic_voting": True},
                "group/1": {"meeting_user_ids": [11]},
                "option/11": {"meeting_id": 113, "poll_id": 1},
                "motion/1": {
                    "meeting_id": 113,
                },
                "poll/1": {
                    "type": Poll.TYPE_NAMED,
                    "content_object_id": "motion/1",
                    "option_ids": [11],
                    "pollmethod": "YNA",
                    "meeting_id": 113,
                    "entitled_group_ids": [1],
                    "state": Poll.STATE_CREATED,
                    "meeting_id": 113,
                    "backend": Poll.BACKEND_FAST,
                },
                "user/1": {
                    "is_present_in_meeting_ids": [113],
                    "meeting_user_ids": [11],
                },
                "meeting_user/11": {
                    "user_id": 1,
                    "meeting_id": 113,
                    "group_ids": [1],
                },
            }
        )
        vote_response, stop_response = self.request(
            "poll.vote",
            {
                "id": 1,
                "user_id": 1,
                "value": {"11": "X"},
            },
        )
        self.assert_status_code(vote_response, 400)
        assert (
            "Data for option 11 does not fit the poll method."
            in vote_response.json["message"]
        )
        self.assert_status_code(cast(Response, stop_response), 200)
        assert (
            cast(Response, stop_response).json["results"][0][0]["invalid_votes"] == []
        )

    def test_vote_not_started_in_service(self) -> None:
        self.set_models(
            {
                ONE_ORGANIZATION_FQID: {"enable_electronic_voting": True},
                "group/1": {"meeting_user_ids": [11]},
                "motion/1": {
                    "meeting_id": 113,
                },
                "poll/1": {
                    "content_object_id": "motion/1",
                    "type": Poll.TYPE_NAMED,
                    "meeting_id": 113,
                    "pollmethod": "YNA",
                    "global_yes": True,
                    "entitled_group_ids": [1],
                    "backend": Poll.BACKEND_FAST,
                    "state": Poll.STATE_CREATED,
                },
                "user/1": {
                    "is_present_in_meeting_ids": [113],
                    "meeting_user_ids": [11],
                },
                "meeting_user/11": {
                    "user_id": 1,
                    "meeting_id": 113,
                    "group_ids": [1],
                },
            }
        )
        with pytest.raises(ActionException) as e:
            self.request(
                "poll.vote",
                {"id": 1, "value": "Y"},
                start_poll_before_vote=False,
                stop_poll_after_vote=False,
            )
        self.assertIn("Backendtest: Poll not started!", e.value.message)
        self.assert_model_not_exists("vote/1")

    def test_vote_option_not_in_poll(self) -> None:
        self.set_models(
            {
                ONE_ORGANIZATION_FQID: {"enable_electronic_voting": True},
                "group/1": {"meeting_user_ids": [11]},
                "motion/1": {
                    "meeting_id": 113,
                },
                "poll/1": {
                    "content_object_id": "motion/1",
                    "title": "my test poll",
                    "type": Poll.TYPE_NAMED,
                    "pollmethod": "YNA",
                    "entitled_group_ids": [1],
                    "meeting_id": 113,
                    "backend": Poll.BACKEND_FAST,
                    "state": Poll.STATE_CREATED,
                },
                "user/1": {
                    "is_present_in_meeting_ids": [113],
                    "meeting_user_ids": [11],
                },
                "meeting_user/11": {
                    "user_id": 1,
                    "meeting_id": 113,
                    "group_ids": [1],
                },
            }
        )
        vote_response, stop_response = self.request(
            "poll.vote",
            {
                "id": 1,
                "user_id": 1,
                "value": {"113": "Y"},
            },
        )
        self.assert_status_code(vote_response, 400)
        assert (
            "Option_id 113 does not belong to the poll" in vote_response.json["message"]
        )
        self.assert_status_code(cast(Response, stop_response), 200)
        assert (
            cast(Response, stop_response).json["results"][0][0]["invalid_votes"] == []
        )

    def test_double_vote(self) -> None:
        self.set_models(
            {
                ONE_ORGANIZATION_FQID: {"enable_electronic_voting": True},
                "group/1": {"meeting_user_ids": [11, 12]},
                "option/11": {"meeting_id": 113, "used_as_global_option_in_poll_id": 1},
                "user/2": {
                    "username": "test2",
                    "is_present_in_meeting_ids": [113],
                    "meeting_user_ids": [12],
                },
                "meeting_user/12": {
                    "user_id": 2,
                    "meeting_id": 113,
                    "group_ids": [1],
                },
                "user/1": {
                    "is_present_in_meeting_ids": [113],
                    "meeting_user_ids": [11],
                },
                "meeting_user/11": {
                    "user_id": 1,
                    "meeting_id": 113,
                    "group_ids": [1],
                },
                "motion/1": {
                    "meeting_id": 113,
                },
                "poll/1": {
                    "type": Poll.TYPE_NAMED,
                    "content_object_id": "motion/1",
                    "title": "my test poll",
                    "global_option_id": 11,
                    "global_no": True,
                    "global_yes": False,
                    "global_abstain": False,
                    "meeting_id": 113,
                    "entitled_group_ids": [1],
                    "pollmethod": "YN",
                    "backend": Poll.BACKEND_FAST,
                    "state": Poll.STATE_CREATED,
                },
            }
        )
        vote_response, stop_response = self.request(
            "poll.vote",
            {"id": 1, "user_id": 1, "value": "N"},
            stop_poll_after_vote=False,
        )
        self.assert_status_code(vote_response, 200)
        vote_response, stop_response = self.request(
            "poll.vote",
            {"id": 1, "user_id": 1, "value": "N"},
            start_poll_before_vote=False,
        )
<<<<<<< HEAD
        self.assert_status_code(vote_response, 400)
        assert "Not the first vote" in vote_response.json["message"]
        self.assert_status_code(cast(Response, stop_response), 200)
        assert (
            cast(Response, stop_response).json["results"][0][0]["invalid_votes"] == []
        )

        vote = self.get_model("vote/1")
        assert vote.get("value") == "N"
        assert vote.get("option_id") == 11
        assert vote.get("weight") == "1.000000"
        assert vote.get("meeting_id") == 113
        assert vote.get("user_id") == 1
        option = self.get_model("option/11")
        assert option.get("vote_ids") == [1]
        user = self.get_model("user/1")
        assert user.get("vote_$_ids") == ["113"]
        assert user.get("vote_$113_ids") == [1]
=======
        self.assert_status_code(response, 400)
        assert "Not the first vote" in response.json["message"]
        self.assert_model_exists(
            "vote/1",
            {
                "value": "N",
                "option_id": 11,
                "weight": "1.000000",
                "meeting_id": 113,
                "user_id": 1,
                "delegated_user_id": 1,
            },
        )
        self.assert_model_exists("option/11", {"vote_ids": [1]})
        self.assert_model_exists(
            "user/1",
            {"poll_voted_ids": [1], "vote_ids": [1], "delegated_vote_ids": [1]},
        )
>>>>>>> dc8d4a65

    def test_check_user_in_entitled_group(self) -> None:
        self.set_models(
            {
                ONE_ORGANIZATION_FQID: {"enable_electronic_voting": True},
                "option/11": {"meeting_id": 113, "used_as_global_option_in_poll_id": 1},
                "user/1": {
                    "is_present_in_meeting_ids": [113],
                    "meeting_user_ids": [11],
                    "meeting_ids": [113],
                },
                "meeting_user/11": {"user_id": 1, "meeting_id": 113, "group_ids": [1]},
                "motion/1": {
                    "meeting_id": 113,
                },
                "poll/1": {
                    "type": Poll.TYPE_NAMED,
                    "content_object_id": "motion/1",
                    "pollmethod": "YNA",
                    "global_option_id": 11,
                    "global_no": True,
                    "global_yes": False,
                    "global_abstain": False,
                    "meeting_id": 113,
                    "entitled_group_ids": [],
                    "backend": Poll.BACKEND_FAST,
                    "state": Poll.STATE_CREATED,
                },
            }
        )
        vote_response, stop_response = self.request(
            "poll.vote", {"id": 1, "user_id": 1, "value": "N"}
        )
        self.assert_status_code(vote_response, 400)
        self.assertIn(
            "User 1 is not in a group that is allowed to vote",
            vote_response.json["message"],
        )
        self.assert_status_code(cast(Response, stop_response), 200)
        assert (
            cast(Response, stop_response).json["results"][0][0]["invalid_votes"] == []
        )

    def test_check_user_present_in_meeting(self) -> None:
        self.set_models(
            {
                ONE_ORGANIZATION_FQID: {"enable_electronic_voting": True},
                "group/1": {"meeting_user_ids": [11]},
                "user/1": {"meeting_user_ids": [11]},
                "meeting_user/11": {
                    "user_id": 1,
                    "meeting_id": 113,
                    "group_ids": [1],
                },
                "option/11": {"meeting_id": 113, "used_as_global_option_in_poll_id": 1},
                "motion/1": {
                    "meeting_id": 113,
                },
                "poll/1": {
                    "type": Poll.TYPE_NAMED,
                    "content_object_id": "motion/1",
                    "title": "my test poll",
                    "global_option_id": 11,
                    "global_no": True,
                    "global_yes": False,
                    "global_abstain": False,
                    "meeting_id": 113,
                    "entitled_group_ids": [1],
                    "backend": Poll.BACKEND_FAST,
                    "pollmethod": "YNA",
                    "state": Poll.STATE_CREATED,
                },
            }
        )
        vote_response, stop_response = self.request(
            "poll.vote", {"id": 1, "value": "N"}
        )
        self.assert_status_code(vote_response, 400)
        assert "You have to be present in meeting 113" in vote_response.json["message"]
        self.assert_status_code(cast(Response, stop_response), 200)
        assert (
            cast(Response, stop_response).json["results"][0][0]["invalid_votes"] == []
        )

    def test_check_str_validation(self) -> None:
        self.set_models(
            {
                ONE_ORGANIZATION_FQID: {"enable_electronic_voting": True},
                "group/1": {"meeting_user_ids": [11]},
                "motion/1": {
                    "meeting_id": 113,
                },
                "poll/1": {
                    "content_object_id": "motion/1",
                    "title": "my test poll",
                    "type": Poll.TYPE_NAMED,
                    "meeting_id": 113,
                    "entitled_group_ids": [1],
                    "pollmethod": "Y",
                    "backend": Poll.BACKEND_FAST,
                    "state": Poll.STATE_CREATED,
                },
                "user/1": {
                    "is_present_in_meeting_ids": [113],
                    "meeting_user_ids": [11],
                },
                "meeting_user/11": {
                    "user_id": 1,
                    "meeting_id": 113,
                    "group_ids": [1],
                },
            }
        )
        vote_response, stop_response = self.request(
            "poll.vote", {"id": 1, "user_id": 1, "value": "X"}
        )
        self.assert_status_code(vote_response, 400)
        assert "Global vote X is not enabled" in vote_response.json["message"]
        self.assert_status_code(cast(Response, stop_response), 200)
        assert (
            cast(Response, stop_response).json["results"][0][0]["invalid_votes"] == []
        )

    def test_default_vote_weight(self) -> None:
        self.set_models(
            {
                ONE_ORGANIZATION_FQID: {"enable_electronic_voting": True},
                "group/1": {"meeting_user_ids": [11]},
                "option/11": {"meeting_id": 113, "poll_id": 1},
                "user/1": {
                    "is_present_in_meeting_ids": [113],
                    "meeting_user_ids": [11],
                    "default_vote_weight": "3.000000",
                },
                "meeting_user/11": {
                    "user_id": 1,
                    "meeting_id": 113,
                    "group_ids": [1],
                },
                "motion/1": {
                    "meeting_id": 113,
                },
                "poll/1": {
                    "type": Poll.TYPE_NAMED,
                    "content_object_id": "motion/1",
                    "title": "my test poll",
                    "option_ids": [11],
                    "pollmethod": "Y",
                    "meeting_id": 113,
                    "entitled_group_ids": [1],
                    "state": Poll.STATE_CREATED,
                    "max_votes_per_option": 1,
                    "backend": Poll.BACKEND_FAST,
                },
                "meeting/113": {"users_enable_vote_weight": True},
            }
        )
        vote_response, stop_response = self.request(
            "poll.vote", {"id": 1, "user_id": 1, "value": {"11": 1}}
        )
<<<<<<< HEAD
        self.assert_status_code(vote_response, 200)
        self.assert_status_code(cast(Response, stop_response), 200)
        assert (
            cast(Response, stop_response).json["results"][0][0]["invalid_votes"] == []
        )

        vote = self.get_model("vote/1")
        assert vote.get("value") == "Y"
        assert vote.get("option_id") == 11
        assert vote.get("weight") == "3.000000"
        assert vote.get("meeting_id") == 113
        assert vote.get("user_id") == 1
        option = self.get_model("option/11")
        assert option.get("vote_ids") == [1]
        assert option.get("yes") == "3.000000"
        assert option.get("no") == "0.000000"
        assert option.get("abstain") == "0.000000"
        user = self.get_model("user/1")
        assert user.get("vote_$_ids") == ["113"]
        assert user.get("vote_$113_ids") == [1]
=======
        self.assert_status_code(response, 200)
        self.assert_model_exists(
            "vote/1",
            {
                "value": "Y",
                "option_id": 11,
                "weight": "3.000000",
                "meeting_id": 113,
                "user_id": 1,
            },
        )
        self.assert_model_exists(
            "option/11",
            {
                "vote_ids": [1],
                "yes": "3.000000",
                "no": "0.000000",
                "abstain": "0.000000",
            },
        )
        self.assert_model_exists(
            "user/1",
            {"poll_voted_ids": [1], "delegated_vote_ids": [1], "vote_ids": [1]},
        )
>>>>>>> dc8d4a65

    def test_vote_weight_not_enabled(self) -> None:
        self.set_models(
            {
                ONE_ORGANIZATION_FQID: {"enable_electronic_voting": True},
                "group/1": {"meeting_user_ids": [11]},
                "option/11": {"meeting_id": 113, "poll_id": 1},
                "user/1": {
                    "is_present_in_meeting_ids": [113],
                    "default_vote_weight": "3.000000",
                    "meeting_user_ids": [11],
                },
                "meeting_user/11": {
                    "meeting_id": 113,
                    "user_id": 1,
                    "vote_weight": "4.200000",
                    "group_ids": [1],
                },
                "motion/1": {
                    "meeting_id": 113,
                },
                "poll/1": {
                    "type": Poll.TYPE_NAMED,
                    "content_object_id": "motion/1",
                    "title": "my test poll",
                    "option_ids": [11],
                    "pollmethod": "Y",
                    "meeting_id": 113,
                    "entitled_group_ids": [1],
                    "state": Poll.STATE_CREATED,
                    "max_votes_per_option": 1,
                    "backend": Poll.BACKEND_FAST,
                },
                "meeting/113": {
                    "users_enable_vote_weight": False,
                    "meeting_user_ids": [11],
                },
            }
        )
        vote_response, stop_response = self.request(
            "poll.vote", {"id": 1, "user_id": 1, "value": {"11": 1}}
        )
<<<<<<< HEAD
        self.assert_status_code(vote_response, 200)
        self.assert_status_code(cast(Response, stop_response), 200)
        assert (
            cast(Response, stop_response).json["results"][0][0]["invalid_votes"] == []
        )

        vote = self.get_model("vote/1")
        assert vote.get("value") == "Y"
        assert vote.get("option_id") == 11
        assert vote.get("weight") == "1.000000"
        assert vote.get("meeting_id") == 113
        assert vote.get("user_id") == 1
        option = self.get_model("option/11")
        assert option.get("vote_ids") == [1]
        assert option.get("yes") == "1.000000"
        assert option.get("no") == "0.000000"
        assert option.get("abstain") == "0.000000"
        user = self.get_model("user/1")
        assert user.get("vote_$_ids") == ["113"]
        assert user.get("vote_$113_ids") == [1]
=======
        self.assert_status_code(response, 200)
        self.assert_model_exists(
            "vote/1",
            {
                "value": "Y",
                "option_id": 11,
                "weight": "1.000000",
                "meeting_id": 113,
                "user_id": 1,
            },
        )
        self.assert_model_exists(
            "option/11",
            {
                "vote_ids": [1],
                "yes": "1.000000",
                "no": "0.000000",
                "abstain": "0.000000",
            },
        )
        self.assert_model_exists(
            "user/1",
            {"poll_voted_ids": [1], "delegated_vote_ids": [1], "vote_ids": [1]},
        )
>>>>>>> dc8d4a65


class VotePollBaseTestClass(BaseVoteTestCase):
    def setUp(self) -> None:
        super().setUp()
        self.set_models(
            {
                "assignment/1": {
                    "title": "test_assignment_tcLT59bmXrXif424Qw7K",
                    "open_posts": 1,
                    "meeting_id": 113,
                },
                "meeting/113": {"is_active_in_organization_id": 1},
            }
        )
        self.create_poll()
        self.set_models(
            {
                "group/1": {"meeting_user_ids": [11], "meeting_id": 113},
                "option/1": {
                    "meeting_id": 113,
                    "poll_id": 1,
                    "yes": "0.000000",
                    "no": "0.000000",
                    "abstain": "0.000000",
                },
                "option/2": {
                    "meeting_id": 113,
                    "poll_id": 1,
                    "yes": "0.000000",
                    "no": "0.000000",
                    "abstain": "0.000000",
                },
                "user/1": {
                    "is_present_in_meeting_ids": [113],
                    "meeting_user_ids": [11],
                },
                "meeting_user/11": {
                    "user_id": 1,
                    "meeting_id": 113,
                    "group_ids": [1],
                },
                "option/11": {"meeting_id": 113, "used_as_global_option_in_poll_id": 1},
                "poll/1": {"global_option_id": 11, "backend": Poll.BACKEND_FAST},
            }
        )

    def create_poll(self) -> None:
        # has to be implemented by subclasses
        raise NotImplementedError()

    def add_option(self) -> None:
        self.set_models(
            {
                "option/3": {"meeting_id": 113, "poll_id": 1},
                "poll/1": {"option_ids": [1, 2, 3]},
            }
        )


class VotePollNamedYNA(VotePollBaseTestClass):
    def create_poll(self) -> None:
        self.create_model(
            "poll/1",
            {
                "content_object_id": "assignment/1",
                "title": "test_title_OkHAIvOSIcpFnCxbaL6v",
                "pollmethod": "YNA",
                "type": Poll.TYPE_NAMED,
                "state": Poll.STATE_CREATED,
                "meeting_id": 113,
                "option_ids": [1, 2],
                "entitled_group_ids": [1],
                "votescast": "0.000000",
                "votesvalid": "0.000000",
                "votesinvalid": "0.000000",
                "min_votes_amount": 1,
                "max_votes_amount": 10,
                "max_votes_per_option": 1,
            },
        )

    def test_vote(self) -> None:
        self.add_option()
        vote_response, stop_response = self.request(
            "poll.vote",
            {"value": {"1": "Y", "2": "N", "3": "A"}, "id": 1, "user_id": 1},
        )
        self.assert_status_code(vote_response, 200)
        self.assert_status_code(cast(Response, stop_response), 200)
        assert (
            cast(Response, stop_response).json["results"][0][0]["invalid_votes"] == []
        )
        self.assert_model_count("vote", 113, 3)
        poll = self.get_model("poll/1")
        self.assertEqual(poll.get("votesvalid"), "1.000000")
        self.assertEqual(poll.get("votesinvalid"), "0.000000")
        self.assertEqual(poll.get("votescast"), "1.000000")
        self.assertIn(1, poll.get("voted_ids", []))
        option1 = self.get_model("option/1")
        option2 = self.get_model("option/2")
        option3 = self.get_model("option/3")
        self.assertEqual(option1.get("yes"), "1.000000")
        self.assertEqual(option1.get("no"), "0.000000")
        self.assertEqual(option1.get("abstain"), "0.000000")
        self.assertEqual(option2.get("yes"), "0.000000")
        self.assertEqual(option2.get("no"), "1.000000")
        self.assertEqual(option2.get("abstain"), "0.000000")
        self.assertEqual(option3.get("yes"), "0.000000")
        self.assertEqual(option3.get("no"), "0.000000")
        self.assertEqual(option3.get("abstain"), "1.000000")

    def test_vote_with_voteweight(self) -> None:
        self.set_models(
            {
                "user/1": {"meeting_user_ids": [11]},
                "meeting_user/11": {
                    "meeting_id": 113,
                    "user_id": 1,
                    "vote_weight": "4.200000",
                },
                "meeting/113": {"users_enable_vote_weight": True},
            }
        )
        self.add_option()
        vote_response, stop_response = self.request(
            "poll.vote",
            {"value": {"1": "Y", "2": "N", "3": "A"}, "id": 1, "user_id": 1},
        )
        self.assert_status_code(vote_response, 200)
        self.assert_status_code(cast(Response, stop_response), 200)
        assert (
            cast(Response, stop_response).json["results"][0][0]["invalid_votes"] == []
        )
        self.assert_model_count("vote", 113, 3)
        poll = self.get_model("poll/1")
        self.assertEqual(poll.get("votesvalid"), "4.200000")
        self.assertEqual(poll.get("votesinvalid"), "0.000000")
        self.assertEqual(poll.get("votescast"), "1.000000")
        self.assertEqual(poll.get("state"), Poll.STATE_FINISHED)
        option1 = self.get_model("option/1")
        option2 = self.get_model("option/2")
        option3 = self.get_model("option/3")
        self.assertEqual(option1.get("yes"), "4.200000")
        self.assertEqual(option1.get("no"), "0.000000")
        self.assertEqual(option1.get("abstain"), "0.000000")
        self.assertEqual(option2.get("yes"), "0.000000")
        self.assertEqual(option2.get("no"), "4.200000")
        self.assertEqual(option2.get("abstain"), "0.000000")
        self.assertEqual(option3.get("yes"), "0.000000")
        self.assertEqual(option3.get("no"), "0.000000")
        self.assertEqual(option3.get("abstain"), "4.200000")

    def test_change_vote(self) -> None:
        vote_response, _ = self.request(
            "poll.vote",
            {"value": {"1": "Y"}, "id": 1, "user_id": 1},
            stop_poll_after_vote=False,
        )
        self.assert_status_code(vote_response, 200)
        vote_response, stop_response = self.request(
            "poll.vote",
            {"value": {"1": "N"}, "id": 1, "user_id": 1},
            start_poll_before_vote=False,
        )
        self.assert_status_code(vote_response, 400)
        self.assertIn("Not the first vote", vote_response.json["message"])
        self.assert_status_code(cast(Response, stop_response), 200)
        assert (
            cast(Response, stop_response).json["results"][0][0]["invalid_votes"] == []
        )
        self.assert_model_not_exists("vote/2")
        self.assert_model_exists("vote/1", {"value": "Y"})

    def test_too_many_options(self) -> None:
        vote_response, stop_response = self.request(
            "poll.vote",
            {"value": {"1": "Y", "3": "N"}, "id": 1, "user_id": 1},
        )
        self.assert_status_code(vote_response, 400)
        self.assertIn(
            "Option_id 3 does not belong to the poll", vote_response.json["message"]
        )
        self.assert_status_code(cast(Response, stop_response), 200)
        assert (
            cast(Response, stop_response).json["results"][0][0]["invalid_votes"] == []
        )
        self.assert_model_not_exists("vote/1")

    def test_wrong_options(self) -> None:
        vote_response, stop_response = self.request(
            "poll.vote",
            {"value": {"1": "Y", "3": "N"}, "id": 1, "user_id": 1},
        )
        self.assert_status_code(vote_response, 400)
        self.assertIn(
            "Option_id 3 does not belong to the poll", vote_response.json["message"]
        )
        self.assert_status_code(cast(Response, stop_response), 200)
        assert (
            cast(Response, stop_response).json["results"][0][0]["invalid_votes"] == []
        )
        self.assert_model_not_exists("vote/1")

    def test_anonymous(self) -> None:
        vote_response = self.anonymous_vote({"value": {"1": "Y"}})
        self.assert_status_code(vote_response, 401)
        self.assertIn("Anonymous user can not vote", vote_response.json["message"])
        self.assert_model_not_exists("vote/1")

    def test_vote_not_present(self) -> None:
        self.update_model("user/1", {"is_present_in_meeting_ids": []})
        vote_response, stop_response = self.request(
            "poll.vote",
            {"value": {"1": "Y"}, "id": 1, "user_id": 1},
        )
        self.assert_status_code(vote_response, 400)
        self.assertIn(
            "You have to be present in meeting 113", vote_response.json["message"]
        )
        self.assert_status_code(cast(Response, stop_response), 200)
        assert (
            cast(Response, stop_response).json["results"][0][0]["invalid_votes"] == []
        )
        self.assert_model_not_exists("vote/1")

    def test_wrong_state(self) -> None:
        with pytest.raises(ActionException) as e:
            self.request(
                "poll.vote",
                {"value": {"1": "Y"}, "id": 1, "user_id": 1},
                start_poll_before_vote=False,
                stop_poll_after_vote=False,
            )
        self.assertIn("Backendtest: Poll not started!", e.value.message)
        self.assert_model_not_exists("vote/1")

    def test_missing_data(self) -> None:
        vote_response, stop_response = self.request(
            "poll.vote", {"value": {}, "id": 1, "user_id": 1}
        )
        self.assert_status_code(vote_response, 400)
        self.assertIn(
            "Your vote has a wrong format for poll method YN or YNA",
            vote_response.json["message"],
        )
        self.assert_status_code(cast(Response, stop_response), 200)
        assert (
            cast(Response, stop_response).json["results"][0][0]["invalid_votes"] == []
        )
        self.assert_model_not_exists("vote/1")
        poll = self.get_model("poll/1")
        self.assertNotIn(1, poll.get("voted_ids", []))

    def test_wrong_data_format(self) -> None:
        vote_response, stop_response = self.request(
            "poll.vote",
            {"value": [1, 2, 5], "id": 1, "user_id": 1},
        )
        self.assert_status_code(vote_response, 400)
        self.assertIn(
            "decoding payload: unknown vote value: `[1,2,5]`",
            vote_response.json["message"],
        )
        self.assert_status_code(cast(Response, stop_response), 200)
        assert (
            cast(Response, stop_response).json["results"][0][0]["invalid_votes"] == []
        )
        self.assert_model_not_exists("vote/1")

    def test_wrong_option_format(self) -> None:
        vote_response, stop_response = self.request(
            "poll.vote",
            {"value": {"1": "string"}, "id": 1, "user_id": 1},
        )
        self.assert_status_code(vote_response, 400)
        self.assertIn(
            "Data for option 1 does not fit the poll method.",
            vote_response.json["message"],
        )
        self.assert_status_code(cast(Response, stop_response), 200)
        assert (
            cast(Response, stop_response).json["results"][0][0]["invalid_votes"] == []
        )
        self.assert_model_not_exists("vote/1")

    def test_wrong_option_id_type(self) -> None:
        vote_response, stop_response = self.request(
            "poll.vote",
            {"value": {"id": "Y"}, "id": 1, "user_id": 1},
        )
        self.assert_status_code(vote_response, 400)
        self.assertIn(
            'decoding payload: unknown vote value: `{"id":"Y"}`',
            vote_response.json["message"],
        )
        self.assert_status_code(cast(Response, stop_response), 200)
        assert (
            cast(Response, stop_response).json["results"][0][0]["invalid_votes"] == []
        )
        self.assert_model_not_exists("vote/1")

    def test_wrong_vote_data(self) -> None:
        vote_response, stop_response = self.request(
            "poll.vote",
            {"value": {"1": [None]}, "id": 1, "user_id": 1},
        )
        self.assert_status_code(vote_response, 400)
        self.assertIn(
            'decoding payload: unknown vote value: `{"1":[null]}`',
            vote_response.json["message"],
        )
        self.assert_status_code(cast(Response, stop_response), 200)
        assert (
            cast(Response, stop_response).json["results"][0][0]["invalid_votes"] == []
        )
        self.assert_model_not_exists("vote/1")


class VotePollNamedY(VotePollBaseTestClass):
    def create_poll(self) -> None:
        self.create_model(
            "poll/1",
            {
                "content_object_id": "assignment/1",
                "title": "test_title_Zrvh146QAdq7t6iSDwZk",
                "pollmethod": "Y",
                "type": Poll.TYPE_NAMED,
                "state": Poll.STATE_CREATED,
                "meeting_id": 113,
                "option_ids": [1, 2],
                "entitled_group_ids": [1],
                "votesinvalid": "0.000000",
                "global_yes": True,
                "global_no": True,
                "global_abstain": True,
                "min_votes_amount": 1,
                "max_votes_amount": 10,
                "max_votes_per_option": 1,
            },
        )

    def test_vote(self) -> None:
        vote_response, stop_response = self.request(
            "poll.vote",
            {"value": {"1": 1, "2": 0}, "id": 1, "user_id": 1},
        )
        self.assert_status_code(vote_response, 200)
        self.assert_status_code(cast(Response, stop_response), 200)
        assert (
            cast(Response, stop_response).json["results"][0][0]["invalid_votes"] == []
        )

        self.assert_model_exists("vote/1")
        self.assert_model_not_exists("vote/2")
        poll = self.get_model("poll/1")
        self.assertEqual(poll.get("votesvalid"), "1.000000")
        self.assertEqual(poll.get("votesinvalid"), "0.000000")
        self.assertEqual(poll.get("votescast"), "1.000000")
        self.assertIn(1, poll.get("voted_ids", []))
        option1 = self.get_model("option/1")
        option2 = self.get_model("option/2")
        self.assertEqual(option1.get("yes"), "1.000000")
        self.assertEqual(option1.get("no"), "0.000000")
        self.assertEqual(option1.get("abstain"), "0.000000")
        self.assertEqual(option2.get("yes"), "0.000000")
        self.assertEqual(option2.get("no"), "0.000000")
        self.assertEqual(option2.get("abstain"), "0.000000")

    def test_change_vote(self) -> None:
        vote_response, _ = self.request(
            "poll.vote",
            {"value": {"1": 1, "2": 0}, "id": 1, "user_id": 1},
            stop_poll_after_vote=False,
        )
        vote_response, stop_response = self.request(
            "poll.vote",
            {"value": {"1": 0, "2": 1}, "id": 1, "user_id": 1},
            start_poll_before_vote=False,
        )
        self.assert_status_code(vote_response, 400)
        self.assertIn("Not the first vote", vote_response.json["message"])
        self.assert_status_code(cast(Response, stop_response), 200)
        assert (
            cast(Response, stop_response).json["results"][0][0]["invalid_votes"] == []
        )
        option1 = self.get_model("option/1")
        option2 = self.get_model("option/2")
        self.assertEqual(option1.get("yes"), "1.000000")
        self.assertEqual(option1.get("no"), "0.000000")
        self.assertEqual(option1.get("abstain"), "0.000000")
        self.assertEqual(option2.get("yes"), "0.000000")
        self.assertEqual(option2.get("no"), "0.000000")
        self.assertEqual(option2.get("abstain"), "0.000000")

    def test_global_yes(self) -> None:
        vote_response, stop_response = self.request(
            "poll.vote", {"value": "Y", "id": 1, "user_id": 1}
        )
        self.assert_status_code(vote_response, 200)
        self.assert_status_code(cast(Response, stop_response), 200)
        assert (
            cast(Response, stop_response).json["results"][0][0]["invalid_votes"] == []
        )

        option = self.get_model("option/11")
        self.assertEqual(option.get("yes"), "1.000000")
        self.assertEqual(option.get("no"), "0.000000")
        self.assertEqual(option.get("abstain"), "0.000000")

    def test_global_yes_forbidden(self) -> None:
        self.update_model("poll/1", {"global_yes": False})
        vote_response, stop_response = self.request(
            "poll.vote", {"value": "Y", "id": 1, "user_id": 1}
        )
        self.assert_status_code(vote_response, 400)
        self.assertIn("Global vote Y is not enabled", vote_response.json["message"])
        self.assert_status_code(cast(Response, stop_response), 200)
        assert (
            cast(Response, stop_response).json["results"][0][0]["invalid_votes"] == []
        )
        self.assert_model_not_exists("vote/1")

    def test_global_no(self) -> None:
        vote_response, stop_response = self.request(
            "poll.vote", {"value": "N", "id": 1, "user_id": 1}
        )
        self.assert_status_code(vote_response, 200)
        self.assert_status_code(cast(Response, stop_response), 200)
        assert (
            cast(Response, stop_response).json["results"][0][0]["invalid_votes"] == []
        )
        option = self.get_model("option/11")
        self.assertEqual(option.get("yes"), "0.000000")
        self.assertEqual(option.get("no"), "1.000000")
        self.assertEqual(option.get("abstain"), "0.000000")

    def test_global_no_forbidden(self) -> None:
        self.update_model("poll/1", {"global_no": False})
        vote_response, stop_response = self.request(
            "poll.vote", {"value": "N", "id": 1, "user_id": 1}
        )
        self.assert_status_code(vote_response, 400)
        self.assertIn("Global vote N is not enabled", vote_response.json["message"])
        self.assert_status_code(cast(Response, stop_response), 200)
        assert (
            cast(Response, stop_response).json["results"][0][0]["invalid_votes"] == []
        )
        self.assert_model_not_exists("vote/1")

    def test_global_abstain(self) -> None:
        vote_response, stop_response = self.request(
            "poll.vote", {"value": "A", "id": 1, "user_id": 1}
        )
        self.assert_status_code(vote_response, 200)
        self.assert_status_code(cast(Response, stop_response), 200)
        assert (
            cast(Response, stop_response).json["results"][0][0]["invalid_votes"] == []
        )
        option = self.get_model("option/11")
        self.assertEqual(option.get("yes"), "0.000000")
        self.assertEqual(option.get("no"), "0.000000")
        self.assertEqual(option.get("abstain"), "1.000000")

    def test_global_abstain_forbidden(self) -> None:
        self.update_model("poll/1", {"global_abstain": False})
        vote_response, stop_response = self.request(
            "poll.vote", {"value": "A", "id": 1, "user_id": 1}
        )
        self.assert_status_code(vote_response, 400)
        self.assertIn("Global vote A is not enabled", vote_response.json["message"])
        self.assert_status_code(cast(Response, stop_response), 200)
        assert (
            cast(Response, stop_response).json["results"][0][0]["invalid_votes"] == []
        )
        self.assert_model_not_exists("vote/1")

    def test_negative_vote(self) -> None:
        vote_response, stop_response = self.request(
            "poll.vote",
            {"value": {"1": -1}, "id": 1, "user_id": 1},
        )
        self.assert_status_code(vote_response, 400)
        self.assertIn(
            "Your vote for option 1 has to be >= 0", vote_response.json["message"]
        )
        self.assert_status_code(cast(Response, stop_response), 200)
        assert (
            cast(Response, stop_response).json["results"][0][0]["invalid_votes"] == []
        )
        self.assert_model_not_exists("vote/1")

    def test_too_many_options(self) -> None:
        vote_response, stop_response = self.request(
            "poll.vote",
            {"value": {"1": 1, "2": 1, "3": 1}, "id": 1, "user_id": 1},
        )
        self.assert_status_code(vote_response, 400)
        self.assertIn(
            "Option_id 3 does not belong to the poll", vote_response.json["message"]
        )
        self.assert_status_code(cast(Response, stop_response), 200)
        assert (
            cast(Response, stop_response).json["results"][0][0]["invalid_votes"] == []
        )
        self.assert_model_not_exists("vote/1")

    def test_wrong_options(self) -> None:
        vote_response, stop_response = self.request(
            "poll.vote",
            {"id": 1, "value": {"3": 1}},
        )
        self.assert_status_code(vote_response, 400)
        self.assertIn(
            "Option_id 3 does not belong to the poll", vote_response.json["message"]
        )
        self.assert_status_code(cast(Response, stop_response), 200)
        assert (
            cast(Response, stop_response).json["results"][0][0]["invalid_votes"] == []
        )
        self.assert_model_not_exists("vote/1")

    def test_anonymous(self) -> None:
        vote_response = self.anonymous_vote({"value": {"1": 1}})
        self.assert_status_code(vote_response, 401)
        self.assertIn("Anonymous user can not vote", vote_response.json["message"])
        self.assert_model_not_exists("vote/1")

    def test_anonymous_as_vote_user(self) -> None:
        vote_response, stop_response = self.request(
            "poll.vote",
            {"value": {"1": 1}, "id": 1, "user_id": 0},
        )
        self.assert_status_code(vote_response, 400)
        self.assertIn(
            "Votes for anonymous user are not allowed", vote_response.json["message"]
        )
        self.assert_status_code(cast(Response, stop_response), 200)
        assert (
            cast(Response, stop_response).json["results"][0][0]["invalid_votes"] == []
        )
        assert (
            "Votes for anonymous user are not allowed" in vote_response.json["message"]
        )
        self.assert_model_not_exists("vote/1")

    def test_vote_not_present(self) -> None:
        self.update_model("user/1", {"is_present_in_meeting_ids": []})
        vote_response, stop_response = self.request(
            "poll.vote",
            {"value": {"1": 1}, "id": 1, "user_id": 1},
        )
        self.assert_status_code(vote_response, 400)
        self.assertIn(
            "You have to be present in meeting 113", vote_response.json["message"]
        )
        self.assert_status_code(cast(Response, stop_response), 200)
        assert (
            cast(Response, stop_response).json["results"][0][0]["invalid_votes"] == []
        )
        self.assert_model_not_exists("vote/1")

    def test_wrong_state(self) -> None:
        with pytest.raises(ActionException) as e:
            self.request(
                "poll.vote",
                {"value": {"1": 1}, "id": 1, "user_id": 1},
                start_poll_before_vote=False,
                stop_poll_after_vote=False,
            )
        self.assertIn("Backendtest: Poll not started!", e.value.message)
        self.assert_model_not_exists("vote/1")

    def test_missing_data(self) -> None:
        vote_response, stop_response = self.request(
            "poll.vote", {"value": {}, "id": 1, "user_id": 1}
        )
        self.assert_status_code(vote_response, 400)
        self.assertIn(
            "The sum of your answers has to be between 1 and 10",
            vote_response.json["message"],
        )
        self.assert_status_code(cast(Response, stop_response), 200)
        assert (
            cast(Response, stop_response).json["results"][0][0]["invalid_votes"] == []
        )
        self.assert_model_not_exists("vote/1")
        poll = self.get_model("poll/1")
        self.assertNotIn(1, poll.get("voted_ids", []))

    def test_wrong_data_format(self) -> None:
        vote_response, stop_response = self.request(
            "poll.vote",
            {"value": [1, 2, 5], "id": 1, "user_id": 1},
        )
        self.assert_status_code(vote_response, 400)
        self.assertIn(
            "decoding payload: unknown vote value: `[1,2,5]`",
            vote_response.json["message"],
        )
        self.assert_status_code(cast(Response, stop_response), 200)
        assert (
            cast(Response, stop_response).json["results"][0][0]["invalid_votes"] == []
        )
        self.assert_model_not_exists("vote/1")

    def test_wrong_option_format(self) -> None:
        vote_response, stop_response = self.request(
            "poll.vote",
            {"value": {"1": "string"}, "id": 1, "user_id": 1},
        )
        self.assert_status_code(vote_response, 400)
        self.assertIn(
            "Your vote has a wrong format for poll method Y or N",
            vote_response.json["message"],
        )
        self.assert_status_code(cast(Response, stop_response), 200)
        assert (
            cast(Response, stop_response).json["results"][0][0]["invalid_votes"] == []
        )
        self.assert_model_not_exists("vote/1")

    def test_wrong_option_id_type(self) -> None:
        vote_response, stop_response = self.request(
            "poll.vote",
            {"value": {"id": 1}, "id": 1, "user_id": 1},
        )
        self.assert_status_code(vote_response, 400)
        self.assertIn(
            'decoding payload: unknown vote value: `{"id":1}`',
            vote_response.json["message"],
        )
        self.assert_status_code(cast(Response, stop_response), 200)
        assert (
            cast(Response, stop_response).json["results"][0][0]["invalid_votes"] == []
        )
        self.assert_model_not_exists("vote/1")

    def test_wrong_vote_data(self) -> None:
        vote_response, stop_response = self.request(
            "poll.vote",
            {"value": {"1": [None]}, "id": 1, "user_id": 1},
        )
        self.assert_status_code(vote_response, 400)
        self.assertIn(
            'decoding payload: unknown vote value: `{"1":[null]}`',
            vote_response.json["message"],
        )
        self.assert_status_code(cast(Response, stop_response), 200)
        assert (
            cast(Response, stop_response).json["results"][0][0]["invalid_votes"] == []
        )
        self.assert_model_not_exists("vote/1")


class VotePollYMaxVotesPerOption(VotePollBaseTestClass):
    def create_poll(self) -> None:
        self.create_model(
            "poll/1",
            {
                "content_object_id": "assignment/1",
                "title": "test_title_Zrvh146QAASDfVeidq7t6iSDwZk",
                "pollmethod": "Y",
                "type": Poll.TYPE_NAMED,
                "state": Poll.STATE_CREATED,
                "meeting_id": 113,
                "option_ids": [1, 2],
                "entitled_group_ids": [1],
                "votesinvalid": "0.000000",
                "global_yes": False,
                "global_no": False,
                "global_abstain": False,
                "min_votes_amount": 1,
                "max_votes_amount": 5,
                "max_votes_per_option": 3,
            },
        )

    def test_vote(self) -> None:
        vote_response, stop_response = self.request(
            "poll.vote",
            {"value": {"1": 2, "2": 3}, "id": 1, "user_id": 1},
        )
        self.assert_status_code(vote_response, 200)
        self.assert_status_code(cast(Response, stop_response), 200)
        assert (
            cast(Response, stop_response).json["results"][0][0]["invalid_votes"] == []
        )
        self.assert_model_exists("vote/1")
        poll = self.get_model("poll/1")
        self.assertEqual(poll.get("votesvalid"), "1.000000")
        self.assertEqual(poll.get("votesinvalid"), "0.000000")
        self.assertEqual(poll.get("votescast"), "1.000000")
        self.assertIn(1, poll.get("voted_ids", []))
        option1 = self.get_model("option/1")
        option2 = self.get_model("option/2")
        self.assertEqual(option1.get("yes"), "2.000000")
        self.assertEqual(option1.get("no"), "0.000000")
        self.assertEqual(option1.get("abstain"), "0.000000")
        self.assertEqual(option2.get("yes"), "3.000000")
        self.assertEqual(option2.get("no"), "0.000000")
        self.assertEqual(option2.get("abstain"), "0.000000")

    def test_change_vote(self) -> None:
        vote_response, _ = self.request(
            "poll.vote",
            {"value": {"1": 1, "2": 3}, "id": 1, "user_id": 1},
            stop_poll_after_vote=False,
        )
        self.assert_status_code(vote_response, 200)
        vote_response, stop_response = self.request(
            "poll.vote",
            {"value": {"1": 2, "2": 0}, "id": 1, "user_id": 1},
            start_poll_before_vote=False,
        )
        self.assert_status_code(vote_response, 400)
        self.assertIn("Not the first vote", vote_response.json["message"])
        self.assert_status_code(cast(Response, stop_response), 200)
        assert (
            cast(Response, stop_response).json["results"][0][0]["invalid_votes"] == []
        )
        option1 = self.get_model("option/1")
        option2 = self.get_model("option/2")
        self.assertEqual(option1.get("yes"), "1.000000")
        self.assertEqual(option1.get("no"), "0.000000")
        self.assertEqual(option1.get("abstain"), "0.000000")
        self.assertEqual(option2.get("yes"), "3.000000")
        self.assertEqual(option2.get("no"), "0.000000")
        self.assertEqual(option2.get("abstain"), "0.000000")

    def test_vote_weight(self) -> None:
        self.update_model("user/1", {"default_vote_weight": "3.000000"})
        self.update_model("meeting/113", {"users_enable_vote_weight": True})
        vote_response, stop_response = self.request(
            "poll.vote",
            {"value": {"1": 1, "2": 3}, "id": 1, "user_id": 1},
        )
        self.assert_status_code(vote_response, 200)
        self.assert_status_code(cast(Response, stop_response), 200)
        assert (
            cast(Response, stop_response).json["results"][0][0]["invalid_votes"] == []
        )
        option1 = self.get_model("option/1")
        option2 = self.get_model("option/2")
        self.assertEqual(option1.get("yes"), "3.000000")
        self.assertEqual(option1.get("no"), "0.000000")
        self.assertEqual(option1.get("abstain"), "0.000000")
        self.assertEqual(option2.get("yes"), "9.000000")
        self.assertEqual(option2.get("no"), "0.000000")
        self.assertEqual(option2.get("abstain"), "0.000000")

    def test_vote_change_weight(self) -> None:
        self.update_model("user/1", {"default_vote_weight": "3.000000"})
        self.update_model("meeting/113", {"users_enable_vote_weight": True})
        vote_response, _ = self.request(
            "poll.vote",
            {"value": {"1": 2, "2": 0}, "id": 1, "user_id": 1},
            stop_poll_after_vote=False,
        )
        self.assert_status_code(vote_response, 200)
        vote_response, stop_response = self.request(
            "poll.vote",
            {"value": {"1": 0, "2": 3}, "id": 1, "user_id": 1},
            start_poll_before_vote=False,
        )
        self.assert_status_code(vote_response, 400)
        self.assertIn("Not the first vote", vote_response.json["message"])
        self.assert_status_code(cast(Response, stop_response), 200)
        assert (
            cast(Response, stop_response).json["results"][0][0]["invalid_votes"] == []
        )
        option1 = self.get_model("option/1")
        option2 = self.get_model("option/2")
        self.assertEqual(option1.get("yes"), "6.000000")
        self.assertEqual(option1.get("no"), "0.000000")
        self.assertEqual(option1.get("abstain"), "0.000000")
        self.assertEqual(option2.get("yes"), "0.000000")
        self.assertEqual(option2.get("no"), "0.000000")
        self.assertEqual(option2.get("abstain"), "0.000000")


class VotePollNamedN(VotePollBaseTestClass):
    def create_poll(self) -> None:
        self.create_model(
            "poll/1",
            {
                "content_object_id": "assignment/1",
                "title": "test_title_4oi49ckKFk39SDIfj30s",
                "pollmethod": "N",
                "type": Poll.TYPE_NAMED,
                "state": Poll.STATE_CREATED,
                "meeting_id": 113,
                "option_ids": [1, 2],
                "entitled_group_ids": [1],
                "votesinvalid": "0.000000",
                "global_yes": True,
                "global_no": True,
                "global_abstain": True,
                "min_votes_amount": 1,
                "max_votes_amount": 10,
                "max_votes_per_option": 1,
            },
        )

    def test_vote(self) -> None:
        vote_response, stop_response = self.request(
            "poll.vote",
            {"value": {"1": 1, "2": 0}, "id": 1, "user_id": 1},
        )
        self.assert_status_code(vote_response, 200)
        self.assert_status_code(cast(Response, stop_response), 200)
        assert (
            cast(Response, stop_response).json["results"][0][0]["invalid_votes"] == []
        )
        self.assert_model_exists("vote/1")
        self.assert_model_not_exists("vote/2")
        poll = self.get_model("poll/1")
        self.assertEqual(poll.get("votesvalid"), "1.000000")
        self.assertEqual(poll.get("votesinvalid"), "0.000000")
        self.assertEqual(poll.get("votescast"), "1.000000")
        self.assertTrue(1 in poll.get("voted_ids", []))
        option1 = self.get_model("option/1")
        option2 = self.get_model("option/2")
        self.assertEqual(option1.get("yes"), "0.000000")
        self.assertEqual(option1.get("no"), "1.000000")
        self.assertEqual(option1.get("abstain"), "0.000000")
        self.assertEqual(option2.get("yes"), "0.000000")
        self.assertEqual(option2.get("no"), "0.000000")
        self.assertEqual(option2.get("abstain"), "0.000000")

    def test_change_vote(self) -> None:
        self.add_option()
        vote_response, _ = self.request(
            "poll.vote",
            {"value": {"1": 1, "2": 0}, "id": 1, "user_id": 1},
            stop_poll_after_vote=False,
        )
        self.assert_status_code(vote_response, 200)
        vote_response, stop_response = self.request(
            "poll.vote",
            {"value": {"1": 0, "2": 1}, "id": 1, "user_id": 1},
            start_poll_before_vote=False,
        )
        self.assert_status_code(vote_response, 400)
        self.assertIn("Not the first vote", vote_response.json["message"])
        self.assert_status_code(cast(Response, stop_response), 200)
        assert (
            cast(Response, stop_response).json["results"][0][0]["invalid_votes"] == []
        )
        option1 = self.get_model("option/1")
        option2 = self.get_model("option/2")
        self.assertEqual(option1.get("yes"), "0.000000")
        self.assertEqual(option1.get("no"), "1.000000")
        self.assertEqual(option1.get("abstain"), "0.000000")
        self.assertEqual(option2.get("yes"), "0.000000")
        self.assertEqual(option2.get("no"), "0.000000")
        self.assertEqual(option2.get("abstain"), "0.000000")

    def test_global_yes(self) -> None:
        vote_response, stop_response = self.request(
            "poll.vote", {"value": "Y", "id": 1, "user_id": 1}
        )
        self.assert_status_code(vote_response, 200)
        self.assert_status_code(cast(Response, stop_response), 200)
        assert (
            cast(Response, stop_response).json["results"][0][0]["invalid_votes"] == []
        )
        option = self.get_model("option/11")
        self.assertEqual(option.get("yes"), "1.000000")
        self.assertEqual(option.get("no"), "0.000000")
        self.assertEqual(option.get("abstain"), "0.000000")

    def test_global_yes_forbidden(self) -> None:
        self.update_model("poll/1", {"global_yes": False})
        vote_response, stop_response = self.request(
            "poll.vote", {"value": "Y", "id": 1, "user_id": 1}
        )
        self.assert_status_code(vote_response, 400)
        self.assertIn("Global vote Y is not enabled", vote_response.json["message"])
        self.assert_status_code(cast(Response, stop_response), 200)
        assert (
            cast(Response, stop_response).json["results"][0][0]["invalid_votes"] == []
        )
        self.assert_model_not_exists("vote/1")

    def test_global_no(self) -> None:
        vote_response, stop_response = self.request(
            "poll.vote", {"value": "N", "id": 1, "user_id": 1}
        )
        self.assert_status_code(vote_response, 200)
        self.assert_status_code(cast(Response, stop_response), 200)
        assert (
            cast(Response, stop_response).json["results"][0][0]["invalid_votes"] == []
        )
        option = self.get_model("option/11")
        self.assertEqual(option.get("yes"), "0.000000")
        self.assertEqual(option.get("no"), "1.000000")
        self.assertEqual(option.get("abstain"), "0.000000")

    def test_global_no_forbidden(self) -> None:
        self.update_model("poll/1", {"global_no": False})
        vote_response, stop_response = self.request(
            "poll.vote", {"value": "N", "id": 1, "user_id": 1}
        )
        self.assert_status_code(vote_response, 400)
        self.assertIn("Global vote N is not enabled", vote_response.json["message"])
        self.assert_status_code(cast(Response, stop_response), 200)
        assert (
            cast(Response, stop_response).json["results"][0][0]["invalid_votes"] == []
        )
        self.assert_model_not_exists("vote/1")

    def test_global_abstain(self) -> None:
        vote_response, stop_response = self.request(
            "poll.vote", {"value": "A", "id": 1, "user_id": 1}
        )
        self.assert_status_code(vote_response, 200)
        self.assert_status_code(cast(Response, stop_response), 200)
        assert (
            cast(Response, stop_response).json["results"][0][0]["invalid_votes"] == []
        )
        option = self.get_model("option/11")
        self.assertEqual(option.get("yes"), "0.000000")
        self.assertEqual(option.get("no"), "0.000000")
        self.assertEqual(option.get("abstain"), "1.000000")

    def test_global_abstain_forbidden(self) -> None:
        self.update_model("poll/1", {"global_abstain": False})
        vote_response, stop_response = self.request(
            "poll.vote", {"value": "A", "id": 1, "user_id": 1}
        )
        self.assert_status_code(vote_response, 400)
        self.assertIn("Global vote A is not enabled", vote_response.json["message"])
        self.assert_status_code(cast(Response, stop_response), 200)
        assert (
            cast(Response, stop_response).json["results"][0][0]["invalid_votes"] == []
        )
        self.assert_model_not_exists("vote/1")

    def test_negative_vote(self) -> None:
        vote_response, stop_response = self.request(
            "poll.vote",
            {"value": {"1": -1}, "id": 1, "user_id": 1},
        )
        self.assert_status_code(vote_response, 400)
        self.assertIn(
            "Your vote for option 1 has to be >= 0", vote_response.json["message"]
        )
        self.assert_status_code(cast(Response, stop_response), 200)
        assert (
            cast(Response, stop_response).json["results"][0][0]["invalid_votes"] == []
        )
        self.assert_model_not_exists("vote/1")

    def test_wrong_options(self) -> None:
        vote_response, stop_response = self.request(
            "poll.vote",
            {"value": {"3": 1}, "id": 1, "user_id": 1},
        )
        self.assert_status_code(vote_response, 400)
        self.assertIn(
            "Option_id 3 does not belong to the poll", vote_response.json["message"]
        )
        self.assert_status_code(cast(Response, stop_response), 200)
        assert (
            cast(Response, stop_response).json["results"][0][0]["invalid_votes"] == []
        )
        self.assert_model_not_exists("vote/1")

    def test_anonymous(self) -> None:
        vote_response = self.anonymous_vote({"value": {"1": 1}})
        self.assert_status_code(vote_response, 401)
        self.assertIn("Anonymous user can not vote", vote_response.json["message"])
        self.assert_model_not_exists("vote/1")

    def test_vote_not_present(self) -> None:
        self.update_model("user/1", {"is_present_in_meeting_ids": []})
        vote_response, stop_response = self.request(
            "poll.vote",
            {"value": {"1": 1}, "id": 1, "user_id": 1},
        )
        self.assert_status_code(vote_response, 400)
        self.assertIn(
            "You have to be present in meeting 113", vote_response.json["message"]
        )
        self.assert_status_code(cast(Response, stop_response), 200)
        assert (
            cast(Response, stop_response).json["results"][0][0]["invalid_votes"] == []
        )
        self.assert_model_not_exists("vote/1")

    def test_wrong_state(self) -> None:
        with pytest.raises(ActionException) as e:
            self.request(
                "poll.vote",
                {"value": {"1": 1}, "id": 1, "user_id": 1},
                start_poll_before_vote=False,
                stop_poll_after_vote=False,
            )
        self.assertIn("Backendtest: Poll not started!", e.value.message)
        self.assert_model_not_exists("vote/1")

    def test_missing_data(self) -> None:
        vote_response, stop_response = self.request(
            "poll.vote", {"value": {}, "id": 1, "user_id": 1}
        )
        self.assert_status_code(vote_response, 400)
        self.assertIn(
            "The sum of your answers has to be between 1 and 10",
            vote_response.json["message"],
        )
        self.assert_status_code(cast(Response, stop_response), 200)
        assert (
            cast(Response, stop_response).json["results"][0][0]["invalid_votes"] == []
        )
        self.assert_model_not_exists("vote/1")
        poll = self.get_model("poll/1")
        self.assertNotIn(1, poll.get("voted_ids", []))

    def test_wrong_data_format(self) -> None:
        vote_response, stop_response = self.request(
            "poll.vote",
            {"value": [1, 2, 5], "id": 1, "user_id": 1},
        )
        self.assert_status_code(vote_response, 400)
        self.assertIn(
            "decoding payload: unknown vote value: `[1,2,5]`",
            vote_response.json["message"],
        )
        self.assert_status_code(cast(Response, stop_response), 200)
        assert (
            cast(Response, stop_response).json["results"][0][0]["invalid_votes"] == []
        )
        self.assert_model_not_exists("vote/1")

    def test_wrong_option_format(self) -> None:
        vote_response, stop_response = self.request(
            "poll.vote",
            {"value": {"1": "string"}, "id": 1, "user_id": 1},
        )
        self.assert_status_code(vote_response, 400)
        self.assertIn(
            "Your vote has a wrong format for poll method Y or N",
            vote_response.json["message"],
        )
        self.assert_status_code(cast(Response, stop_response), 200)
        assert (
            cast(Response, stop_response).json["results"][0][0]["invalid_votes"] == []
        )
        self.assert_model_not_exists("vote/1")

    def test_wrong_option_id_type(self) -> None:
        vote_response, stop_response = self.request(
            "poll.vote",
            {"value": {"id": 1}, "id": 1, "user_id": 1},
        )
        self.assert_status_code(vote_response, 400)
        self.assertIn(
            'decoding payload: unknown vote value: `{"id":1}`',
            vote_response.json["message"],
        )
        self.assert_status_code(cast(Response, stop_response), 200)
        assert (
            cast(Response, stop_response).json["results"][0][0]["invalid_votes"] == []
        )
        self.assert_model_not_exists("vote/1")

    def test_wrong_vote_data(self) -> None:
        vote_response, stop_response = self.request(
            "poll.vote",
            {"value": {"1": [None]}, "id": 1, "user_id": 1},
        )
        self.assert_status_code(vote_response, 400)
        self.assertIn(
            'decoding payload: unknown vote value: `{"1":[null]}`',
            vote_response.json["message"],
        )
        self.assert_status_code(cast(Response, stop_response), 200)
        assert (
            cast(Response, stop_response).json["results"][0][0]["invalid_votes"] == []
        )
        self.assert_model_not_exists("vote/1")


class VotePollPseudoanonymousYNA(VotePollBaseTestClass):
    def create_poll(self) -> None:
        self.create_model(
            "poll/1",
            {
                "content_object_id": "assignment/1",
                "title": "test_title_OkHAIvOSIcpFnCxbaL6v",
                "pollmethod": "YNA",
                "type": Poll.TYPE_PSEUDOANONYMOUS,
                "state": Poll.STATE_CREATED,
                "meeting_id": 113,
                "option_ids": [1, 2],
                "entitled_group_ids": [1],
                "votesinvalid": "0.000000",
                "min_votes_amount": 1,
                "max_votes_amount": 10,
                "max_votes_per_option": 1,
            },
        )

    def test_vote(self) -> None:
        self.add_option()
        vote_response, stop_response = self.request(
            "poll.vote",
            {"value": {"1": "Y", "2": "N", "3": "A"}, "id": 1, "user_id": 1},
        )
        self.assert_status_code(vote_response, 200)
        self.assert_status_code(cast(Response, stop_response), 200)
        assert (
            cast(Response, stop_response).json["results"][0][0]["invalid_votes"] == []
        )
        self.assert_model_count("vote", 113, 3)
        poll = self.get_model("poll/1")
        self.assertEqual(poll.get("votesvalid"), "1.000000")
        self.assertEqual(poll.get("votesinvalid"), "0.000000")
        self.assertEqual(poll.get("votescast"), "1.000000")
        option1 = self.get_model("option/1")
        option2 = self.get_model("option/2")
        option3 = self.get_model("option/3")
        self.assertEqual(option1.get("yes"), "1.000000")
        self.assertEqual(option1.get("no"), "0.000000")
        self.assertEqual(option1.get("abstain"), "0.000000")
        self.assertEqual(option2.get("yes"), "0.000000")
        self.assertEqual(option2.get("no"), "1.000000")
        self.assertEqual(option2.get("abstain"), "0.000000")
        self.assertEqual(option3.get("yes"), "0.000000")
        self.assertEqual(option3.get("no"), "0.000000")
        self.assertEqual(option3.get("abstain"), "1.000000")

    def test_change_vote(self) -> None:
        vote_response, _ = self.request(
            "poll.vote",
            {"value": {"1": "Y"}, "id": 1, "user_id": 1},
            stop_poll_after_vote=False,
        )
        self.assert_status_code(vote_response, 200)
        vote_response, stop_response = self.request(
            "poll.vote",
            {"value": {"1": "N"}, "id": 1, "user_id": 1},
            start_poll_before_vote=False,
        )
        self.assert_status_code(vote_response, 400)
        self.assertIn("Not the first vote", vote_response.json["message"])
        self.assert_status_code(cast(Response, stop_response), 200)
        assert (
            cast(Response, stop_response).json["results"][0][0]["invalid_votes"] == []
        )
        option1 = self.get_model("option/1")
        self.assertEqual(option1.get("yes"), "1.000000")
        self.assertEqual(option1.get("no"), "0.000000")
        self.assertEqual(option1.get("abstain"), "0.000000")

    def test_too_many_options(self) -> None:
        vote_response, stop_response = self.request(
            "poll.vote",
            {"value": {"1": "Y", "3": "N"}, "id": 1, "user_id": 1},
        )
        self.assert_status_code(vote_response, 400)
        self.assertIn(
            "Option_id 3 does not belong to the poll", vote_response.json["message"]
        )
        self.assert_status_code(cast(Response, stop_response), 200)
        assert (
            cast(Response, stop_response).json["results"][0][0]["invalid_votes"] == []
        )
        self.assert_model_not_exists("vote/1")

    def test_partial_vote(self) -> None:
        self.add_option()
        vote_response, stop_response = self.request(
            "poll.vote",
            {"value": {"1": "Y"}, "id": 1, "user_id": 1},
        )
        self.assert_status_code(vote_response, 200)
        self.assert_status_code(cast(Response, stop_response), 200)
        assert (
            cast(Response, stop_response).json["results"][0][0]["invalid_votes"] == []
        )
        self.assert_model_exists("vote/1")

    def test_wrong_options(self) -> None:
        vote_response, stop_response = self.request(
            "poll.vote",
            {"value": {"1": "Y", "3": "N"}, "id": 1, "user_id": 1},
        )
        self.assert_status_code(vote_response, 400)
        self.assertIn(
            "Option_id 3 does not belong to the poll", vote_response.json["message"]
        )
        self.assert_status_code(cast(Response, stop_response), 200)
        assert (
            cast(Response, stop_response).json["results"][0][0]["invalid_votes"] == []
        )
        self.assert_model_not_exists("vote/1")

    def test_anonymous(self) -> None:
        vote_response = self.anonymous_vote({"value": {"1": "Y"}})
        self.assert_status_code(vote_response, 401)
        self.assertIn("Anonymous user can not vote", vote_response.json["message"])
        self.assert_model_not_exists("vote/1")

    def test_vote_not_present(self) -> None:
        self.update_model("user/1", {"is_present_in_meeting_ids": []})
        vote_response, stop_response = self.request(
            "poll.vote",
            {"value": {"1": "Y"}, "id": 1, "user_id": 1},
        )
        self.assert_status_code(vote_response, 400)
        self.assertIn(
            "You have to be present in meeting 113", vote_response.json["message"]
        )
        self.assert_status_code(cast(Response, stop_response), 200)
        assert (
            cast(Response, stop_response).json["results"][0][0]["invalid_votes"] == []
        )
        self.assert_model_not_exists("vote/1")

    def test_wrong_state(self) -> None:
        with pytest.raises(ActionException) as e:
            self.request(
                "poll.vote",
                {"value": {}, "id": 1, "user_id": 1},
                start_poll_before_vote=False,
                stop_poll_after_vote=False,
            )
        self.assertIn("Backendtest: Poll not started!", e.value.message)
        self.assert_model_not_exists("vote/1")

    def test_missing_value(self) -> None:
        vote_response, stop_response = self.request(
            "poll.vote", {"value": {}, "id": 1, "user_id": 1}
        )
        self.assert_status_code(vote_response, 400)
        self.assertIn(
            "Your vote has a wrong format for poll method YN or YNA",
            vote_response.json["message"],
        )
        self.assert_status_code(cast(Response, stop_response), 200)
        assert (
            cast(Response, stop_response).json["results"][0][0]["invalid_votes"] == []
        )
        self.assert_model_not_exists("vote/1")
        poll = self.get_model("poll/1")
        self.assertNotIn(1, poll.get("voted_ids", []))

    def test_wrong_value_format(self) -> None:
        vote_response, stop_response = self.request(
            "poll.vote",
            {"value": [1, 2, 5], "id": 1, "user_id": 1},
        )
        self.assert_status_code(vote_response, 400)
        self.assertIn(
            "decoding payload: unknown vote value: `[1,2,5]`",
            vote_response.json["message"],
        )
        self.assert_status_code(cast(Response, stop_response), 200)
        assert (
            cast(Response, stop_response).json["results"][0][0]["invalid_votes"] == []
        )
        self.assert_model_not_exists("vote/1")

    def test_wrong_option_format(self) -> None:
        vote_response, stop_response = self.request(
            "poll.vote",
            {"value": {"1": "string"}, "id": 1, "user_id": 1},
        )
        self.assert_status_code(vote_response, 400)
        self.assertIn(
            "Data for option 1 does not fit the poll method.",
            vote_response.json["message"],
        )
        self.assert_status_code(cast(Response, stop_response), 200)
        assert (
            cast(Response, stop_response).json["results"][0][0]["invalid_votes"] == []
        )
        self.assert_model_not_exists("vote/1")

    def test_wrong_option_id_type(self) -> None:
        vote_response, stop_response = self.request(
            "poll.vote",
            {"value": {"id": "Y"}, "id": 1, "user_id": 1},
        )
        self.assert_status_code(vote_response, 400)
        self.assertIn(
            'decoding payload: unknown vote value: `{"id":"Y"}`',
            vote_response.json["message"],
        )
        self.assert_status_code(cast(Response, stop_response), 200)
        assert (
            cast(Response, stop_response).json["results"][0][0]["invalid_votes"] == []
        )
        self.assert_model_not_exists("vote/1")

    def test_wrong_vote_value(self) -> None:
        vote_response, stop_response = self.request(
            "poll.vote",
            {"value": {"1": [None]}, "id": 1, "user_id": 1},
        )
        self.assert_status_code(vote_response, 400)
        self.assertIn(
            'decoding payload: unknown vote value: `{"1":[null]}`',
            vote_response.json["message"],
        )
        self.assert_status_code(cast(Response, stop_response), 200)
        assert (
            cast(Response, stop_response).json["results"][0][0]["invalid_votes"] == []
        )
        self.assert_model_not_exists("vote/1")


class VotePollPseudoanonymousY(VotePollBaseTestClass):
    def create_poll(self) -> None:
        self.create_model(
            "poll/1",
            {
                "content_object_id": "assignment/1",
                "title": "test_title_Zrvh146QAdq7t6iSDwZk",
                "pollmethod": "Y",
                "type": Poll.TYPE_PSEUDOANONYMOUS,
                "state": Poll.STATE_CREATED,
                "meeting_id": 113,
                "option_ids": [1, 2],
                "entitled_group_ids": [1],
                "votesinvalid": "0.000000",
                "min_votes_amount": 1,
                "max_votes_amount": 10,
                "max_votes_per_option": 1,
            },
        )

    def test_vote(self) -> None:
        vote_response, stop_response = self.request(
            "poll.vote",
            {"value": {"1": 1, "2": 0}, "id": 1, "user_id": 1},
        )
        self.assert_status_code(vote_response, 200)
        self.assert_status_code(cast(Response, stop_response), 200)
        assert (
            cast(Response, stop_response).json["results"][0][0]["invalid_votes"] == []
        )
        self.assert_model_exists("vote/1")
        self.assert_model_not_exists("vote/2")
        poll = self.get_model("poll/1")
        self.assertEqual(poll.get("votesvalid"), "1.000000")
        self.assertEqual(poll.get("votesinvalid"), "0.000000")
        self.assertEqual(poll.get("votescast"), "1.000000")
        self.assertTrue(1 in poll.get("voted_ids", []))
        option1 = self.get_model("option/1")
        option2 = self.get_model("option/2")
        self.assertEqual(option1.get("yes"), "1.000000")
        self.assertEqual(option1.get("no"), "0.000000")
        self.assertEqual(option1.get("abstain"), "0.000000")
        self.assertEqual(option2.get("yes"), "0.000000")
        self.assertEqual(option2.get("no"), "0.000000")
        self.assertEqual(option2.get("abstain"), "0.000000")
        vote = self.get_model("vote/1")
        self.assertIsNone(vote.get("user_id"))

    def test_change_vote(self) -> None:
        vote_response, _ = self.request(
            "poll.vote",
            {"value": {"1": 1, "2": 0}, "id": 1, "user_id": 1},
            stop_poll_after_vote=False,
        )
        self.assert_status_code(vote_response, 200)
        vote_response, stop_response = self.request(
            "poll.vote",
            {"value": {"1": 0, "2": 1}, "id": 1, "user_id": 1},
            start_poll_before_vote=False,
        )
        self.assert_status_code(vote_response, 400)
        self.assertIn("Not the first vote", vote_response.json["message"])
        self.assert_status_code(cast(Response, stop_response), 200)
        assert (
            cast(Response, stop_response).json["results"][0][0]["invalid_votes"] == []
        )
        self.get_model("poll/1")
        option1 = self.get_model("option/1")
        option2 = self.get_model("option/2")
        self.assertEqual(option1.get("yes"), "1.000000")
        self.assertEqual(option1.get("no"), "0.000000")
        self.assertEqual(option1.get("abstain"), "0.000000")
        self.assertEqual(option2.get("yes"), "0.000000")
        self.assertEqual(option2.get("no"), "0.000000")
        self.assertEqual(option2.get("abstain"), "0.000000")

    def test_negative_vote(self) -> None:
        vote_response, stop_response = self.request(
            "poll.vote",
            {"value": {"1": -1}, "id": 1, "user_id": 1},
        )
        self.assert_status_code(vote_response, 400)
        self.assertIn(
            "Your vote for option 1 has to be >= 0", vote_response.json["message"]
        )
        self.assert_status_code(cast(Response, stop_response), 200)
        assert (
            cast(Response, stop_response).json["results"][0][0]["invalid_votes"] == []
        )
        self.assert_model_not_exists("vote/1")

    def test_wrong_options(self) -> None:
        vote_response, stop_response = self.request(
            "poll.vote",
            {"value": {"3": 1}, "id": 1, "user_id": 1},
        )
        self.assert_status_code(vote_response, 400)
        self.assertIn(
            "Option_id 3 does not belong to the poll", vote_response.json["message"]
        )
        self.assert_status_code(cast(Response, stop_response), 200)
        assert (
            cast(Response, stop_response).json["results"][0][0]["invalid_votes"] == []
        )
        self.assert_model_not_exists("vote/1")

    def test_vote_not_present(self) -> None:
        self.update_model("user/1", {"is_present_in_meeting_ids": []})
        vote_response, stop_response = self.request(
            "poll.vote",
            {"value": {"1": 1}, "id": 1, "user_id": 1},
        )
        self.assert_status_code(vote_response, 400)
        self.assertIn(
            "You have to be present in meeting 113", vote_response.json["message"]
        )
        self.assert_status_code(cast(Response, stop_response), 200)
        assert (
            cast(Response, stop_response).json["results"][0][0]["invalid_votes"] == []
        )
        self.assert_model_not_exists("vote/1")

    def test_wrong_state(self) -> None:
        with pytest.raises(ActionException) as e:
            self.request(
                "poll.vote",
                {"value": {"1": 1}, "id": 1, "user_id": 1},
                start_poll_before_vote=False,
                stop_poll_after_vote=False,
            )
        self.assertIn("Backendtest: Poll not started!", e.value.message)
        self.assert_model_not_exists("vote/1")

    def test_missing_data(self) -> None:
        vote_response, stop_response = self.request(
            "poll.vote", {"value": {}, "id": 1, "user_id": 1}
        )
        self.assert_status_code(vote_response, 400)
        self.assertIn(
            "The sum of your answers has to be between 1 and 10",
            vote_response.json["message"],
        )
        self.assert_status_code(cast(Response, stop_response), 200)
        assert (
            cast(Response, stop_response).json["results"][0][0]["invalid_votes"] == []
        )
        self.assert_model_not_exists("vote/1")
        poll = self.get_model("poll/1")
        self.assertNotIn(1, poll.get("voted_ids", []))

    def test_wrong_data_format(self) -> None:
        vote_response, stop_response = self.request(
            "poll.vote",
            {"value": {"value": [1, 2, 5]}, "id": 1, "user_id": 1},
        )
        self.assert_status_code(vote_response, 400)
        self.assertIn(
            'decoding payload: unknown vote value: `{"value":[1,2,5]}`',
            vote_response.json["message"],
        )
        self.assert_status_code(cast(Response, stop_response), 200)
        assert (
            cast(Response, stop_response).json["results"][0][0]["invalid_votes"] == []
        )
        self.assert_model_not_exists("vote/1")

    def test_wrong_option_format(self) -> None:
        vote_response, stop_response = self.request(
            "poll.vote",
            {"value": {"1": "string"}, "id": 1, "user_id": 1},
        )
        self.assert_status_code(vote_response, 400)
        self.assertIn(
            "Your vote has a wrong format for poll method Y or N",
            vote_response.json["message"],
        )
        self.assert_status_code(cast(Response, stop_response), 200)
        assert (
            cast(Response, stop_response).json["results"][0][0]["invalid_votes"] == []
        )
        self.assert_model_not_exists("vote/1")

    def test_wrong_option_id_type(self) -> None:
        vote_response, stop_response = self.request(
            "poll.vote",
            {"value": {"id": 1}, "id": 1, "user_id": 1},
        )
        self.assert_status_code(vote_response, 400)
        self.assertIn(
            'decoding payload: unknown vote value: `{"id":1}`',
            vote_response.json["message"],
        )
        self.assert_status_code(cast(Response, stop_response), 200)
        assert (
            cast(Response, stop_response).json["results"][0][0]["invalid_votes"] == []
        )
        self.assert_model_not_exists("vote/1")

    def test_wrong_vote_data(self) -> None:
        vote_response, stop_response = self.request(
            "poll.vote",
            {"value": {"1": [None]}, "id": 1, "user_id": 1},
        )
        self.assert_status_code(vote_response, 400)
        self.assertIn(
            'decoding payload: unknown vote value: `{"1":[null]}`',
            vote_response.json["message"],
        )
        self.assert_status_code(cast(Response, stop_response), 200)
        assert (
            cast(Response, stop_response).json["results"][0][0]["invalid_votes"] == []
        )
        self.assert_model_not_exists("vote/1")


class VotePollPseudoanonymousN(VotePollBaseTestClass):
    def create_poll(self) -> None:
        self.create_model(
            "poll/1",
            {
                "content_object_id": "assignment/1",
                "title": "test_title_wWPOVJgL9afm83eamf3e",
                "pollmethod": "N",
                "type": Poll.TYPE_PSEUDOANONYMOUS,
                "state": Poll.STATE_CREATED,
                "meeting_id": 113,
                "option_ids": [1, 2],
                "entitled_group_ids": [1],
                "votesinvalid": "0.000000",
                "min_votes_amount": 1,
                "max_votes_amount": 10,
                "max_votes_per_option": 1,
            },
        )

    def test_vote(self) -> None:
        vote_response, stop_response = self.request(
            "poll.vote",
            {"id": 1, "value": {"1": 1, "2": 0}, "user_id": 1},
        )
        self.assert_status_code(vote_response, 200)
        self.assert_status_code(cast(Response, stop_response), 200)
        assert (
            cast(Response, stop_response).json["results"][0][0]["invalid_votes"] == []
        )
        self.assert_model_exists("vote/1", {"user_id": None})
        self.assert_model_not_exists("vote/2")
        poll = self.get_model("poll/1")
        self.assertEqual(poll.get("votesvalid"), "1.000000")
        self.assertEqual(poll.get("votesinvalid"), "0.000000")
        self.assertEqual(poll.get("votescast"), "1.000000")
        self.assertTrue(1 in poll.get("voted_ids", []))
        option1 = self.get_model("option/1")
        option2 = self.get_model("option/2")
        self.assertEqual(option1.get("yes"), "0.000000")
        self.assertEqual(option1.get("no"), "1.000000")
        self.assertEqual(option1.get("abstain"), "0.000000")
        self.assertEqual(option2.get("yes"), "0.000000")
        self.assertEqual(option2.get("no"), "0.000000")
        self.assertEqual(option2.get("abstain"), "0.000000")

    def test_change_vote(self) -> None:
        vote_response, _ = self.request(
            "poll.vote",
            {"value": {"1": 1, "2": 0}, "id": 1, "user_id": 1},
            stop_poll_after_vote=False,
        )
        self.assert_status_code(vote_response, 200)
        vote_response, stop_response = self.request(
            "poll.vote",
            {"value": {"1": 0, "2": 1}, "id": 1, "user_id": 1},
            start_poll_before_vote=False,
        )
        self.assert_status_code(vote_response, 400)
        self.assertIn("Not the first vote", vote_response.json["message"])
        self.assert_status_code(cast(Response, stop_response), 200)
        assert (
            cast(Response, stop_response).json["results"][0][0]["invalid_votes"] == []
        )
        self.get_model("poll/1")
        option1 = self.get_model("option/1")
        self.assertEqual(option1.get("yes"), "0.000000")
        self.assertEqual(option1.get("no"), "1.000000")
        self.assertEqual(option1.get("abstain"), "0.000000")
        option2 = self.get_model("option/2")
        self.assertEqual(option2.get("yes"), "0.000000")
        self.assertEqual(option2.get("no"), "0.000000")
        self.assertEqual(option2.get("abstain"), "0.000000")

    def test_negative_vote(self) -> None:
        vote_response, stop_response = self.request(
            "poll.vote",
            {"value": {"1": -1}, "id": 1, "user_id": 1},
        )
        self.assert_status_code(vote_response, 400)
        self.assertIn(
            "Your vote for option 1 has to be >= 0", vote_response.json["message"]
        )
        self.assert_status_code(cast(Response, stop_response), 200)
        assert (
            cast(Response, stop_response).json["results"][0][0]["invalid_votes"] == []
        )
        self.assert_model_not_exists("vote/1")

    def test_vote_not_present(self) -> None:
        self.update_model("user/1", {"is_present_in_meeting_ids": []})

        vote_response, stop_response = self.request(
            "poll.vote",
            {"id": 1, "user_id": 1, "value": {"1": 1}},
        )
        self.assert_status_code(vote_response, 400)
        self.assertIn(
            "You have to be present in meeting 113", vote_response.json["message"]
        )
        self.assert_status_code(cast(Response, stop_response), 200)
        assert (
            cast(Response, stop_response).json["results"][0][0]["invalid_votes"] == []
        )
        self.assert_model_not_exists("vote/1")

    def test_wrong_state(self) -> None:
        with pytest.raises(ActionException) as e:
            self.request(
                "poll.vote",
                {"value": {"1": 1}, "id": 1, "user_id": 1},
                start_poll_before_vote=False,
                stop_poll_after_vote=False,
            )
        self.assertIn("Backendtest: Poll not started!", e.value.message)
        self.assert_model_not_exists("vote/1")

    def test_wrong_data_format(self) -> None:
        vote_response, stop_response = self.request(
            "poll.vote",
            {"value": [1, 2, 5], "id": 1, "user_id": 1},
        )
        self.assert_status_code(vote_response, 400)
        assert (
            "decoding payload: unknown vote value: `[1,2,5]`"
            in vote_response.json["message"]
        )
        self.assert_status_code(cast(Response, stop_response), 200)
        assert (
            cast(Response, stop_response).json["results"][0][0]["invalid_votes"] == []
        )
        self.assert_model_not_exists("vote/1")

    def test_wrong_option_format(self) -> None:
        vote_response, stop_response = self.request(
            "poll.vote",
            {"value": {"1": "string"}, "id": 1, "user_id": 1},
        )
        self.assert_status_code(vote_response, 400)
        assert "Your vote has a wrong format" in vote_response.json["message"]
        self.assert_status_code(cast(Response, stop_response), 200)
        assert (
            cast(Response, stop_response).json["results"][0][0]["invalid_votes"] == []
        )
        self.assert_model_not_exists("vote/1")

    def test_wrong_option_id_type(self) -> None:
        vote_response, stop_response = self.request(
            "poll.vote",
            {"id": 1},
        )
        self.assert_status_code(vote_response, 400)
        self.assertIn("decoding payload: EOF", vote_response.json["message"])
        self.assert_status_code(cast(Response, stop_response), 200)
        assert (
            cast(Response, stop_response).json["results"][0][0]["invalid_votes"] == []
        )
        self.assert_model_not_exists("vote/1")

    def test_wrong_vote_data(self) -> None:
        vote_response, stop_response = self.request(
            "poll.vote",
            {"id": 1, "value": {"1": [None]}, "user_id": 1},
        )
        self.assert_status_code(vote_response, 400)
        assert "decoding payload: unknown vote value:" in vote_response.json["message"]
        self.assert_status_code(cast(Response, stop_response), 200)
        assert (
            cast(Response, stop_response).json["results"][0][0]["invalid_votes"] == []
        )
        self.assert_model_not_exists("vote/1")


class VotePollCryptographicYNA(VotePollBaseTestClass):
    def create_poll(self) -> None:
        self.create_model(
            "poll/1",
            {
                "content_object_id": "assignment/1",
                "title": "test_title_OkHAIvOSIcpFnCxbaL6v",
                "pollmethod": "YNA",
                "type": Poll.TYPE_CRYPTOGRAPHIC,
                "state": Poll.STATE_CREATED,
                "backend": Poll.BACKEND_FAST,
                "meeting_id": 113,
                "option_ids": [1, 2],
                "entitled_group_ids": [1],
                "votesinvalid": "0.000000",
                "min_votes_amount": 1,
                "max_votes_amount": 10,
                "max_votes_per_option": 1,
            },
        )

    def test_vote(self) -> None:
        self.add_option()
        vote_response, stop_response = self.request(
            "poll.vote",
            {"value": {"1": "Y", "2": "N", "3": "A"}, "id": 1, "user_id": 1},
        )
        self.assert_status_code(vote_response, 200)
        self.assert_status_code(cast(Response, stop_response), 200)
        assert (
            cast(Response, stop_response).json["results"][0][0]["invalid_votes"] == []
        )
        self.assert_model_count("vote", 113, 3)
        poll = self.get_model("poll/1")
        self.assertEqual(poll.get("votesvalid"), "1.000000")
        self.assertEqual(poll.get("votesinvalid"), "0.000000")
        self.assertEqual(poll.get("votescast"), "1.000000")
        option1 = self.get_model("option/1")
        option2 = self.get_model("option/2")
        option3 = self.get_model("option/3")
        self.assertEqual(option1.get("yes"), "1.000000")
        self.assertEqual(option1.get("no"), "0.000000")
        self.assertEqual(option1.get("abstain"), "0.000000")
        self.assertEqual(option2.get("yes"), "0.000000")
        self.assertEqual(option2.get("no"), "1.000000")
        self.assertEqual(option2.get("abstain"), "0.000000")
        self.assertEqual(option3.get("yes"), "0.000000")
        self.assertEqual(option3.get("no"), "0.000000")
        self.assertEqual(option3.get("abstain"), "1.000000")

    def test_change_vote(self) -> None:
        vote_response, _ = self.request(
            "poll.vote",
            {"value": {"1": "Y"}, "id": 1, "user_id": 1},
            stop_poll_after_vote=False,
        )
        self.assert_status_code(vote_response, 200)
        vote_response, stop_response = self.request(
            "poll.vote",
            {"value": {"1": "N"}, "id": 1, "user_id": 1},
            start_poll_before_vote=False,
        )
        self.assert_status_code(vote_response, 400)
        self.assertIn("Not the first vote", vote_response.json["message"])
        self.assert_status_code(cast(Response, stop_response), 200)
        assert (
            cast(Response, stop_response).json["results"][0][0]["invalid_votes"] == []
        )
        option1 = self.get_model("option/1")
        self.assertEqual(option1.get("yes"), "1.000000")
        self.assertEqual(option1.get("no"), "0.000000")
        self.assertEqual(option1.get("abstain"), "0.000000")

    def test_too_many_options(self) -> None:
        vote_response, stop_response = self.request(
            "poll.vote",
            {"value": {"1": "Y", "3": "N"}, "id": 1, "user_id": 1},
        )
        self.assert_status_code(vote_response, 200)
        self.assert_status_code(cast(Response, stop_response), 200)
        invalid_votes = cast(Response, stop_response).json["results"][0][0][
            "invalid_votes"
        ]
        for vote in invalid_votes:
            self.assertIn("Option_id 3 does not belong to the poll", vote["msg"])

        self.assert_model_not_exists("vote/1")

    def test_partial_vote(self) -> None:
        self.add_option()
        vote_response, stop_response = self.request(
            "poll.vote",
            {"value": {"1": "Y"}, "id": 1, "user_id": 1},
        )
        self.assert_status_code(vote_response, 200)
        self.assert_status_code(cast(Response, stop_response), 200)
        assert (
            cast(Response, stop_response).json["results"][0][0]["invalid_votes"] == []
        )
        self.assert_model_exists("vote/1")

    def test_wrong_options(self) -> None:
        vote_response, stop_response = self.request(
            "poll.vote",
            {"value": {"1": "Y", "3": "N"}, "id": 1, "user_id": 1},
        )
        self.assert_status_code(vote_response, 200)
        self.assert_status_code(cast(Response, stop_response), 200)
        invalid_votes = cast(Response, stop_response).json["results"][0][0][
            "invalid_votes"
        ]
        for vote in invalid_votes:
            self.assertIn("Option_id 3 does not belong to the poll", vote["msg"])
        self.assert_model_not_exists("vote/1")

    def test_anonymous(self) -> None:
        vote_response = self.anonymous_vote({"value": {"1": "Y"}})
        self.assert_status_code(vote_response, 401)
        self.assertIn("Anonymous user can not vote", vote_response.json["message"])
        self.assert_model_not_exists("vote/1")

    def test_vote_not_present(self) -> None:
        self.update_model("user/1", {"is_present_in_meeting_ids": []})
        vote_response, stop_response = self.request(
            "poll.vote",
            {"value": {"1": "Y"}, "id": 1, "user_id": 1},
        )
        self.assert_status_code(vote_response, 400)
        self.assertIn(
            "You have to be present in meeting 113", vote_response.json["message"]
        )
        self.assert_status_code(cast(Response, stop_response), 200)
        assert (
            cast(Response, stop_response).json["results"][0][0]["invalid_votes"] == []
        )
        self.assert_model_not_exists("vote/1")

    def test_wrong_state(self) -> None:
        with pytest.raises(ActionException) as e:
            self.request(
                "poll.vote",
                {"value": {}, "id": 1, "user_id": 1},
                start_poll_before_vote=False,
                stop_poll_after_vote=False,
            )
        self.assertIn("Backendtest: Poll not started!", e.value.message)
        self.assert_model_not_exists("vote/1")

    def test_missing_value(self) -> None:
        vote_response, stop_response = self.request(
            "poll.vote", {"value": {}, "id": 1, "user_id": 1}
        )
        self.assert_status_code(vote_response, 200)
        self.assert_status_code(cast(Response, stop_response), 200)
        invalid_votes = cast(Response, stop_response).json["results"][0][0][
            "invalid_votes"
        ]
        for vote in invalid_votes:
            self.assertIn(
                "Your vote has a wrong format for poll method YN or YNA", vote["msg"]
            )
        self.assert_model_not_exists("vote/1")
        self.assert_model_exists(
            "poll/1",
            {
                "votesvalid": "0.000000",
                "votesinvalid": "1.000000",
                "votescast": "1.000000",
                "voted_ids": [1],
            },
        )

    def test_wrong_value_format_REPORT(self) -> None:
        """
        Should give the error for the one vote in poll.stop, but not kill the whole poll:
        vote_service log: Error: encoding decrypted votes: unknown vote value: `[1,2,5]`
        Error poll_stop: Vote service sends HTTP 500 Internal Server Error.
        """
        vote_response, stop_response = self.request(
            "poll.vote",
            {"value": [1, 2, 5], "id": 1, "user_id": 1},
        )
        self.assert_status_code(vote_response, 200)
        self.assert_status_code(cast(Response, stop_response), 400)
        self.assertIn(
            "Vote service sends HTTP 500 Internal Server Error.",
            cast(Response, stop_response).json["message"],
        )
        self.assert_model_not_exists("vote/1")

    def test_wrong_option_format(self) -> None:
        vote_response, stop_response = self.request(
            "poll.vote",
            {"value": {"1": "string"}, "id": 1, "user_id": 1},
        )
        self.assert_status_code(vote_response, 200)
        self.assert_status_code(cast(Response, stop_response), 200)
        invalid_votes = cast(Response, stop_response).json["results"][0][0][
            "invalid_votes"
        ]
        for vote in invalid_votes:
            self.assertIn(
                "Data for option 1 does not fit the poll method.", vote["msg"]
            )
        self.assert_model_not_exists("vote/1")

    def test_wrong_option_id_type_REPORT(self) -> None:
        """
        vote-service log: encoding decrypted votes: unknown vote value: `{"id":"Y"}`,
        but kills the whole poll with "Vote service sends HTTP 500 Internal Server Error.".
        """
        vote_response, stop_response = self.request(
            "poll.vote",
            {"value": {"id": "Y"}, "id": 1, "user_id": 1},
        )
        self.assert_status_code(vote_response, 200)
        self.assert_status_code(cast(Response, stop_response), 400)
        self.assertIn(
            "Vote service sends HTTP 500 Internal Server Error.",
            cast(Response, stop_response).json["message"],
        )
        self.assert_model_not_exists("vote/1")

    def test_wrong_vote_value_REPORT(self) -> None:
        """
        Should give the error for the one vote in poll.stop, but not kill the whole poll:
        Log Message vote-service: decrypting votes: sending grpc message: rpc error: code = Internal desc = Ups, someting went wrong!
        Error message stop_response: Vote service sends HTTP 500 Internal Server Error.
        """
        vote_response, stop_response = self.request(
            "poll.vote",
            {"value": {"1": [None]}, "id": 1, "user_id": 1},
        )
        self.assert_status_code(vote_response, 200)
        self.assert_status_code(cast(Response, stop_response), 400)
        self.assertIn(
            "Vote service sends HTTP 500 Internal Server Error.",
            cast(Response, stop_response).json["message"],
        )
        self.assert_model_not_exists("vote/1")


class VotePollCryptographicY(VotePollBaseTestClass):
    def create_poll(self) -> None:
        self.create_model(
            "poll/1",
            {
                "content_object_id": "assignment/1",
                "title": "test_title_Zrvh146QAdq7t6iSDwZk",
                "pollmethod": "Y",
                "type": Poll.TYPE_CRYPTOGRAPHIC,
                "state": Poll.STATE_CREATED,
                "backend": Poll.BACKEND_FAST,
                "meeting_id": 113,
                "option_ids": [1, 2],
                "entitled_group_ids": [1],
                "votesinvalid": "0.000000",
                "min_votes_amount": 1,
                "max_votes_amount": 10,
                "max_votes_per_option": 1,
            },
        )

    def test_vote(self) -> None:
        vote_response, stop_response = self.request(
            "poll.vote",
            {"value": {"1": 1, "2": 0}, "id": 1, "user_id": 1},
        )
        self.assert_status_code(vote_response, 200)
        self.assert_status_code(cast(Response, stop_response), 200)
        assert (
            cast(Response, stop_response).json["results"][0][0]["invalid_votes"] == []
        )
        self.assert_model_exists(
            "vote/1",
            {"value": "Y", "option_id": 1},
        )
        self.assert_model_not_exists("vote/2")
        poll = self.get_model("poll/1")
        self.assertEqual(poll.get("votesvalid"), "1.000000")
        self.assertEqual(poll.get("votesinvalid"), "0.000000")
        self.assertEqual(poll.get("votescast"), "1.000000")
        self.assertTrue(1 in poll.get("voted_ids", []))
        option1 = self.get_model("option/1")
        option2 = self.get_model("option/2")
        self.assertEqual(option1.get("yes"), "1.000000")
        self.assertEqual(option1.get("no"), "0.000000")
        self.assertEqual(option1.get("abstain"), "0.000000")
        self.assertEqual(option2.get("yes"), "0.000000")
        self.assertEqual(option2.get("no"), "0.000000")
        self.assertEqual(option2.get("abstain"), "0.000000")

    def test_change_vote(self) -> None:
        vote_response, _ = self.request(
            "poll.vote",
            {"value": {"1": 1, "2": 0}, "id": 1, "user_id": 1},
            stop_poll_after_vote=False,
        )
        self.assert_status_code(vote_response, 200)
        vote_response, stop_response = self.request(
            "poll.vote",
            {"value": {"1": 0, "2": 1}, "id": 1, "user_id": 1},
            start_poll_before_vote=False,
        )
        self.assert_status_code(vote_response, 400)
        self.assertIn("Not the first vote", vote_response.json["message"])
        self.assert_status_code(cast(Response, stop_response), 200)
        assert (
            cast(Response, stop_response).json["results"][0][0]["invalid_votes"] == []
        )
        self.get_model("poll/1")
        option1 = self.get_model("option/1")
        option2 = self.get_model("option/2")
        self.assertEqual(option1.get("yes"), "1.000000")
        self.assertEqual(option1.get("no"), "0.000000")
        self.assertEqual(option1.get("abstain"), "0.000000")
        self.assertEqual(option2.get("yes"), "0.000000")
        self.assertEqual(option2.get("no"), "0.000000")
        self.assertEqual(option2.get("abstain"), "0.000000")

    def test_negative_vote(self) -> None:
        vote_response, stop_response = self.request(
            "poll.vote",
            {"value": {"1": -1}, "id": 1, "user_id": 1},
        )
        self.assert_status_code(vote_response, 200)
        self.assert_status_code(cast(Response, stop_response), 200)
        invalid_votes = cast(Response, stop_response).json["results"][0][0][
            "invalid_votes"
        ]
        for vote in invalid_votes:
            self.assertIn("Your vote for option 1 has to be >= 0", vote["msg"])
        self.assert_model_not_exists("vote/1")

    def test_wrong_options(self) -> None:
        vote_response, stop_response = self.request(
            "poll.vote",
            {"value": {"3": 1}, "id": 1, "user_id": 1},
        )
        self.assert_status_code(vote_response, 200)
        self.assert_status_code(cast(Response, stop_response), 200)
        invalid_votes = cast(Response, stop_response).json["results"][0][0][
            "invalid_votes"
        ]
        for vote in invalid_votes:
            self.assertIn("Option_id 3 does not belong to the poll", vote["msg"])
        self.assert_model_not_exists("vote/1")

    def test_vote_not_present(self) -> None:
        self.update_model("user/1", {"is_present_in_meeting_ids": []})
        vote_response, stop_response = self.request(
            "poll.vote",
            {"value": {"1": 1}, "id": 1, "user_id": 1},
        )
        self.assert_status_code(vote_response, 400)
        self.assertIn(
            "You have to be present in meeting 113", vote_response.json["message"]
        )
        self.assert_status_code(cast(Response, stop_response), 200)
        assert (
            cast(Response, stop_response).json["results"][0][0]["invalid_votes"] == []
        )
        self.assert_model_not_exists("vote/1")

    def test_wrong_state(self) -> None:
        with pytest.raises(ActionException) as e:
            self.request(
                "poll.vote",
                {"value": {"1": 1}, "id": 1, "user_id": 1},
                start_poll_before_vote=False,
                stop_poll_after_vote=False,
            )
        self.assertIn("Backendtest: Poll not started!", e.value.message)
        self.assert_model_not_exists("vote/1")

    def test_missing_data(self) -> None:
        vote_response, stop_response = self.request(
            "poll.vote", {"value": {}, "id": 1, "user_id": 1}
        )
        self.assert_status_code(vote_response, 200)
        self.assert_status_code(cast(Response, stop_response), 200)
        invalid_votes = cast(Response, stop_response).json["results"][0][0][
            "invalid_votes"
        ]
        for vote in invalid_votes:
            self.assertIn(
                "The sum of your answers has to be between 1 and 10", vote["msg"]
            )
        self.assert_model_not_exists("vote/1")
        poll = self.get_model("poll/1")
        self.assertIn(1, poll.get("voted_ids", []))
        assert poll.get("votesvalid") == "0.000000"
        assert poll.get("votesinvalid") == "1.000000"

    def test_wrong_data_format_REPORT(self) -> None:
        """
        Should give the error for the one vote in poll.stop, but not kill the whole poll:
        Vote-Service-Log: encoding decrypted votes: unknown vote value: `{"value":[1,2,5]}`
        """
        vote_response, stop_response = self.request(
            "poll.vote",
            {"value": {"value": [1, 2, 5]}, "id": 1, "user_id": 1},
        )
        self.assert_status_code(vote_response, 200)
        self.assert_status_code(cast(Response, stop_response), 400)
        self.assertIn(
            "Vote service sends HTTP 500 Internal Server Error.",
            cast(Response, stop_response).json["message"],
        )
        self.assert_model_not_exists("vote/1")

    def test_wrong_option_format(self) -> None:
        vote_response, stop_response = self.request(
            "poll.vote",
            {"value": {"1": "string"}, "id": 1, "user_id": 1},
        )
        self.assert_status_code(vote_response, 200)
        self.assert_status_code(cast(Response, stop_response), 200)
        invalid_votes = cast(Response, stop_response).json["results"][0][0][
            "invalid_votes"
        ]
        for vote in invalid_votes:
            self.assertIn(
                "Your vote has a wrong format for poll method Y or N", vote["msg"]
            )
        self.assert_model_not_exists("vote/1")

    def test_wrong_option_id_type_REPORT(self) -> None:
        """
        vote-service log-message: encoding decrypted votes: unknown vote value: `{"id":1}`
        Will be replaced in vote adapter thru 'Vote service sends HTTP 500 Internal Server Error.'
        """
        vote_response, stop_response = self.request(
            "poll.vote",
            {"value": {"id": 1}, "id": 1, "user_id": 1},
        )
        self.assert_status_code(vote_response, 200)
        self.assert_status_code(cast(Response, stop_response), 400)
        self.assertIn(
            "Vote service sends HTTP 500 Internal Server Error.",
            cast(Response, stop_response).json["message"],
        )
        self.assert_model_not_exists("vote/1")

    def test_wrong_vote_data_REPORT(self) -> None:
        """
        vote-service-log: decrypting votes: sending grpc message: rpc error: code = Internal desc = Ups, someting went wrong!
        shouldn't kill the whole poll.stop, instead give an error just for the one vote
        """
        vote_response, stop_response = self.request(
            "poll.vote",
            {"value": {"1": [None]}, "id": 1, "user_id": 1},
        )
        self.assert_status_code(vote_response, 200)
        self.assert_status_code(cast(Response, stop_response), 400)
        self.assertIn(
            "Vote service sends HTTP 500 Internal Server Error.",
            cast(Response, stop_response).json["message"],
        )
        self.assert_model_not_exists("vote/1")


class VotePollCryptographicN(VotePollBaseTestClass):
    def create_poll(self) -> None:
        self.create_model(
            "poll/1",
            {
                "content_object_id": "assignment/1",
                "title": "test_title_wWPOVJgL9afm83eamf3e",
                "pollmethod": "N",
                "type": Poll.TYPE_CRYPTOGRAPHIC,
                "state": Poll.STATE_CREATED,
                "backend": Poll.BACKEND_FAST,
                "meeting_id": 113,
                "option_ids": [1, 2],
                "entitled_group_ids": [1],
                "votesinvalid": "0.000000",
                "min_votes_amount": 1,
                "max_votes_amount": 10,
                "max_votes_per_option": 1,
            },
        )

    def test_vote(self) -> None:
        vote_response, stop_response = self.request(
            "poll.vote",
            {"id": 1, "value": {"1": 1, "2": 0}, "user_id": 1},
        )
        self.assert_status_code(vote_response, 200)
        self.assert_status_code(cast(Response, stop_response), 200)
        assert (
            cast(Response, stop_response).json["results"][0][0]["invalid_votes"] == []
        )
        self.assert_model_exists(
            "vote/1",
            {"value": "N", "option_id": 1},
        )
        self.assert_model_not_exists("vote/2")
        poll = self.get_model("poll/1")
        self.assertEqual(poll.get("votesvalid"), "1.000000")
        self.assertEqual(poll.get("votesinvalid"), "0.000000")
        self.assertEqual(poll.get("votescast"), "1.000000")
        self.assertTrue(1 in poll.get("voted_ids", []))
        option1 = self.get_model("option/1")
        option2 = self.get_model("option/2")
        self.assertEqual(option1.get("yes"), "0.000000")
        self.assertEqual(option1.get("no"), "1.000000")
        self.assertEqual(option1.get("abstain"), "0.000000")
        self.assertEqual(option2.get("yes"), "0.000000")
        self.assertEqual(option2.get("no"), "0.000000")
        self.assertEqual(option2.get("abstain"), "0.000000")

    def test_change_vote_REPORT(self) -> None:
        """typo in message: Should be double instead douple"""
        self.request(
            "poll.vote",
            {"value": {"1": 1, "2": 0}, "id": 1, "user_id": 1},
            stop_poll_after_vote=False,
        )

        vote_response, stop_response = self.request(
            "poll.vote",
            {"value": {"1": 0, "2": 1}, "id": 1, "user_id": 1},
            start_poll_before_vote=False,
        )
        self.assert_status_code(vote_response, 400)
        self.assertIn("Not the first vote", vote_response.json["message"])
        self.assertIn("douple-vote", vote_response.json["error"])
        self.assert_status_code(cast(Response, stop_response), 200)
        assert (
            cast(Response, stop_response).json["results"][0][0]["invalid_votes"] == []
        )
        self.get_model("poll/1")
        option1 = self.get_model("option/1")
        self.assertEqual(option1.get("yes"), "0.000000")
        self.assertEqual(option1.get("no"), "1.000000")
        self.assertEqual(option1.get("abstain"), "0.000000")
        option2 = self.get_model("option/2")
        self.assertEqual(option2.get("yes"), "0.000000")
        self.assertEqual(option2.get("no"), "0.000000")
        self.assertEqual(option2.get("abstain"), "0.000000")

    def test_negative_vote(self) -> None:
        vote_response, stop_response = self.request(
            "poll.vote",
            {"value": {"1": -1}, "id": 1, "user_id": 1},
        )
        self.assert_status_code(vote_response, 200)
        self.assert_status_code(cast(Response, stop_response), 200)
        self.assert_model_not_exists("vote/1")
        self.assertIn(
            "Actions handled successfully",
            cast(Response, stop_response).json["message"],
        )
        invalid_votes = cast(Response, stop_response).json["results"][0][0][
            "invalid_votes"
        ]
        for vote in invalid_votes:
            self.assertIn("Your vote for option 1 has to be >= 0", vote["msg"])

    def test_vote_not_present(self) -> None:
        self.update_model("user/1", {"is_present_in_meeting_ids": []})

        vote_response, stop_response = self.request(
            "poll.vote",
            {"id": 1, "user_id": 1, "value": {"1": 1}},
        )
        self.assert_status_code(vote_response, 400)
        self.assertIn(
            "You have to be present in meeting 113", vote_response.json["message"]
        )
        self.assert_status_code(cast(Response, stop_response), 200)
        assert (
            cast(Response, stop_response).json["results"][0][0]["invalid_votes"] == []
        )
        self.assert_model_not_exists("vote/1")

    def test_wrong_state(self) -> None:
        with pytest.raises(ActionException) as e:
            self.request(
                "poll.vote",
                {"value": {"1": 1}, "id": 1, "user_id": 1},
                start_poll_before_vote=False,
                stop_poll_after_vote=False,
            )
        self.assertIn("Backendtest: Poll not started!", e.value.message)
        self.assert_model_not_exists("vote/1")

    def test_wrong_data_format_REPORT(self) -> None:
        """ """
        vote_response, stop_response = self.request(
            "poll.vote",
            {"value": [1, 2, 5], "id": 1, "user_id": 1},
        )
        self.assert_status_code(vote_response, 200)
        self.assert_status_code(cast(Response, stop_response), 400)
        self.assertIn(
            "Vote service sends HTTP 500 Internal Server Error.",
            cast(Response, stop_response).json["message"],
        )
        self.assert_model_not_exists("vote/1")

    def test_wrong_option_format(self) -> None:
        vote_response, stop_response = self.request(
            "poll.vote",
            {"value": {"1": "string"}, "id": 1, "user_id": 1},
        )
        self.assert_status_code(vote_response, 200)
        self.assert_status_code(cast(Response, stop_response), 200)
        self.assert_model_not_exists("vote/1")
        self.assertIn(
            "Actions handled successfully",
            cast(Response, stop_response).json["message"],
        )
        invalid_votes = cast(Response, stop_response).json["results"][0][0][
            "invalid_votes"
        ]
        for vote in invalid_votes:
            self.assertIn(
                "Your vote has a wrong format for poll method Y or N", vote["msg"]
            )

    def test_wrong_option_id_type_REPORT(self) -> None:
        """
        vote-service log: decrypting votes: sending grpc message: rpc error: code = Internal desc = Ups, someting went wrong!
        shouldn't kill the whole poll.stop
        """
        vote_response, stop_response = self.request(
            "poll.vote",
            {"id": 1},
        )
        self.assert_status_code(vote_response, 200)
        self.assert_status_code(cast(Response, stop_response), 400)
        self.assertIn(
            "Vote service sends HTTP 500 Internal Server Error.",
            cast(Response, stop_response).json["message"],
        )
        self.assert_model_not_exists("vote/1")

    def test_wrong_vote_data_REPORT(self) -> None:
        """
        vote-service log: decrypting votes: sending grpc message: rpc error: code = Internal desc = Ups, someting went wrong!
        shouldn't kill the whole poll.stop
        """
        vote_response, stop_response = self.request(
            "poll.vote",
            {"id": 1, "value": {"1": [None]}, "user_id": 1},
        )
        self.assert_status_code(vote_response, 200)
        self.assert_status_code(cast(Response, stop_response), 400)
        self.assertIn(
            "Vote service sends HTTP 500 Internal Server Error.",
            cast(Response, stop_response).json["message"],
        )
        self.assert_model_not_exists("vote/1")<|MERGE_RESOLUTION|>--- conflicted
+++ resolved
@@ -1,13 +1,8 @@
-<<<<<<< HEAD
 from typing import Any, Dict, Optional, Tuple, Union, cast
-=======
-from typing import Any
->>>>>>> dc8d4a65
 
 import pytest
 import requests
 import simplejson as json
-
 from openslides_backend.models.models import Poll
 from openslides_backend.shared.exceptions import ActionException
 from openslides_backend.shared.util import ONE_ORGANIZATION_FQID
@@ -16,14 +11,9 @@
 
 from .base_poll_test import BasePollTestCase
 
-<<<<<<< HEAD
-class BaseVoteTestCase(BaseActionTestCase):
-    def request(  # type:ignore
-=======
 
 class BaseVoteTestCase(BasePollTestCase):
     def request(
->>>>>>> dc8d4a65
         self,
         action: str,
         data: dict[str, Any],
@@ -73,14 +63,12 @@
         self.set_models(
             {
                 ONE_ORGANIZATION_FQID: {"enable_electronic_voting": True},
-<<<<<<< HEAD
-                "group/1": {
-                    "user_ids": [1, user_id],
-                    "permissions": ["motion.can_manage_polls"],
-                },
-=======
+                # TODO: remove comment, which was introduced by merging main into feature/vote-decrypt
+                # "group/1": {
+                #     "user_ids": [1, user_id],
+                #     "permissions": ["motion.can_manage_polls"],
+                # },
                 "group/1": {"meeting_user_ids": [11, 12], "poll_ids": [1]},
->>>>>>> dc8d4a65
                 "option/11": {"meeting_id": 113, "poll_id": 1},
                 "user/1": {
                     "is_present_in_meeting_ids": [113],
@@ -260,20 +248,11 @@
                 "value": {"11": "Y", "12": "N"},
             },
         )
-<<<<<<< HEAD
-        self.assert_status_code(vote_response, 200)
-        self.assert_status_code(cast(Response, stop_response), 200)
-        assert (
-            cast(Response, stop_response).json["results"][0][0]["invalid_votes"] == []
-        )
-        vote = self.get_model("vote/1")
-        assert vote.get("value") == "Y"
-        assert vote.get("option_id") == 11
-        assert vote.get("weight") == "1.000000"
-        assert vote.get("meeting_id") == 113
-        assert vote.get("user_id") == 1
-=======
-        self.assert_status_code(response, 200)
+        self.assert_status_code(vote_response, 200)
+        self.assert_status_code(cast(Response, stop_response), 200)
+        assert (
+            cast(Response, stop_response).json["results"][0][0]["invalid_votes"] == []
+        )
         vote = self.assert_model_exists(
             "vote/1",
             {
@@ -285,7 +264,6 @@
                 "delegated_user_id": 1,
             },
         )
->>>>>>> dc8d4a65
         user_token = vote.get("user_token")
         vote = self.assert_model_exists(
             "vote/2",
@@ -897,7 +875,6 @@
             {"id": 1, "user_id": 1, "value": "N"},
             start_poll_before_vote=False,
         )
-<<<<<<< HEAD
         self.assert_status_code(vote_response, 400)
         assert "Not the first vote" in vote_response.json["message"]
         self.assert_status_code(cast(Response, stop_response), 200)
@@ -905,20 +882,6 @@
             cast(Response, stop_response).json["results"][0][0]["invalid_votes"] == []
         )
 
-        vote = self.get_model("vote/1")
-        assert vote.get("value") == "N"
-        assert vote.get("option_id") == 11
-        assert vote.get("weight") == "1.000000"
-        assert vote.get("meeting_id") == 113
-        assert vote.get("user_id") == 1
-        option = self.get_model("option/11")
-        assert option.get("vote_ids") == [1]
-        user = self.get_model("user/1")
-        assert user.get("vote_$_ids") == ["113"]
-        assert user.get("vote_$113_ids") == [1]
-=======
-        self.assert_status_code(response, 400)
-        assert "Not the first vote" in response.json["message"]
         self.assert_model_exists(
             "vote/1",
             {
@@ -935,7 +898,6 @@
             "user/1",
             {"poll_voted_ids": [1], "vote_ids": [1], "delegated_vote_ids": [1]},
         )
->>>>>>> dc8d4a65
 
     def test_check_user_in_entitled_group(self) -> None:
         self.set_models(
@@ -1096,29 +1058,12 @@
         vote_response, stop_response = self.request(
             "poll.vote", {"id": 1, "user_id": 1, "value": {"11": 1}}
         )
-<<<<<<< HEAD
-        self.assert_status_code(vote_response, 200)
-        self.assert_status_code(cast(Response, stop_response), 200)
-        assert (
-            cast(Response, stop_response).json["results"][0][0]["invalid_votes"] == []
-        )
-
-        vote = self.get_model("vote/1")
-        assert vote.get("value") == "Y"
-        assert vote.get("option_id") == 11
-        assert vote.get("weight") == "3.000000"
-        assert vote.get("meeting_id") == 113
-        assert vote.get("user_id") == 1
-        option = self.get_model("option/11")
-        assert option.get("vote_ids") == [1]
-        assert option.get("yes") == "3.000000"
-        assert option.get("no") == "0.000000"
-        assert option.get("abstain") == "0.000000"
-        user = self.get_model("user/1")
-        assert user.get("vote_$_ids") == ["113"]
-        assert user.get("vote_$113_ids") == [1]
-=======
-        self.assert_status_code(response, 200)
+        self.assert_status_code(vote_response, 200)
+        self.assert_status_code(cast(Response, stop_response), 200)
+        assert (
+            cast(Response, stop_response).json["results"][0][0]["invalid_votes"] == []
+        )
+
         self.assert_model_exists(
             "vote/1",
             {
@@ -1142,7 +1087,6 @@
             "user/1",
             {"poll_voted_ids": [1], "delegated_vote_ids": [1], "vote_ids": [1]},
         )
->>>>>>> dc8d4a65
 
     def test_vote_weight_not_enabled(self) -> None:
         self.set_models(
@@ -1185,29 +1129,12 @@
         vote_response, stop_response = self.request(
             "poll.vote", {"id": 1, "user_id": 1, "value": {"11": 1}}
         )
-<<<<<<< HEAD
-        self.assert_status_code(vote_response, 200)
-        self.assert_status_code(cast(Response, stop_response), 200)
-        assert (
-            cast(Response, stop_response).json["results"][0][0]["invalid_votes"] == []
-        )
-
-        vote = self.get_model("vote/1")
-        assert vote.get("value") == "Y"
-        assert vote.get("option_id") == 11
-        assert vote.get("weight") == "1.000000"
-        assert vote.get("meeting_id") == 113
-        assert vote.get("user_id") == 1
-        option = self.get_model("option/11")
-        assert option.get("vote_ids") == [1]
-        assert option.get("yes") == "1.000000"
-        assert option.get("no") == "0.000000"
-        assert option.get("abstain") == "0.000000"
-        user = self.get_model("user/1")
-        assert user.get("vote_$_ids") == ["113"]
-        assert user.get("vote_$113_ids") == [1]
-=======
-        self.assert_status_code(response, 200)
+        self.assert_status_code(vote_response, 200)
+        self.assert_status_code(cast(Response, stop_response), 200)
+        assert (
+            cast(Response, stop_response).json["results"][0][0]["invalid_votes"] == []
+        )
+
         self.assert_model_exists(
             "vote/1",
             {
@@ -1231,7 +1158,6 @@
             "user/1",
             {"poll_voted_ids": [1], "delegated_vote_ids": [1], "vote_ids": [1]},
         )
->>>>>>> dc8d4a65
 
 
 class VotePollBaseTestClass(BaseVoteTestCase):
