from typing import Any
from unittest.mock import Mock, patch

from openslides_backend.models.models import Poll
from openslides_backend.permissions.permissions import Permissions
from openslides_backend.shared.util import ONE_ORGANIZATION_FQID
from tests.system.util import CountDatastoreCalls, Profiler, performance

from .base_poll_test import BasePollTestCase
from .poll_test_mixin import PollTestMixin


class PollStopActionTest(PollTestMixin, BasePollTestCase):
    def setUp(self) -> None:
        super().setUp()
        self.test_models: dict[str, dict[str, Any]] = {
            "topic/1": {
                "meeting_id": 1,
            },
            "poll/1": {
                "type": "named",
                "pollmethod": "Y",
                "backend": "fast",
                "content_object_id": "topic/1",
                "state": Poll.STATE_STARTED,
                "meeting_id": 1,
                "sequential_number": 1,
                "title": "Poll 1",
                "onehundred_percent_base": "Y",
            },
            "committee/1": {"meeting_ids": [1]},
            "meeting/1": {"is_active_in_organization_id": 1, "committee_id": 1},
        }

<<<<<<< HEAD
    def test_stop_correct(self) -> None:
        self.create_meeting()
=======
    @patch("openslides_backend.services.vote.adapter.VoteAdapter.clear")
    def test_stop_correct(self, clear: Mock) -> None:
        clear_called_on: list[int] = []

        def add_to_list(id_: int) -> None:
            clear_called_on.append(id_)

        clear.side_effect = add_to_list
>>>>>>> 56e09193
        self.set_models(
            {
                ONE_ORGANIZATION_FQID: {"enable_electronic_voting": True},
                "motion/1": {
                    "meeting_id": 1,
                },
                "poll/1": {
                    "content_object_id": "motion/1",
                    "type": Poll.TYPE_NAMED,
                    "pollmethod": "YN",
                    "backend": "fast",
                    "state": Poll.STATE_STARTED,
                    "option_ids": [1],
                    "meeting_id": 1,
                    "entitled_group_ids": [1],
                    "onehundred_percent_base": "Y",
                    "sequential_number": 1,
                    "title": "Poll 1",
                },
                "option/1": {"meeting_id": 1, "poll_id": 1},
                "group/1": {"meeting_id": 1},
                "meeting/1": {
                    "users_enable_vote_weight": True,
                    "default_group_id": 1,
                    "poll_couple_countdown": True,
                    "poll_countdown_id": 1,
                    "group_ids": [1],
                    "users_enable_vote_delegations": True,
                },
                "projector_countdown/1": {
                    "running": True,
                    "default_time": 60,
                    "countdown_time": 30.0,
                    "meeting_id": 1,
                },
            }
        )
        user1 = self.create_user_for_meeting(1)
        user2 = self.create_user_for_meeting(1)
        user3 = self.create_user_for_meeting(1)
        self.set_models(
            {
                f"user/{user1}": {
                    "meeting_user_ids": [1],
                    "default_vote_weight": "2.000000",
                    "is_present_in_meeting_ids": [1],
                },
                f"user/{user2}": {
                    "meeting_user_ids": [2],
                    "default_vote_weight": "3.000000",
                    "is_present_in_meeting_ids": [1],
                },
                f"user/{user3}": {"meeting_user_ids": [3]},
                "meeting_user/1": {
                    "user_id": 2,
                    "vote_weight": "2.600000",
                    "vote_delegations_from_ids": [4],
                },
                "meeting_user/2": {
                    "user_id": 3,
                    "vote_weight": "3.600000",
                },
                "meeting_user/3": {
                    "user_id": 4,
                    "vote_weight": "4.600000",
                    "vote_delegated_to_id": 1,
                },
            }
        )
        self.start_poll(1)
        self.login(user1)
        response = self.vote_service.vote({"id": 1, "value": {"1": "Y"}})
        self.assert_status_code(response, 200)
        response = self.vote_service.vote(
            {"id": 1, "user_id": user3, "value": {"1": "N"}}
        )
        self.assert_status_code(response, 200)

        self.login(1)
        response = self.request("poll.stop", {"id": 1})
        self.assert_status_code(response, 200)
        countdown = self.get_model("projector_countdown/1")
        assert countdown.get("running") is False
        assert countdown.get("countdown_time") == 60
        poll = self.get_model("poll/1")
        assert poll.get("voted_ids") == [2, 4]
        assert poll.get("state") == Poll.STATE_FINISHED
        assert poll.get("votescast") == "2.000000"
        assert poll.get("votesinvalid") == "0.000000"
        assert poll.get("votesvalid") == "7.200000"
        assert poll.get("entitled_users_at_stop") == [
            {
                "voted": True,
                "present": True,
                "user_id": user1,
                "vote_delegated_to_user_id": None,
            },
            {
                "voted": False,
                "present": True,
                "user_id": user2,
                "vote_delegated_to_user_id": None,
            },
            {
                "voted": True,
                "present": False,
                "user_id": user3,
                "vote_delegated_to_user_id": user1,
            },
        ]
        # test history
        self.assert_history_information("motion/1", ["Voting stopped"])
        assert clear_called_on == [1]

    def test_stop_assignment_poll(self) -> None:
        self.create_meeting()
        self.set_models(
            {
                "assignment/1": {
                    "meeting_id": 1,
                },
                "poll/1": {
                    "content_object_id": "assignment/1",
                    "type": Poll.TYPE_NAMED,
                    "pollmethod": "YN",
                    "backend": "fast",
                    "state": Poll.STATE_STARTED,
                    "meeting_id": 1,
                    "onehundred_percent_base": "Y",
                    "sequential_number": 1,
                    "title": "Poll 1",
                },
            }
        )
        self.start_poll(1)
        response = self.request("poll.stop", {"id": 1})
        self.assert_status_code(response, 200)
        self.assert_history_information("assignment/1", ["Ballot stopped"])

    def test_stop_entitled_users_at_stop_user_only_once(self) -> None:
        self.create_meeting()
        self.set_models(
            {
                "motion/1": {
                    "meeting_id": 1,
                },
                "poll/1": {
                    "type": "named",
                    "pollmethod": "Y",
                    "backend": "fast",
                    "content_object_id": "motion/1",
                    "state": Poll.STATE_STARTED,
                    "meeting_id": 1,
                    "entitled_group_ids": [3, 4],
                    "onehundred_percent_base": "Y",
                    "sequential_number": 1,
                    "title": "Poll 1",
                },
                "user/2": {
                    "is_present_in_meeting_ids": [1],
                    "meeting_user_ids": [1],
                },
                "meeting_user/1": {
                    "user_id": 2,
                    "meeting_id": 1,
                    "group_ids": [3, 4],
                },
                "group/3": {"meeting_user_ids": [1]},
                "group/4": {"meeting_user_ids": [1]},
                "meeting/1": {
                    "group_ids": [3, 4],
                    "meeting_user_ids": [1],
                },
            }
        )
        self.start_poll(1)
        response = self.request("poll.stop", {"id": 1})
        self.assert_status_code(response, 200)
        poll = self.get_model("poll/1")
        assert poll.get("entitled_users_at_stop") == [
            {
                "voted": False,
                "present": True,
                "user_id": 2,
                "vote_delegated_to_user_id": None,
            },
        ]

    def test_stop_entitled_users_not_present(self) -> None:
        self.create_meeting()
        self.set_models(
            {
                "motion/1": {
                    "meeting_id": 1,
                },
                "poll/1": {
                    "type": "named",
                    "pollmethod": "Y",
                    "backend": "fast",
                    "content_object_id": "motion/1",
                    "state": Poll.STATE_STARTED,
                    "meeting_id": 1,
                    "entitled_group_ids": [3],
                    "onehundred_percent_base": "Y",
                    "sequential_number": 1,
                    "title": "Poll 1",
                },
                "user/2": {
                    "meeting_user_ids": [12],
                    "meeting_ids": [1],
                },
                "meeting_user/12": {"user_id": 2, "meeting_id": 1, "group_ids": [3]},
                "user/3": {
                    "meeting_user_ids": [13],
                    "meeting_ids": [1],
                },
                "meeting_user/13": {"user_id": 3, "meeting_id": 1, "group_ids": [4]},
                "group/3": {"meeting_user_ids": [12], "meeting_id": 1},
                "group/4": {"meeting_user_ids": [13], "meeting_id": 1},
                "meeting/1": {
                    "user_ids": [2, 3],
                    "group_ids": [3, 4],
                    "meeting_user_ids": [12, 13],
                },
            }
        )
        self.start_poll(1)
        response = self.request("poll.stop", {"id": 1})
        self.assert_status_code(response, 200)
        poll = self.get_model("poll/1")
        assert poll.get("entitled_users_at_stop") == [
            {
                "voted": False,
                "present": False,
                "user_id": 2,
                "vote_delegated_to_user_id": None,
            },
        ]

    def test_stop_entitled_users_with_delegations(self) -> None:
        self.create_meeting()
        self.set_models(
            {
                "motion/1": {
                    "meeting_id": 1,
                },
                "poll/1": {
                    "type": "named",
                    "pollmethod": "Y",
                    "backend": "fast",
                    "content_object_id": "motion/1",
                    "state": Poll.STATE_STARTED,
                    "meeting_id": 1,
                    "entitled_group_ids": [3],
                    "onehundred_percent_base": "Y",
                    "sequential_number": 1,
                    "title": "Poll 1",
                },
                "user/2": {
                    "meeting_user_ids": [12],
                    "meeting_ids": [1],
                },
                "meeting_user/12": {
                    "user_id": 2,
                    "meeting_id": 1,
                    "group_ids": [3],
                    "vote_delegated_to_id": 13,
                },
                "user/3": {
                    "meeting_user_ids": [13],
                    "meeting_ids": [1],
                },
                "meeting_user/13": {
                    "user_id": 3,
                    "meeting_id": 1,
                    "group_ids": [4],
                    "vote_delegations_from_ids": [12],
                },
                "group/3": {"meeting_user_ids": [12], "meeting_id": 1},
                "group/4": {"meeting_user_ids": [13], "meeting_id": 1},
                "meeting/1": {
                    "user_ids": [2, 3],
                    "group_ids": [3, 4],
                    "meeting_user_ids": [12, 13],
                    "users_enable_vote_delegations": True,
                },
            }
        )
        self.start_poll(1)
        response = self.request("poll.stop", {"id": 1})
        self.assert_status_code(response, 200)
        poll = self.get_model("poll/1")
        assert poll.get("entitled_users_at_stop") == [
            {
                "voted": False,
                "present": False,
                "user_id": 2,
                "vote_delegated_to_user_id": 3,
            },
        ]

    def test_stop_entitled_users_with_delegations_turned_off(self) -> None:
        self.create_meeting()
        self.set_models(
            {
                "motion/1": {
                    "meeting_id": 1,
                },
                "poll/1": {
                    "type": "named",
                    "pollmethod": "Y",
                    "backend": "fast",
                    "content_object_id": "motion/1",
                    "state": Poll.STATE_STARTED,
                    "meeting_id": 1,
                    "entitled_group_ids": [3],
                    "onehundred_percent_base": "Y",
                    "sequential_number": 1,
                    "title": "Poll 1",
                },
                "user/2": {
                    "meeting_user_ids": [12],
                    "meeting_ids": [1],
                },
                "meeting_user/12": {
                    "user_id": 2,
                    "meeting_id": 1,
                    "group_ids": [3],
                    "vote_delegated_to_id": 13,
                },
                "user/3": {
                    "meeting_user_ids": [13],
                    "meeting_ids": [1],
                },
                "meeting_user/13": {
                    "user_id": 3,
                    "meeting_id": 1,
                    "group_ids": [4],
                    "vote_delegations_from_ids": [12],
                },
                "group/3": {"meeting_user_ids": [12], "meeting_id": 1},
                "group/4": {"meeting_user_ids": [13], "meeting_id": 1},
                "meeting/1": {
                    "user_ids": [2, 3],
                    "group_ids": [3, 4],
                    "meeting_user_ids": [12, 13],
                    "users_enable_vote_delegations": False,
                },
            }
        )
        self.start_poll(1)
        response = self.request("poll.stop", {"id": 1})
        self.assert_status_code(response, 200)
        poll = self.get_model("poll/1")
        assert poll.get("entitled_users_at_stop") == [
            {
                "voted": False,
                "present": False,
                "user_id": 2,
                "vote_delegated_to_user_id": None,
            },
        ]

    def test_stop_published(self) -> None:
        self.create_meeting()
        self.set_models(
            {
                "motion/1": {
                    "meeting_id": 1,
                },
                "poll/1": {
                    "content_object_id": "motion/1",
                    "state": Poll.STATE_PUBLISHED,
                    "meeting_id": 1,
                },
            }
        )
        response = self.request("poll.stop", {"id": 1})
        self.assert_status_code(response, 400)
        poll = self.get_model("poll/1")
        assert poll.get("state") == Poll.STATE_PUBLISHED
        assert (
            "Cannot stop poll 1, because it is not in state started."
            in response.json["message"]
        )

    def test_stop_created(self) -> None:
        self.create_meeting()
        self.set_models(
            {
                "motion/1": {
                    "meeting_id": 1,
                },
                "poll/1": {
                    "content_object_id": "motion/1",
                    "state": Poll.STATE_CREATED,
                    "meeting_id": 1,
                },
            }
        )
        response = self.request("poll.stop", {"id": 1})
        self.assert_status_code(response, 400)
        poll = self.get_model("poll/1")
        assert poll.get("state") == Poll.STATE_CREATED
        assert (
            "Cannot stop poll 1, because it is not in state started."
            in response.json["message"]
        )

    @patch("openslides_backend.services.vote.adapter.VoteAdapter.clear")
    def test_stop_no_permissions(self, clear: Mock) -> None:
        clear_called_on: list[int] = []

        def add_to_list(id_: int) -> None:
            clear_called_on.append(id_)

        clear.side_effect = add_to_list
        self.set_models(self.test_models)
        self.start_poll(1)
        self.base_permission_test({}, "poll.stop", {"id": 1})

        assert clear_called_on == []

    def test_stop_permissions(self) -> None:
        self.set_models(self.test_models)
        self.start_poll(1)
        self.base_permission_test(
            {},
            "poll.stop",
            {"id": 1},
            Permissions.Poll.CAN_MANAGE,
        )

    def test_stop_permissions_locked_meeting(self) -> None:
        self.set_models(self.test_models)
        self.start_poll(1)
        self.base_locked_out_superadmin_permission_test(
            {},
            "poll.stop",
            {"id": 1},
        )

    def test_stop_datastore_calls(self) -> None:
        user_ids = self.prepare_users_and_poll(3)

        with CountDatastoreCalls() as counter:
            response = self.request("poll.stop", {"id": 1})

        self.assert_status_code(response, 200)
        poll = self.get_model("poll/1")
        assert poll["voted_ids"] == user_ids
        # always 12 plus len(user_ids) calls, dependent of user count
        assert counter.calls == 12 + len(user_ids)

    @performance
    def test_stop_performance(self) -> None:
        user_ids = self.prepare_users_and_poll(3)

        with Profiler("test_stop_performance.prof"):
            response = self.request("poll.stop", {"id": 1})

        self.assert_status_code(response, 200)
        poll = self.get_model("poll/1")
        assert poll["voted_ids"] == user_ids<|MERGE_RESOLUTION|>--- conflicted
+++ resolved
@@ -32,10 +32,6 @@
             "meeting/1": {"is_active_in_organization_id": 1, "committee_id": 1},
         }
 
-<<<<<<< HEAD
-    def test_stop_correct(self) -> None:
-        self.create_meeting()
-=======
     @patch("openslides_backend.services.vote.adapter.VoteAdapter.clear")
     def test_stop_correct(self, clear: Mock) -> None:
         clear_called_on: list[int] = []
@@ -44,7 +40,7 @@
             clear_called_on.append(id_)
 
         clear.side_effect = add_to_list
->>>>>>> 56e09193
+        self.create_meeting()
         self.set_models(
             {
                 ONE_ORGANIZATION_FQID: {"enable_electronic_voting": True},
