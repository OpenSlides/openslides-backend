from typing import Any, Dict

from openslides_backend.shared.util import ONE_ORGANIZATION_FQID
from tests.system.action.base import BaseActionTestCase


class CommitteeCreateActionTest(BaseActionTestCase):
    def setUp(self) -> None:
        super().setUp()
        self.test_models: Dict[str, Dict[str, Any]] = {
            ONE_ORGANIZATION_FQID: {"name": "test_organization1"},
            "user/20": {"username": "test_user20"},
            "user/21": {"username": "test_user21"},
            "user/22": {"username": "test_user22"},
            "organization_tag/12": {"organization_id": 1},
        }

    def test_create(self) -> None:
        self.set_models(self.test_models)
        self.set_models({"committee/1": {"organization_id": 1, "name": "c1"}})
        committee_name = "test_committee2"
        description = "<p>Test Committee</p>"
        external_id = "external"

        response = self.request(
            "committee.create",
            {
                "name": committee_name,
                "organization_id": 1,
                "description": description,
                "organization_tag_ids": [12],
                "forward_to_committee_ids": [1],
                "receive_forwardings_from_committee_ids": [1],
                "external_id": external_id,
            },
        )
        self.assert_status_code(response, 200)
        model = self.get_model("committee/2")
        assert model.get("name") == committee_name
        assert model.get("description") == description
        assert model.get("meeting_ids") is None
        assert model.get("external_id") == external_id
        assert model.get("organization_tag_ids") == [12]
        assert model.get("forward_to_committee_ids") == [1]
        assert model.get("receive_forwardings_from_committee_ids") == [1]
        self.assert_model_exists(
            "committee/1",
            {
                "forward_to_committee_ids": [2],
                "receive_forwardings_from_committee_ids": [2],
            },
        )

    def test_create_only_required(self) -> None:
        committee_name = "test_committee1"

        response = self.request(
            "committee.create", {"name": committee_name, "organization_id": 1}
        )
        self.assert_status_code(response, 200)
        model = self.get_model("committee/1")
        assert model.get("name") == committee_name

    def test_create_user_management_level(self) -> None:
        self.create_model("user/13", {"username": "test"})
        committee_name = "test_committee1"

        response = self.request(
            "committee.create",
            {
                "name": committee_name,
                "organization_id": 1,
                "manager_ids": [13],
            },
        )
        self.assert_status_code(response, 200)
        self.assert_model_exists(
            "committee/1",
            {
                "name": committee_name,
                "user_ids": [13],
                "manager_ids": [13],
            },
        )
        self.assert_model_exists(
            "user/13",
            {
                "committee_management_ids": [1],
                "committee_ids": [1],
            },
        )

    def test_create_user_management_level_ids_with_existing_committee(self) -> None:
        self.create_model(
            "user/13",
            {
                "username": "test",
                "committee_ids": [3],
                "committee_management_ids": [3],
            },
        )
        self.create_model("committee/3", {"name": "test_committee2", "user_ids": [13]})
        committee_name = "test_committee4"

        response = self.request(
            "committee.create",
            {
                "name": committee_name,
                "organization_id": 1,
                "manager_ids": [13],
            },
        )
        self.assert_status_code(response, 200)
        self.assert_model_exists(
            "committee/4",
            {"name": committee_name, "user_ids": [13]},
        )
        self.assert_model_exists(
            "user/13",
            {
                "committee_management_ids": [3, 4],
                "committee_ids": [3, 4],
            },
        )

    def test_create_wrong_field(self) -> None:
        response = self.request(
            "committee.create",
            {
                "name": "test_committee_name",
                "organization_id": 1,
                "wrong_field": "test",
            },
        )

        self.assert_status_code(response, 400)
        self.assertIn(
            "data must not contain {'wrong_field'} properties",
            response.json["message"],
        )
        self.assert_model_not_exists("committee/1")

    def test_create_empty_data(self) -> None:
        response = self.request("committee.create", {})
        self.assert_status_code(response, 400)
        self.assertIn(
            "data must contain ['organization_id', 'name'] properties",
            response.json["message"],
        )
        self.assert_model_not_exists("committee/1")

    def test_create_empty_data_list(self) -> None:
        response = self.request_multi("committee.create", [])
        self.assert_status_code(response, 200)
        self.assert_model_not_exists("committee/1")

    def test_not_existing_user(self) -> None:
        response = self.request(
            "committee.create",
            {
                "name": "test_committee1",
                "organization_id": 1,
                "manager_ids": [20, 21],
            },
        )
        self.assert_status_code(response, 400)
        self.assertIn("does not exist", response.json["message"])
        self.assert_model_not_exists("committee/1")

    def test_create_self_forwarded_and_received_ok_self_self(self) -> None:
        self.set_models(
            {
                ONE_ORGANIZATION_FQID: {
                    "name": "test_organization1",
                },
            }
        )
        response = self.request(
            "committee.create",
            {
                "name": "committee 1",
                "organization_id": 1,
                "forward_to_committee_ids": [1],
                "receive_forwardings_from_committee_ids": [1],
            },
        )
        self.assert_status_code(response, 200)
        self.assert_model_exists(
            "committee/1",
            {
                "forward_to_committee_ids": [1],
                "receive_forwardings_from_committee_ids": [1],
            },
        )

    def test_create_self_forwarded_and_received_ok_self_None(self) -> None:
        self.set_models(
            {
                ONE_ORGANIZATION_FQID: {
                    "name": "test_organization1",
                },
            }
        )
        response = self.request(
            "committee.create",
            {
                "name": "committee 1",
                "organization_id": 1,
                "forward_to_committee_ids": [1],
            },
        )
        self.assert_status_code(response, 200)
        self.assert_model_exists(
            "committee/1",
            {
                "forward_to_committee_ids": [1],
                "receive_forwardings_from_committee_ids": [1],
            },
        )

    def test_create_self_forwarded_and_received_asyn1(self) -> None:
        self.set_models(
            {
                ONE_ORGANIZATION_FQID: {
                    "name": "test_organization1",
                },
            }
        )
        response = self.request(
            "committee.create",
            {
                "name": "committee 1",
                "organization_id": 1,
                "forward_to_committee_ids": [1],
                "receive_forwardings_from_committee_ids": [],
            },
        )
        self.assert_status_code(response, 400)
        self.assertIn(
            "Forwarding or receiving to/from own must be configured in both directions!",
            response.json["message"],
        )

    def test_create_self_forwarded_and_received_asyn2(self) -> None:
        self.set_models(
            {
                ONE_ORGANIZATION_FQID: {
                    "name": "test_organization1",
                },
            }
        )
        response = self.request(
            "committee.create",
            {
                "name": "committee 1",
                "organization_id": 1,
                "forward_to_committee_ids": [],
                "receive_forwardings_from_committee_ids": [1],
            },
        )
        self.assert_status_code(response, 400)
        self.assertIn(
            "Forwarding or receiving to/from own must be configured in both directions!",
            response.json["message"],
        )

    def test_no_permission(self) -> None:
        self.test_models["user/1"] = {
            "organization_management_level": "can_manage_users"
        }
        self.set_models(self.test_models)

        response = self.request(
            "committee.create",
            {
                "name": "test_committee",
                "organization_id": 1,
                "manager_ids": [20, 21],
            },
        )
        self.assert_status_code(response, 403)
        assert (
            "Missing OrganizationManagementLevel: can_manage_organization"
            in response.json["message"]
        )

    def test_permission(self) -> None:
        self.test_models["user/1"] = {
            "organization_management_level": "can_manage_organization"
        }
        self.set_models(self.test_models)

        response = self.request(
            "committee.create",
            {
                "name": "test_committee",
                "organization_id": 1,
                "manager_ids": [20, 21],
            },
        )
        self.assert_status_code(response, 200)
        self.assert_model_exists("committee/1")

    def test_create_after_deleting_default_committee(self) -> None:
        # details see Backend Issue1071
        self.set_models(self.test_models)
        self.set_models(
            {
                "committee/1": {
                    "organization_tag_ids": [12],
                    "forward_to_committee_ids": [2],
                    "receive_forwardings_from_committee_ids": [3],
                    "user_ids": [1],
                    "organization_id": 1,
                    "manager_ids": [1],
                },
                "user/1": {
                    "committee_management_ids": [1],
                    "committee_ids": [1],
                },
                ONE_ORGANIZATION_FQID: {"committee_ids": [1]},
            }
        )
        response = self.request("committee.delete", {"id": 1})
        self.assert_status_code(response, 200)
        self.assert_model_deleted("committee/1", {"user_ids": [1], "manager_ids": [1]})

        response = self.request(
            "committee.create",
            {
                "name": "committee2",
                "organization_id": 1,
                "manager_ids": [1],
            },
        )
        self.assert_status_code(response, 200)
        self.assert_model_deleted("committee/1", {"user_ids": [1], "manager_ids": [1]})
        self.assert_model_exists(
            "committee/2",
            {
                "name": "committee2",
                "user_ids": [1],
                "manager_ids": [1],
            },
        )
        self.assert_model_exists(
            "user/1",
<<<<<<< HEAD
            {"committee_management_ids": [2], "committee_ids": [2]},
=======
            {"committee_$can_manage_management_level": [2], "committee_ids": [2]},
        )

    def test_create_external_id_not_unique(self) -> None:
        external_id = "external"
        self.set_models(
            {
                ONE_ORGANIZATION_FQID: {"name": "test_organization1"},
                "committee/1": {
                    "organization_id": 1,
                    "name": "c1",
                    "external_id": external_id,
                },
            }
        )

        response = self.request(
            "committee.create",
            {
                "name": "committee_name",
                "organization_id": 1,
                "external_id": external_id,
            },
        )
        self.assert_status_code(response, 400)
        self.assertIn(
            "The external_id of the committee is not unique.", response.json["message"]
>>>>>>> 82394757
        )<|MERGE_RESOLUTION|>--- conflicted
+++ resolved
@@ -345,10 +345,7 @@
         )
         self.assert_model_exists(
             "user/1",
-<<<<<<< HEAD
             {"committee_management_ids": [2], "committee_ids": [2]},
-=======
-            {"committee_$can_manage_management_level": [2], "committee_ids": [2]},
         )
 
     def test_create_external_id_not_unique(self) -> None:
@@ -375,5 +372,4 @@
         self.assert_status_code(response, 400)
         self.assertIn(
             "The external_id of the committee is not unique.", response.json["message"]
->>>>>>> 82394757
         )