from math import ceil, floor
from time import time
from typing import Any

from openslides_backend.action.mixins.import_mixins import ImportState, StatisticEntry
from openslides_backend.models.models import Meeting
from openslides_backend.permissions.management_levels import OrganizationManagementLevel
from tests.system.action.base import BaseActionTestCase
from tests.system.base import ADMIN_USERNAME
from tests.util import Response


class BaseCommitteeJsonUploadTest(BaseActionTestCase):
    def get_row(self, response: Response, index: int = 0) -> dict[str, Any]:
        return response.json["results"][0][0]["rows"][index]

    def get_statistics(self, response: Response) -> list[StatisticEntry]:
        return response.json["results"][0][0]["statistics"]

    def assert_statistics(self, response: Response, expected: dict[str, int]) -> None:
        for key, value in expected.items():
            self.assertIn({"name": key, "value": value}, self.get_statistics(response))


class TestCommitteeJsonUpload(BaseCommitteeJsonUploadTest):
    def test_json_upload_minimal_fields(self) -> None:
        start = floor(time())
        response = self.request(
            "committee.json_upload",
            {"data": [{"name": "test"}]},
        )
        end = ceil(time())
        self.assert_status_code(response, 200)
        assert response.json["success"] is True
        assert "Actions handled successfully" in response.json["message"]
        assert response.json["results"][0][0] == {
            "rows": [
                {
                    "state": ImportState.NEW,
                    "messages": [],
                    "data": {
                        "name": {"info": ImportState.NEW, "value": "test"},
                    },
                }
            ],
            "state": ImportState.DONE,
            "id": 1,
            "headers": [
                {"property": "name", "type": "string", "is_object": True},
                {"property": "description", "type": "string"},
                {
                    "property": "forward_to_committees",
                    "type": "string",
                    "is_object": True,
                    "is_list": True,
                },
                {
                    "property": "organization_tags",
                    "type": "string",
                    "is_object": True,
                    "is_list": True,
                },
                {
                    "property": "managers",
                    "type": "string",
                    "is_object": True,
                    "is_list": True,
                },
                {"property": "meeting_name", "type": "string"},
                {"property": "meeting_start_time", "type": "date"},
                {"property": "meeting_end_time", "type": "date"},
                {
                    "property": "meeting_admins",
                    "type": "string",
                    "is_object": True,
                    "is_list": True,
                },
                {"property": "meeting_template", "type": "string", "is_object": True},
            ],
            "statistics": [
                {"name": "total", "value": 1},
                {"name": "created", "value": 1},
                {"name": "updated", "value": 0},
                {"name": "error", "value": 0},
                {"name": "warning", "value": 0},
                {"name": "meetings_created", "value": 0},
                {"name": "meetings_cloned", "value": 0},
                {"name": "organization_tags_created", "value": 0},
            ],
        }
        import_preview = self.assert_model_exists(
            "import_preview/1", {"name": "committee", "state": ImportState.DONE}
        )
        assert start <= import_preview["created"] <= end

    def test_json_upload_update_correct(self) -> None:
        self.set_models({"committee/7": {"name": "test"}})
        response = self.request("committee.json_upload", {"data": [{"name": "test"}]})
        self.assert_status_code(response, 200)
        assert self.get_row(response) == {
            "state": ImportState.DONE,
            "messages": [],
            "data": {"id": 7, "name": {"info": "done", "value": "test", "id": 7}},
        }
        assert self.get_statistics(response) == [
            {"name": "total", "value": 1},
            {"name": "created", "value": 0},
            {"name": "updated", "value": 1},
            {"name": "error", "value": 0},
            {"name": "warning", "value": 0},
            {"name": "meetings_created", "value": 0},
            {"name": "meetings_cloned", "value": 0},
            {"name": "organization_tags_created", "value": 0},
        ]

    def test_json_upload_duplicate_in_rows(self) -> None:
        response = self.request(
            "committee.json_upload", {"data": [{"name": "n1"}, {"name": "n1"}]}
        )
        self.assert_status_code(response, 200)
        assert self.get_row(response, 0) == {
            "state": ImportState.ERROR,
            "messages": ["Found multiple committees with the same name."],
            "data": {"name": {"value": "n1", "info": ImportState.ERROR}},
        }
        assert self.get_row(response, 1) == {
            "state": ImportState.ERROR,
            "messages": ["Found multiple committees with the same name."],
            "data": {"name": {"value": "n1", "info": ImportState.ERROR}},
        }

    def test_json_upload_duplicate_in_rows_and_db(self) -> None:
        self.set_models({"committee/7": {"name": "n1"}})
        response = self.request(
            "committee.json_upload", {"data": [{"name": "n1"}, {"name": "n1"}]}
        )
        self.assert_status_code(response, 200)
        assert self.get_row(response, 0) == {
            "state": ImportState.ERROR,
            "messages": ["Found multiple committees with the same name."],
            "data": {"name": {"value": "n1", "info": ImportState.ERROR}},
        }
        assert self.get_row(response, 1) == {
            "state": ImportState.ERROR,
            "messages": ["Found multiple committees with the same name."],
            "data": {"name": {"value": "n1", "info": ImportState.ERROR}},
        }

    def test_json_upload_committee_not_unique_in_db(self) -> None:
        self.set_models(
            {"committee/7": {"name": "test"}, "committee/8": {"name": "test"}}
        )
        response = self.request("committee.json_upload", {"data": [{"name": "test"}]})
        self.assert_status_code(response, 200)
        assert self.get_row(response) == {
            "state": ImportState.ERROR,
            "messages": ["Found multiple committees with the same name."],
            "data": {"name": {"value": "test", "info": ImportState.ERROR}},
        }

    def test_json_upload_empty_data(self) -> None:
        response = self.request(
            "committee.json_upload",
            {"data": []},
        )
        self.assert_status_code(response, 400)
        assert "data.data must contain at least 1 items" in response.json["message"]

    def test_json_upload_missing_name(self) -> None:
        response = self.request(
            "committee.json_upload",
            {"data": [{}]},
        )
        self.assert_status_code(response, 400)
        assert (
            "data.data[0] must contain ['name'] properties" in response.json["message"]
        )

    def test_json_upload_organization_tags(self) -> None:
        self.set_models({"organization_tag/37": {"name": "test"}})
        response = self.request(
            "committee.json_upload",
            {
                "data": [
                    {
                        "name": "committee A",
                        "organization_tags": ["test", "new"],
                    }
                ]
            },
        )
        self.assert_status_code(response, 200)
        assert self.get_row(response) == {
            "state": ImportState.NEW,
            "messages": [],
            "data": {
                "name": {"info": ImportState.NEW, "value": "committee A"},
                "organization_tags": [
                    {"value": "test", "info": ImportState.DONE, "id": 37},
                    {"value": "new", "info": ImportState.NEW},
                ],
            },
        }
        self.assert_statistics(response, {"organization_tags_created": 1})

    def test_json_upload_organization_tags_update_duplicates(self) -> None:
        response = self.request(
            "committee.json_upload",
            {
                "data": [
                    {"name": "n1", "organization_tags": ["ot1", "ot2", "ot1"]},
                ]
            },
        )
        self.assert_status_code(response, 400)
        assert "organization_tags must contain unique items" in response.json["message"]

    def test_json_upload_managers(self) -> None:
        response = self.request(
            "committee.json_upload",
            {"data": [{"name": "test", "managers": ["admin", "missing"]}]},
        )
        self.assert_status_code(response, 200)
        assert self.get_row(response) == {
            "state": ImportState.NEW,
            "messages": ["Following values of managers were not found: 'missing'"],
            "data": {
                "name": {"value": "test", "info": ImportState.NEW},
                "managers": [
                    {"value": "admin", "info": ImportState.DONE, "id": 1},
                    {"value": "missing", "info": ImportState.WARNING},
                ],
            },
        }

    def test_json_upload_forward_to_committees(self) -> None:
        self.set_models(
            {
                "committee/37": {"name": "test"},
            }
        )
        response = self.request(
            "committee.json_upload",
            {
                "data": [
                    {
                        "name": "committee A",
                        "forward_to_committees": ["test", "committee B", "missing"],
                    },
                    {
                        "name": "committee B",
                    },
                ]
            },
        )
        self.assert_status_code(response, 200)
        assert self.get_row(response) == {
            "state": ImportState.NEW,
            "messages": [
                "Following values of forward_to_committees were not found: 'missing'",
            ],
            "data": {
                "name": {
                    "value": "committee A",
                    "info": ImportState.NEW,
                },
                "forward_to_committees": [
                    {"value": "test", "info": ImportState.DONE, "id": 37},
                    {"value": "committee B", "info": ImportState.DONE},
                    {"value": "missing", "info": ImportState.WARNING},
                ],
            },
        }

    def test_json_upload_forward_to_committees_circular(self) -> None:
        self.set_models(
            {
                "committee/4": {"name": "committee B"},
            }
        )
        response = self.request(
            "committee.json_upload",
            {
                "data": [
                    {
                        "name": "committee A",
                        "forward_to_committees": ["committee B", "committee C"],
                    },
                    {
                        "name": "committee B",
                        "forward_to_committees": ["committee C", "committee A"],
                    },
                    {
                        "name": "committee C",
                        "forward_to_committees": ["committee A"],
                    },
                ]
            },
        )
        self.assert_status_code(response, 200)
        assert self.get_row(response, 0) == {
            "state": ImportState.NEW,
            "messages": [],
            "data": {
                "name": {"value": "committee A", "info": ImportState.NEW},
                "forward_to_committees": [
                    {"value": "committee B", "info": ImportState.DONE, "id": 4},
                    {"value": "committee C", "info": ImportState.DONE},
                ],
            },
        }
        assert self.get_row(response, 1) == {
            "state": ImportState.DONE,
            "messages": [],
            "data": {
                "id": 4,
                "name": {"value": "committee B", "info": ImportState.DONE, "id": 4},
                "forward_to_committees": [
                    {"value": "committee C", "info": ImportState.DONE},
                    {"value": "committee A", "info": ImportState.DONE},
                ],
            },
        }
        assert self.get_row(response, 2) == {
            "state": ImportState.NEW,
            "messages": [],
            "data": {
                "name": {"value": "committee C", "info": ImportState.NEW},
                "forward_to_committees": [
                    {"value": "committee A", "info": ImportState.DONE},
                ],
            },
        }

    def test_json_upload_with_meeting_name_no_admin(self) -> None:
        response = self.request(
            "committee.json_upload",
            {
                "data": [
                    {
                        "name": "test",
                        "meeting_name": "test meeting",
                    }
                ]
            },
        )
        self.assert_status_code(response, 200)
        assert self.get_row(response) == {
            "state": ImportState.ERROR,
            "messages": ["Error: Meeting cannot be created without admins"],
            "data": {
                "name": {"value": "test", "info": ImportState.NEW},
                "meeting_name": "test meeting",
                "meeting_admins": [{"value": "", "info": ImportState.ERROR}],
            },
        }
        self.assert_statistics(response, {"meetings_created": 0, "error": 1})

    def test_json_upload_with_meeting_name_and_admin(self) -> None:
        response = self.request(
            "committee.json_upload",
            {
                "data": [
                    {
                        "name": "test",
                        "meeting_name": "test meeting",
                        "meeting_admins": [ADMIN_USERNAME],
                    }
                ]
            },
        )
        self.assert_status_code(response, 200)
        assert self.get_row(response) == {
            "state": ImportState.NEW,
            "messages": [],
            "data": {
                "name": {"value": "test", "info": ImportState.NEW},
                "meeting_name": "test meeting",
                "meeting_admins": [
                    {"info": ImportState.DONE, "value": ADMIN_USERNAME, "id": 1}
                ],
            },
        }
        self.assert_statistics(response, {"meetings_created": 1})

    def test_json_upload_with_dates(self) -> None:
        response = self.request(
            "committee.json_upload",
            {
                "data": [
                    {
                        "name": "test",
                        "meeting_name": "test meeting",
                        "meeting_start_time": "2023-08-09",
                        "meeting_end_time": "2023-08-10",
                        "meeting_admins": [ADMIN_USERNAME],
                    }
                ]
            },
        )
        self.assert_status_code(response, 200)
        assert self.get_row(response) == {
            "state": ImportState.NEW,
            "messages": [],
            "data": {
                "name": {"value": "test", "info": ImportState.NEW},
                "meeting_name": "test meeting",
                "meeting_start_time": 1691539200,
                "meeting_end_time": 1691625600,
                "meeting_admins": [
                    {"info": ImportState.DONE, "value": ADMIN_USERNAME, "id": 1}
                ],
            },
        }

    def test_json_upload_duplicate_meeting(self) -> None:
        self.set_models(
            {
                "committee/1": {"name": "committee", "meeting_ids": [2]},
                "meeting/2": {
                    "name": "meeting",
                    "committee_id": 1,
                    "start_time": 1691582400,
                    "end_time": 1691668800,
                },
            }
        )
        response = self.request(
            "committee.json_upload",
            {
                "data": [
                    {
                        "name": "committee",
                        "meeting_name": "meeting",
                        "meeting_start_time": "2023-08-09",
                        "meeting_end_time": "2023-08-10",
                        "meeting_admins": [ADMIN_USERNAME],
                    }
                ]
            },
        )
        self.assert_status_code(response, 200)
        assert self.get_row(response) == {
            "state": ImportState.ERROR,
            "messages": ["A meeting with this name and dates already exists."],
            "data": {
                "id": 1,
                "name": {"value": "committee", "info": ImportState.DONE, "id": 1},
                "meeting_name": "meeting",
                "meeting_start_time": 1691539200,
                "meeting_end_time": 1691625600,
                "meeting_admins": [
                    {"info": ImportState.DONE, "value": ADMIN_USERNAME, "id": 1}
                ],
            },
        }

    def test_json_upload_missing_start_or_end_time(self) -> None:
        response = self.request(
            "committee.json_upload",
            {
                "data": [
                    {
                        "name": "test",
                        "meeting_name": "test meeting",
                        "meeting_start_time": "2023-08-09",
                        "meeting_admins": [ADMIN_USERNAME],
                    },
                    {
                        "name": "test2",
                        "meeting_name": "test meeting 2",
                        "meeting_end_time": "2023-08-10",
                        "meeting_admins": [ADMIN_USERNAME],
                    },
                ]
            },
        )
        self.assert_status_code(response, 200)
        assert self.get_row(response, 0) == {
            "state": ImportState.ERROR,
            "messages": [
                "Only one of start_time and end_time is not allowed.",
            ],
            "data": {
                "name": {"value": "test", "info": ImportState.NEW},
                "meeting_name": "test meeting",
                "meeting_start_time": 1691539200,
                "meeting_admins": [
                    {"info": ImportState.DONE, "value": ADMIN_USERNAME, "id": 1}
                ],
            },
        }
        assert self.get_row(response, 1) == {
            "state": ImportState.ERROR,
            "messages": [
                "Only one of start_time and end_time is not allowed.",
            ],
            "data": {
                "name": {"value": "test2", "info": ImportState.NEW},
                "meeting_name": "test meeting 2",
                "meeting_end_time": 1691625600,
                "meeting_admins": [
                    {"info": ImportState.DONE, "value": ADMIN_USERNAME, "id": 1}
                ],
            },
        }

    def test_json_upload_invalid_date(self) -> None:
        response = self.request(
            "committee.json_upload",
            {
                "data": [
                    {
                        "name": "test",
                        "meeting_name": "test meeting",
                        "meeting_template": "",
                        "meeting_start_time": "2023-08-09",
                        "meeting_end_time": "12XX-broken",
                    }
                ]
            },
        )
        self.assert_status_code(response, 400)
        assert "Invalid date format" in response.json["message"]

    def test_json_upload_start_date_after_end_date(self) -> None:
        response = self.request(
            "committee.json_upload",
            {
                "data": [
                    {
                        "name": "test",
                        "meeting_name": "test meeting",
                        "meeting_start_time": "2023-08-10",
                        "meeting_end_time": "2023-08-09",
                        "meeting_admins": [ADMIN_USERNAME],
                    }
                ]
            },
        )
        self.assert_status_code(response, 200)
        assert self.get_row(response) == {
            "state": ImportState.ERROR,
            "messages": [
                "start_time must be before end_time.",
            ],
            "data": {
                "name": {"value": "test", "info": ImportState.NEW},
                "meeting_name": "test meeting",
                "meeting_start_time": 1691625600,
                "meeting_end_time": 1691539200,
                "meeting_admins": [
                    {"info": ImportState.DONE, "value": ADMIN_USERNAME, "id": 1}
                ],
            },
        }

    def test_json_upload_meeting_field_without_meeting_name(self) -> None:
        response = self.request(
            "committee.json_upload",
            {
                "data": [
                    {
                        "name": "test",
                        "meeting_template": "testtemplate",
                    }
                ]
            },
        )
        self.assert_status_code(response, 200)
        assert self.get_row(response) == {
            "state": ImportState.NEW,
            "messages": [
                "No meeting will be created without meeting_name",
                "Template meetings can only be used for existing committees.",
            ],
            "data": {
                "name": {"value": "test", "info": ImportState.NEW},
                "meeting_template": {
                    "value": "testtemplate",
                    "info": ImportState.WARNING,
                },
            },
        }
        self.assert_statistics(response, {"meetings_created": 0, "meetings_cloned": 0})

    def test_json_upload_meeting_template_found_but_no_admin(self) -> None:
        self.set_models(
            {
                "committee/1": {"name": "committee", "meeting_ids": [2]},
                "meeting/2": {"name": "template", "committee_id": 1},
            }
        )
        response = self.request(
            "committee.json_upload",
            {
                "data": [
                    {
                        "name": "committee",
                        "meeting_name": "test",
                        "meeting_template": "template",
                    }
                ]
            },
        )
        self.assert_status_code(response, 200)
        assert self.get_row(response) == {
            "state": ImportState.ERROR,
            "messages": ["Error: Meeting cannot be created without admins"],
            "data": {
                "id": 1,
                "name": {"value": "committee", "info": ImportState.DONE, "id": 1},
                "meeting_name": "test",
                "meeting_template": {
                    "value": "template",
                    "info": ImportState.DONE,
                    "id": 2,
                },
                "meeting_admins": [{"value": "", "info": ImportState.ERROR}],
            },
        }
        self.assert_statistics(
            response, {"meetings_created": 0, "meetings_cloned": 0, "error": 1}
        )

    def test_json_upload_meeting_template_in_another_committee(self) -> None:
        self.set_models(
            {
                "committee/1": {"name": "committee1", "meeting_ids": [2]},
                "committee/2": {"name": "committee2"},
                "meeting/2": {"name": "template", "committee_id": 1},
            }
        )
        response = self.request(
            "committee.json_upload",
            {
                "data": [
                    {
                        "name": "committee2",
                        "meeting_name": "test",
                        "meeting_template": "template",
                        "meeting_admins": [ADMIN_USERNAME],
                    }
                ]
            },
        )
        self.assert_status_code(response, 200)
        assert self.get_row(response) == {
            "state": ImportState.DONE,
            "messages": [
                "The meeting template template was not found, the meeting will be created without a template."
            ],
            "data": {
                "id": 2,
                "name": {"value": "committee2", "info": ImportState.DONE, "id": 2},
                "meeting_name": "test",
                "meeting_template": {
                    "value": "template",
                    "info": ImportState.WARNING,
                },
                "meeting_admins": [
                    {"info": ImportState.DONE, "value": ADMIN_USERNAME, "id": 1}
                ],
            },
        }

    def test_json_upload_meeting_admins(self) -> None:
        response = self.request(
            "committee.json_upload",
            {
                "data": [
                    {
                        "name": "test",
                        "meeting_name": "test meeting",
                        "meeting_admins": ["admin", "missing"],
                    }
                ]
            },
        )
        self.assert_status_code(response, 200)
        assert self.get_row(response) == {
            "state": ImportState.NEW,
            "messages": [
                "Following values of meeting_admins were not found: 'missing'"
            ],
            "data": {
                "name": {"value": "test", "info": ImportState.NEW},
                "meeting_name": "test meeting",
                "meeting_admins": [
                    {
                        "value": "admin",
                        "info": ImportState.DONE,
                        "id": 1,
                    },
                    {
                        "value": "missing",
                        "info": ImportState.WARNING,
                    },
                ],
            },
        }

    def test_json_upload_no_permission(self) -> None:
        self.base_permission_test(
            {}, "committee.json_upload", {"data": [{"name": "test"}]}
        )

    def test_json_upload_permission(self) -> None:
        self.base_permission_test(
            {},
            "committee.json_upload",
            {"data": [{"name": "test"}]},
            OrganizationManagementLevel.CAN_MANAGE_ORGANIZATION,
        )


class TestCommitteeJsonUploadForImport(BaseCommitteeJsonUploadTest):
    def json_upload_all_fields(self) -> None:
        self.set_models(
            {
                "committee/1": {"name": "forward"},
                "user/2": {"username": "meeting_admin"},
            }
        )
        response = self.request(
            "committee.json_upload",
            {
                "data": [
                    {
                        "name": "test",
                        "description": "desc",
                        "forward_to_committees": ["forward"],
                        "organization_tags": ["tag"],
                        "managers": ["admin"],
                        "meeting_name": "meeting",
                        "meeting_start_time": "2023-08-09",
                        "meeting_end_time": "2023-08-10",
                        "meeting_admins": ["meeting_admin"],
                    }
                ]
            },
        )
        self.assert_status_code(response, 200)
        assert self.get_row(response) == {
            "state": ImportState.NEW,
            "messages": [],
            "data": {
                "name": {"info": ImportState.NEW, "value": "test"},
                "description": "desc",
                "forward_to_committees": [
                    {"value": "forward", "info": ImportState.DONE, "id": 1}
                ],
                "organization_tags": [{"value": "tag", "info": ImportState.NEW}],
                "managers": [{"value": "admin", "info": ImportState.DONE, "id": 1}],
                "meeting_name": "meeting",
                "meeting_start_time": 1691539200,
                "meeting_end_time": 1691625600,
                "meeting_admins": [
                    {"value": "meeting_admin", "info": ImportState.DONE, "id": 2}
                ],
            },
        }

    def json_upload_meeting_template_not_found(self) -> None:
        self.create_user("bob")
        response = self.request(
            "committee.json_upload",
            {
                "data": [
                    {
                        "name": "test",
                        "meeting_name": "test meeting",
                        "meeting_template": "test",
                        "meeting_admins": ["bob"],
                    }
                ]
            },
        )
        self.assert_status_code(response, 200)
        assert self.get_row(response) == {
            "state": ImportState.NEW,
            "messages": ["Template meetings can only be used for existing committees."],
            "data": {
                "name": {"value": "test", "info": ImportState.NEW},
                "meeting_name": "test meeting",
                "meeting_template": {"value": "test", "info": ImportState.WARNING},
                "meeting_admins": [{"info": ImportState.DONE, "value": "bob", "id": 2}],
            },
        }
        self.assert_statistics(response, {"meetings_created": 1})

    def json_upload_admin_defined_meeting_template_found(self) -> None:
        self.create_meeting(2)
        self.set_models(
            {
                "committee/61": {"name": "committee"},
                "meeting/2": {
                    "name": "template",
                    "language": "en",
                    "reference_projector_id": 1,
                    "projector_ids": [1],
                    "motion_workflow_ids": [2],
                    "motion_state_ids": [2],
                    "motions_default_amendment_workflow_id": 2,
<<<<<<< HEAD
                    "motions_default_statute_amendment_workflow_id": 2,
=======
>>>>>>> b70fb814
                    **{field: [1] for field in Meeting.all_default_projectors()},
                },
                "projector/1": {
                    "sequential_number": 1,
                    "meeting_id": 2,
                    "used_as_reference_projector_meeting_id": 2,
                    "name": "Default projector",
                    **{field: 2 for field in Meeting.reverse_default_projectors()},
                },
                "motion_workflow/2": {
                    "name": "yay",
                    "default_amendment_workflow_meeting_id": 2,
<<<<<<< HEAD
                    "default_statute_amendment_workflow_meeting_id": 2,
=======
>>>>>>> b70fb814
                    "sequential_number": 1,
                },
                "motion_state/2": {"weight": 1, "name": "dismissed"},
                "user/2": {"organization_id": 1},
                "organization/1": {"user_ids": [1, 2]},
            }
        )
        response = self.request(
            "committee.json_upload",
            {
                "data": [
                    {
                        "name": "committee",
                        "meeting_name": "test",
                        "meeting_template": "template",
                        "meeting_admins": [ADMIN_USERNAME],
                    }
                ]
            },
        )
        self.assert_status_code(response, 200)
        assert self.get_row(response) == {
            "state": ImportState.DONE,
            "messages": [],
            "data": {
                "id": 61,
                "name": {"value": "committee", "info": ImportState.DONE, "id": 61},
                "meeting_name": "test",
                "meeting_template": {
                    "value": "template",
                    "info": ImportState.DONE,
                    "id": 2,
                },
                "meeting_admins": [
                    {"info": ImportState.DONE, "value": ADMIN_USERNAME, "id": 1}
                ],
            },
        }
        self.assert_statistics(response, {"meetings_created": 0, "meetings_cloned": 1})

    def json_upload_meeting_template_with_admins_found(self) -> None:
        self.create_meeting(2)
        self.create_user("bob", [3])  # create admin for meeting 2
        self.set_models(
            {
                "committee/61": {"name": "committee"},
                "meeting/2": {
                    "name": "template",
                    "language": "en",
                    "reference_projector_id": 1,
                    "projector_ids": [1],
                    "motion_workflow_ids": [2],
                    "motion_state_ids": [2],
                    "motions_default_amendment_workflow_id": 2,
<<<<<<< HEAD
                    "motions_default_statute_amendment_workflow_id": 2,
=======
>>>>>>> b70fb814
                    **{field: [1] for field in Meeting.all_default_projectors()},
                },
                "projector/1": {
                    "sequential_number": 1,
                    "meeting_id": 2,
                    "used_as_reference_projector_meeting_id": 2,
                    "name": "Default projector",
                    **{field: 2 for field in Meeting.reverse_default_projectors()},
                },
                "motion_workflow/2": {
                    "name": "yay",
                    "default_amendment_workflow_meeting_id": 2,
<<<<<<< HEAD
                    "default_statute_amendment_workflow_meeting_id": 2,
=======
>>>>>>> b70fb814
                    "sequential_number": 1,
                },
                "motion_state/2": {"weight": 1, "name": "dismissed"},
                "user/2": {"organization_id": 1},
                "organization/1": {"user_ids": [1, 2]},
            }
        )
        response = self.request(
            "committee.json_upload",
            {
                "data": [
                    {
                        "name": "committee",
                        "meeting_name": "test",
                        "meeting_template": "template",
                    }
                ]
            },
        )
        self.assert_status_code(response, 200)
        assert self.get_row(response) == {
            "state": ImportState.DONE,
            "messages": [],
            "data": {
                "id": 61,
                "name": {"value": "committee", "info": ImportState.DONE, "id": 61},
                "meeting_name": "test",
                "meeting_template": {
                    "value": "template",
                    "info": ImportState.DONE,
                    "id": 2,
                },
            },
        }
<<<<<<< HEAD
        self.assert_statistics(response, {"meetings_created": 0, "meetings_cloned": 1})
=======
        self.assert_statistics(response, {"meetings_created": 0, "meetings_cloned": 1})

    def json_upload_with_duplicated_organization_tags(
        self,
    ) -> None:
        response = self.request(
            "committee.json_upload",
            {
                "data": [
                    {"name": "n1", "organization_tags": ["ot1", "ot2"]},
                    {"name": "n2", "organization_tags": ["ot1"]},
                ]
            },
        )
        self.assert_status_code(response, 200)
        self.assert_statistics(response, {"organization_tags_created": 2})
        assert self.get_row(response, 0) == {
            "state": ImportState.NEW,
            "messages": [],
            "data": {
                "name": {"value": "n1", "info": ImportState.NEW},
                "organization_tags": [
                    {"value": "ot1", "info": ImportState.NEW},
                    {"value": "ot2", "info": ImportState.NEW},
                ],
            },
        }
        assert self.get_row(response, 1) == {
            "state": ImportState.NEW,
            "messages": [],
            "data": {
                "name": {"value": "n2", "info": ImportState.NEW},
                "organization_tags": [
                    {"value": "ot1", "info": ImportState.DONE},
                ],
            },
        }
>>>>>>> b70fb814
<|MERGE_RESOLUTION|>--- conflicted
+++ resolved
@@ -802,10 +802,6 @@
                     "motion_workflow_ids": [2],
                     "motion_state_ids": [2],
                     "motions_default_amendment_workflow_id": 2,
-<<<<<<< HEAD
-                    "motions_default_statute_amendment_workflow_id": 2,
-=======
->>>>>>> b70fb814
                     **{field: [1] for field in Meeting.all_default_projectors()},
                 },
                 "projector/1": {
@@ -818,10 +814,6 @@
                 "motion_workflow/2": {
                     "name": "yay",
                     "default_amendment_workflow_meeting_id": 2,
-<<<<<<< HEAD
-                    "default_statute_amendment_workflow_meeting_id": 2,
-=======
->>>>>>> b70fb814
                     "sequential_number": 1,
                 },
                 "motion_state/2": {"weight": 1, "name": "dismissed"},
@@ -876,10 +868,6 @@
                     "motion_workflow_ids": [2],
                     "motion_state_ids": [2],
                     "motions_default_amendment_workflow_id": 2,
-<<<<<<< HEAD
-                    "motions_default_statute_amendment_workflow_id": 2,
-=======
->>>>>>> b70fb814
                     **{field: [1] for field in Meeting.all_default_projectors()},
                 },
                 "projector/1": {
@@ -892,10 +880,6 @@
                 "motion_workflow/2": {
                     "name": "yay",
                     "default_amendment_workflow_meeting_id": 2,
-<<<<<<< HEAD
-                    "default_statute_amendment_workflow_meeting_id": 2,
-=======
->>>>>>> b70fb814
                     "sequential_number": 1,
                 },
                 "motion_state/2": {"weight": 1, "name": "dismissed"},
@@ -930,9 +914,6 @@
                 },
             },
         }
-<<<<<<< HEAD
-        self.assert_statistics(response, {"meetings_created": 0, "meetings_cloned": 1})
-=======
         self.assert_statistics(response, {"meetings_created": 0, "meetings_cloned": 1})
 
     def json_upload_with_duplicated_organization_tags(
@@ -969,5 +950,4 @@
                     {"value": "ot1", "info": ImportState.DONE},
                 ],
             },
-        }
->>>>>>> b70fb814
+        }