--- conflicted
+++ resolved
@@ -1212,32 +1212,56 @@
         }
         self.assert_statistics(response, {"meetings_created": 0, "meetings_cloned": 1})
 
-<<<<<<< HEAD
-    def json_upload_with_parent(self) -> None:
-        self.create_committee(name="one")
-=======
     def json_upload_with_duplicated_organization_tags(
         self,
     ) -> None:
->>>>>>> b70fb814
-        response = self.request(
-            "committee.json_upload",
-            {
-                "data": [
-<<<<<<< HEAD
+        response = self.request(
+            "committee.json_upload",
+            {
+                "data": [
+                    {"name": "n1", "organization_tags": ["ot1", "ot2"]},
+                    {"name": "n2", "organization_tags": ["ot1"]},
+                ]
+            },
+        )
+        self.assert_status_code(response, 200)
+        self.assert_statistics(response, {"organization_tags_created": 2})
+        assert self.get_row(response, 0) == {
+            "state": ImportState.NEW,
+            "messages": [],
+            "data": {
+                "name": {"value": "n1", "info": ImportState.NEW},
+                "organization_tags": [
+                    {"value": "ot1", "info": ImportState.NEW},
+                    {"value": "ot2", "info": ImportState.NEW},
+                ],
+            },
+        }
+        assert self.get_row(response, 1) == {
+            "state": ImportState.NEW,
+            "messages": [],
+            "data": {
+                "name": {"value": "n2", "info": ImportState.NEW},
+                "organization_tags": [
+                    {"value": "ot1", "info": ImportState.DONE},
+                ],
+            },
+        }
+
+    def json_upload_with_parent(self) -> None:
+        self.create_committee(name="one")
+        response = self.request(
+            "committee.json_upload",
+            {
+                "data": [
                     {
                         "name": "two",
                         "parent": "one",
                     },
-=======
-                    {"name": "n1", "organization_tags": ["ot1", "ot2"]},
-                    {"name": "n2", "organization_tags": ["ot1"]},
->>>>>>> b70fb814
-                ]
-            },
-        )
-        self.assert_status_code(response, 200)
-<<<<<<< HEAD
+                ]
+            },
+        )
+        self.assert_status_code(response, 200)
         assert response.json["results"][0][0]["state"] == ImportState.DONE
         assert self.get_row(response) == {
             "data": {
@@ -1624,27 +1648,4 @@
                 "Could not identify parent: Name 'National council' found multiple times, the field will therefore be ignored.",
             ],
             "state": ImportState.DONE,
-=======
-        self.assert_statistics(response, {"organization_tags_created": 2})
-        assert self.get_row(response, 0) == {
-            "state": ImportState.NEW,
-            "messages": [],
-            "data": {
-                "name": {"value": "n1", "info": ImportState.NEW},
-                "organization_tags": [
-                    {"value": "ot1", "info": ImportState.NEW},
-                    {"value": "ot2", "info": ImportState.NEW},
-                ],
-            },
-        }
-        assert self.get_row(response, 1) == {
-            "state": ImportState.NEW,
-            "messages": [],
-            "data": {
-                "name": {"value": "n2", "info": ImportState.NEW},
-                "organization_tags": [
-                    {"value": "ot1", "info": ImportState.DONE},
-                ],
-            },
->>>>>>> b70fb814
         }