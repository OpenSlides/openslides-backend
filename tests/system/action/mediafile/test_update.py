from typing import Any

from openslides_backend.permissions.management_levels import OrganizationManagementLevel
from openslides_backend.permissions.permissions import Permissions
from openslides_backend.shared.util import ONE_ORGANIZATION_FQID, ONE_ORGANIZATION_ID
from tests.system.action.base import BaseActionTestCase


class MediafileUpdateActionTest(BaseActionTestCase):
    def setUp(self) -> None:
        super().setUp()
        self.permission_test_models: dict[str, dict[str, Any]] = {
            "meeting/1": {
                "name": "meeting_1",
                "is_active_in_organization_id": 1,
                "meeting_mediafile_ids": [1111],
            },
            "group/7": {
                "name": "group_LxAHErRs",
                "meeting_user_ids": [],
                "meeting_id": 1,
            },
            "mediafile/111": {
                "title": "title_srtgb123",
                "owner_id": "meeting/1",
                "meeting_mediafile_ids": [1111],
            },
            "meeting_mediafile/1111": {"mediafile_id": 111, "meeting_id": 1},
        }
        self.orga_permission_test_models: dict[str, dict[str, Any]] = {
            "meeting/1": {
                "name": "meeting_1",
                "is_active_in_organization_id": 1,
                "admin_group_id": 8,
            },
            "group/7": {
                "name": "group_LxAHErRs",
                "meeting_user_ids": [],
                "meeting_id": 1,
            },
            "group/8": {
                "name": "group_2",
                "meeting_user_ids": [],
                "meeting_id": 1,
                "admin_group_for_meeting_id": 1,
            },
            "mediafile/111": {
                "title": "title_srtgb123",
                "owner_id": ONE_ORGANIZATION_FQID,
            },
        }

    def test_update_correct(self) -> None:
        self.set_models(
            {
                "meeting/1": {
                    "is_active_in_organization_id": 1,
                    "meeting_mediafile_ids": [1111],
                },
                "group/7": {
                    "name": "group_LxAHErRs",
                    "meeting_user_ids": [],
                    "meeting_id": 1,
                },
                "mediafile/111": {
                    "title": "title_srtgb123",
                    "owner_id": "meeting/1",
                    "meeting_mediafile_ids": [1111],
                },
                "meeting_mediafile/1111": {"mediafile_id": 111, "meeting_id": 1},
            }
        )
        response = self.request(
            "mediafile.update",
            {
                "id": 111,
                "title": "title_Xcdfgee",
                "access_group_ids": [7],
                "meeting_id": 1,
            },
        )
        self.assert_status_code(response, 200)
        self.assert_model_exists("mediafile/111", {"title": "title_Xcdfgee"})
        self.assert_model_exists(
            "meeting_mediafile/1111",
            {
                "meeting_id": 1,
                "access_group_ids": [7],
                "inherited_access_group_ids": [7],
                "is_public": False,
            },
        )

    def test_update_children(self) -> None:
        self.set_models(
            {
                "meeting/1": {
                    "is_active_in_organization_id": 1,
                    "meeting_mediafile_ids": [1110, 1111],
                },
                "group/7": {
                    "name": "group_LxAHErRs",
                    "meeting_user_ids": [],
                    "meeting_id": 1,
                },
                "mediafile/110": {
                    "title": "title_ekxORNiV",
                    "child_ids": [111],
                    "owner_id": "meeting/1",
                    "meeting_mediafile_ids": [1110],
                },
                "mediafile/111": {
                    "title": "title_srtgb123",
                    "parent_id": 110,
                    "owner_id": "meeting/1",
                    "meeting_mediafile_ids": [1111],
                },
                "meeting_mediafile/1110": {
                    "mediafile_id": 110,
                    "meeting_id": 1,
                    "is_public": False,
                    "inherited_access_group_ids": [7],
                    "access_group_ids": [7],
                },
                "meeting_mediafile/1111": {"mediafile_id": 111, "meeting_id": 1},
            }
        )
        response = self.request(
            "mediafile.update",
            {
                "id": 110,
                "title": "title_Xcdfgee",
                "access_group_ids": [7],
                "meeting_id": 1,
            },
        )
        self.assert_status_code(response, 200)
        self.assert_model_exists("mediafile/111", {"title": "title_srtgb123"})
        self.assert_model_exists(
            "meeting_mediafile/1111",
            {"meeting_id": 1, "inherited_access_group_ids": [7], "is_public": False},
        )

    def test_update_parent(self) -> None:
        self.set_models(
            {
                "meeting/1": {
                    "is_active_in_organization_id": 1,
                    "meeting_mediafile_ids": [1110, 1111],
                },
                "group/7": {
                    "name": "group_LxAHErRs",
                    "meeting_user_ids": [],
                    "meeting_id": 1,
                },
                "mediafile/110": {
                    "title": "title_srtgb199",
                    "child_ids": [111],
                    "is_directory": True,
                    "owner_id": "meeting/1",
                    "meeting_mediafile_ids": [1110],
                },
                "mediafile/111": {
                    "title": "title_srtgb123",
                    "parent_id": 110,
                    "owner_id": "meeting/1",
                    "meeting_mediafile_ids": [1111],
                },
                "meeting_mediafile/1110": {
                    "mediafile_id": 110,
                    "meeting_id": 1,
                },
                "meeting_mediafile/1111": {"mediafile_id": 111, "meeting_id": 1},
            }
        )
        response = self.request(
            "mediafile.update",
            {
                "id": 111,
                "title": "title_Xcdfgee",
                "access_group_ids": [7],
                "meeting_id": 1,
            },
        )
        self.assert_status_code(response, 200)
        self.assert_model_exists("mediafile/111", {"title": "title_Xcdfgee"})
        self.assert_model_exists(
            "meeting_mediafile/1111",
            {
                "meeting_id": 1,
                "access_group_ids": [7],
                "inherited_access_group_ids": [7],
                "is_public": False,
            },
        )

    def test_update_parent_inherited_list(self) -> None:
        self.set_models(
            {
                "meeting/1": {
                    "is_active_in_organization_id": 1,
                    "meeting_mediafile_ids": [1110, 1111],
                },
                "group/7": {
                    "name": "group_LxAHErRs",
                    "meeting_user_ids": [],
                    "meeting_id": 1,
                },
                "group/8": {
                    "name": "group_sdfafd",
                    "meeting_user_ids": [],
                    "meeting_id": 1,
                },
                "mediafile/110": {
                    "title": "title_srtgb199",
                    "child_ids": [111],
                    "is_directory": True,
                    "owner_id": "meeting/1",
                    "meeting_mediafile_ids": [1110],
                },
                "mediafile/111": {
                    "title": "title_srtgb123",
                    "parent_id": 110,
                    "owner_id": "meeting/1",
                    "meeting_mediafile_ids": [1111],
                },
                "meeting_mediafile/1110": {
                    "mediafile_id": 110,
                    "meeting_id": 1,
                    "inherited_access_group_ids": [8],
                    "is_public": False,
                },
                "meeting_mediafile/1111": {"mediafile_id": 111, "meeting_id": 1},
            }
        )
        response = self.request(
            "mediafile.update",
            {
                "id": 111,
                "meeting_id": 1,
                "title": "title_Xcdfgee",
                "access_group_ids": [7],
            },
        )
        self.assert_status_code(response, 200)
        self.assert_model_exists("mediafile/111", {"title": "title_Xcdfgee"})
        self.assert_model_exists(
            "meeting_mediafile/1111",
            {
                "meeting_id": 1,
                "access_group_ids": [7],
                "inherited_access_group_ids": [],
                "is_public": False,
            },
        )

    def test_update_parent_case1(self) -> None:
        self.set_models(
            {
                "meeting/1": {
                    "is_active_in_organization_id": 1,
                    "meeting_mediafile_ids": [1110],
                    "admin_group_id": 2,
                },
                "group/2": {
                    "name": "group_LxAHErRs",
                    "meeting_user_ids": [],
                    "meeting_id": 1,
                    "admin_group_for_meeting_id": 1,
                },
                "mediafile/110": {
                    "title": "title_srtgb199",
                    "child_ids": [111],
                    "is_directory": True,
                    "owner_id": "meeting/1",
                    "meeting_mediafile_ids": [1110],
                },
                "mediafile/111": {
                    "title": "title_srtgb123",
                    "parent_id": 110,
                    "owner_id": "meeting/1",
                },
                "meeting_mediafile/1110": {
                    "mediafile_id": 110,
                    "meeting_id": 1,
                    "access_group_ids": [],
                    "inherited_access_group_ids": [],
                    "is_public": True,
                },
                "meeting_mediafile/1111": {
                    "mediafile_id": 111,
                    "meeting_id": 1,
                    "access_group_ids": [],
                    "inherited_access_group_ids": [],
                    "is_public": True,
                },
            }
        )
        response = self.request(
            "mediafile.update",
            {
                "id": 111,
                "meeting_id": 1,
                "title": "title_Xcdfgee",
            },
        )
        self.assert_status_code(response, 200)
        self.assert_model_exists(
            "meeting_mediafile/1111",
            {
                "meeting_id": 1,
                "mediafile_id": 111,
                "access_group_ids": [],
                "inherited_access_group_ids": [],
                "is_public": True,
            },
        )

    def test_update_parent_case2(self) -> None:
        self.set_models(
            {
                "meeting/1": {
                    "is_active_in_organization_id": 1,
                    "meeting_mediafile_ids": [1110, 1111],
                },
                "group/2": {
                    "name": "group_LxAHErRs",
                    "meeting_user_ids": [],
                    "meeting_id": 1,
                },
                "group/4": {
                    "name": "group_sdfafd",
                    "meeting_user_ids": [],
                    "meeting_id": 1,
                },
                "mediafile/110": {
                    "title": "title_srtgb199",
                    "child_ids": [111],
                    "is_directory": True,
                    "owner_id": "meeting/1",
                    "meeting_mediafile_ids": [1110],
                },
                "mediafile/111": {
                    "title": "title_srtgb123",
                    "parent_id": 110,
                    "owner_id": "meeting/1",
                    "meeting_mediafile_ids": [1111],
                },
                "meeting_mediafile/1110": {
                    "mediafile_id": 110,
                    "meeting_id": 1,
                    "inherited_access_group_ids": [2, 4],
                    "access_group_ids": [2, 4],
                    "is_public": False,
                },
                "meeting_mediafile/1111": {"mediafile_id": 111, "meeting_id": 1},
            }
        )
        response = self.request(
            "mediafile.update",
            {
                "id": 111,
                "meeting_id": 1,
                "title": "title_Xcdfgee",
                "access_group_ids": [],
            },
        )
        self.assert_status_code(response, 200)
        self.assert_model_exists(
            "meeting_mediafile/1111",
            {
                "access_group_ids": [],
                "inherited_access_group_ids": [2, 4],
                "is_public": False,
            },
        )

    def test_update_parent_case3(self) -> None:
        self.set_models(
            {
                "meeting/1": {
                    "is_active_in_organization_id": 1,
                    "meeting_mediafile_ids": [1110, 1111],
                },
                "group/3": {
                    "name": "group_LxAHErRs",
                    "meeting_user_ids": [],
                    "meeting_id": 1,
                },
                "group/6": {
                    "name": "group_sdfafd",
                    "meeting_user_ids": [],
                    "meeting_id": 1,
                },
                "mediafile/110": {
                    "title": "title_srtgb199",
                    "child_ids": [111],
                    "is_directory": True,
                    "owner_id": "meeting/1",
                    "meeting_mediafile_ids": [1110],
                },
                "mediafile/111": {
                    "title": "title_srtgb123",
                    "parent_id": 110,
                    "owner_id": "meeting/1",
                    "meeting_mediafile_ids": [1111],
                },
                "meeting_mediafile/1110": {
                    "mediafile_id": 110,
                    "meeting_id": 1,
                    "inherited_access_group_ids": [],
                    "access_group_ids": [],
                    "is_public": True,
                },
                "meeting_mediafile/1111": {"mediafile_id": 111, "meeting_id": 1},
            }
        )
        response = self.request(
            "mediafile.update",
            {
                "id": 111,
                "title": "title_Xcdfgee",
                "access_group_ids": [3, 6],
                "meeting_id": 1,
            },
        )
        self.assert_status_code(response, 200)
        self.assert_model_exists(
            "meeting_mediafile/1111",
            {
                "access_group_ids": [3, 6],
                "inherited_access_group_ids": [3, 6],
                "is_public": False,
            },
        )

    def test_update_parent_case4(self) -> None:
        self.set_models(
            {
                "meeting/1": {
                    "is_active_in_organization_id": 1,
                    "meeting_mediafile_ids": [1110, 1111],
                },
                "group/1": {
                    "name": "group_LxAHErRs",
                    "meeting_user_ids": [],
                    "meeting_id": 1,
                },
                "group/2": {
                    "name": "group_sdfafd",
                    "meeting_user_ids": [],
                    "meeting_id": 1,
                },
                "group/3": {
                    "name": "group_ghjeei",
                    "meeting_user_ids": [],
                    "meeting_id": 1,
                },
                "mediafile/110": {
                    "title": "title_srtgb199",
                    "child_ids": [111],
                    "is_directory": True,
                    "owner_id": "meeting/1",
                    "meeting_mediafile_ids": [1110],
                },
                "mediafile/111": {
                    "title": "title_srtgb123",
                    "parent_id": 110,
                    "owner_id": "meeting/1",
                    "meeting_mediafile_ids": [1111],
                },
                "meeting_mediafile/1110": {
                    "mediafile_id": 110,
                    "meeting_id": 1,
                    "inherited_access_group_ids": [1, 2],
                    "access_group_ids": [1, 2],
                    "is_public": False,
                },
                "meeting_mediafile/1111": {"mediafile_id": 111, "meeting_id": 1},
            }
        )
        response = self.request(
            "mediafile.update",
            {
                "id": 111,
                "title": "title_Xcdfgee",
                "access_group_ids": [2, 3],
                "meeting_id": 1,
            },
        )
        self.assert_status_code(response, 200)
        self.assert_model_exists(
            "meeting_mediafile/1111",
            {
                "access_group_ids": [2, 3],
                "inherited_access_group_ids": [2],
                "is_public": False,
            },
        )

    def test_update_parent_case5(self) -> None:
        self.set_models(
            {
                "meeting/1": {
                    "is_active_in_organization_id": 1,
                    "meeting_mediafile_ids": [1110, 1111],
                },
                "group/1": {
                    "name": "group_LxAHErRs",
                    "meeting_user_ids": [],
                    "meeting_id": 1,
                },
                "group/2": {
                    "name": "group_sdfafd",
                    "meeting_user_ids": [],
                    "meeting_id": 1,
                },
                "group/3": {
                    "name": "group_ghjeei",
                    "meeting_user_ids": [],
                    "meeting_id": 1,
                },
                "mediafile/110": {
                    "title": "title_srtgb199",
                    "child_ids": [111],
                    "is_directory": True,
                    "owner_id": "meeting/1",
                    "meeting_mediafile_ids": [1110],
                },
                "mediafile/111": {
                    "title": "title_srtgb123",
                    "parent_id": 110,
                    "owner_id": "meeting/1",
                    "meeting_mediafile_ids": [1111],
                },
                "meeting_mediafile/1110": {
                    "mediafile_id": 110,
                    "meeting_id": 1,
                    "inherited_access_group_ids": [1, 2],
                    "access_group_ids": [1, 2],
                    "is_public": False,
                },
                "meeting_mediafile/1111": {"mediafile_id": 111, "meeting_id": 1},
            }
        )
        response = self.request(
            "mediafile.update",
            {
                "id": 111,
                "meeting_id": 1,
                "title": "title_Xcdfgee",
                "access_group_ids": [3],
            },
        )
        self.assert_status_code(response, 200)
        self.assert_model_exists(
            "meeting_mediafile/1111",
            {
                "access_group_ids": [3],
                "inherited_access_group_ids": [],
                "is_public": False,
            },
        )

    def test_update_parent_inherited_true(self) -> None:
        self.set_models(
            {
                "meeting/1": {
                    "is_active_in_organization_id": 1,
                    "meeting_mediafile_ids": [1111],
                },
                "mediafile/110": {
                    "title": "title_srtgb199",
                    "child_ids": [111],
                    "is_directory": True,
                    "owner_id": "meeting/1",
                    "meeting_mediafile_ids": [1110],
                },
                "mediafile/111": {
                    "title": "title_srtgb123",
                    "parent_id": 110,
                    "owner_id": "meeting/1",
                    "meeting_mediafile_ids": [1111],
                },
                "meeting_mediafile/1110": {
                    "mediafile_id": 110,
                    "meeting_id": 1,
                    "inherited_access_group_ids": [],
                    "access_group_ids": [],
                    "is_public": False,
                },
                "meeting_mediafile/1111": {"mediafile_id": 111, "meeting_id": 1},
            }
        )
        response = self.request(
            "mediafile.update",
            {
                "id": 111,
                "meeting_id": 1,
                "title": "title_Xcdfgee",
                "access_group_ids": [],
            },
        )
        self.assert_status_code(response, 200)
        self.assert_model_exists(
            "meeting_mediafile/1111",
            {
                "access_group_ids": [],
                "inherited_access_group_ids": [],
                "is_public": False,
            },
        )

    def test_update_wrong_id(self) -> None:
        self.create_model(
            "mediafile/111",
            {"title": "title_srtgb123"},
        )
        response = self.request(
            "mediafile.update", {"id": 112, "title": "title_Xcdfgee"}
        )
        self.assert_status_code(response, 400)
        model = self.get_model("mediafile/111")
        assert model.get("title") == "title_srtgb123"

    def test_update_parent_and_children(self) -> None:
        self.set_models(
            {
                "meeting/1": {
                    "is_active_in_organization_id": 1,
                    "meeting_mediafile_ids": [1110, 1111, 1112],
                },
                "group/7": {
                    "name": "group_LxAHErRs",
                    "meeting_user_ids": [],
                    "meeting_id": 1,
                },
                "mediafile/110": {
                    "title": "title_srtgb199",
                    "child_ids": [111],
                    "is_directory": True,
                    "owner_id": "meeting/1",
                    "meeting_mediafile_ids": [1110],
                },
                "mediafile/111": {
                    "title": "title_srtgb123",
                    "parent_id": 110,
                    "child_ids": [112],
                    "owner_id": "meeting/1",
                    "meeting_mediafile_ids": [1111],
                },
                "mediafile/112": {
                    "title": "title_srtgb123",
                    "parent_id": 111,
                    "owner_id": "meeting/1",
                    "meeting_mediafile_ids": [1112],
                },
                "meeting_mediafile/1110": {
                    "mediafile_id": 110,
                    "meeting_id": 1,
                },
                "meeting_mediafile/1111": {"mediafile_id": 111, "meeting_id": 1},
                "meeting_mediafile/1112": {
                    "mediafile_id": 112,
                    "meeting_id": 1,
                    "access_group_ids": [7],
                },
            }
        )
        response = self.request(
            "mediafile.update",
            {
                "id": 111,
                "meeting_id": 1,
                "title": "title_Xcdfgee",
                "access_group_ids": [7],
            },
        )
        self.assert_status_code(response, 200)
        self.assert_model_exists(
            "meeting_mediafile/1111",
            {
                "access_group_ids": [7],
                "inherited_access_group_ids": [7],
                "is_public": False,
            },
        )
        self.assert_model_exists(
            "meeting_mediafile/1112",
            {
                "access_group_ids": [7],
                "inherited_access_group_ids": [7],
                "is_public": False,
            },
        )

    def test_update_parent_and_children_2(self) -> None:
        self.set_models(
            {
                "meeting/1": {"is_active_in_organization_id": 1},
                "group/7": {
                    "name": "group_LxAHErRs",
                    "meeting_user_ids": [],
                    "meeting_id": 1,
                },
                "mediafile/110": {
                    "title": "title_srtgb199",
                    "child_ids": [111],
                    "is_directory": True,
                    "owner_id": "meeting/1",
                    "meeting_mediafile_ids": [1110],
                },
                "mediafile/111": {
                    "title": "title_srtgb123",
                    "parent_id": 110,
                    "child_ids": [112, 113],
                    "is_directory": True,
                    "owner_id": "meeting/1",
                    "meeting_mediafile_ids": [1111],
                },
                "mediafile/112": {
                    "title": "title_srtgb123",
                    "parent_id": 111,
                    "owner_id": "meeting/1",
                    "meeting_mediafile_ids": [1112],
                },
                "mediafile/113": {
                    "title": "title_srtgb123",
                    "parent_id": 111,
                    "owner_id": "meeting/1",
                    "meeting_mediafile_ids": [1113],
                },
                "meeting_mediafile/1110": {
                    "mediafile_id": 110,
                    "meeting_id": 1,
                    "is_public": True,
                },
                "meeting_mediafile/1111": {
                    "mediafile_id": 111,
                    "meeting_id": 1,
                    "is_public": True,
                },
                "meeting_mediafile/1112": {
                    "mediafile_id": 112,
                    "meeting_id": 1,
                    "is_public": True,
                },
                "meeting_mediafile/1113": {
                    "mediafile_id": 113,
                    "meeting_id": 1,
                    "is_public": True,
                },
            }
        )
        response = self.request(
            "mediafile.update",
            {
                "id": 110,
                "meeting_id": 1,
                "title": "title_Xcdfgee",
                "access_group_ids": [7],
            },
        )
        self.assert_status_code(response, 200)
        self.assert_model_exists(
            "group/7",
            {
                "meeting_mediafile_access_group_ids": [1110],
                "meeting_mediafile_inherited_access_group_ids": [
                    1110,
                    1111,
                    1112,
                    1113,
                ],
            },
        )
        self.assert_model_exists(
            "meeting_mediafile/1110",
            {
                "is_public": False,
                "access_group_ids": [7],
                "inherited_access_group_ids": [7],
            },
        )
        mediafiles_to_check = (
            "meeting_mediafile/1111",
            "meeting_mediafile/1112",
            "meeting_mediafile/1113",
        )
        for mediafile in mediafiles_to_check:
            self.assert_model_exists(
                mediafile,
                {
                    "is_public": False,
                    "access_group_ids": None,
                    "inherited_access_group_ids": [7],
                },
            )

    def test_update_parent_and_children_3(self) -> None:
        self.set_models(
            {
                "meeting/1": {
                    "is_active_in_organization_id": 1,
                    "meeting_mediafile_ids": [1110, 1111, 1112, 1113],
                },
                "group/7": {
                    "name": "group_LxAHErRs",
                    "meeting_user_ids": [],
                    "meeting_id": 1,
                },
                "mediafile/110": {
                    "title": "title_srtgb199",
                    "child_ids": [111],
                    "is_directory": True,
                    "owner_id": "meeting/1",
                    "meeting_mediafile_ids": [1110],
                },
                "mediafile/111": {
                    "title": "title_srtgb123",
                    "parent_id": 110,
                    "child_ids": [112],
                    "owner_id": "meeting/1",
                    "meeting_mediafile_ids": [1111],
                },
                "mediafile/112": {
                    "title": "title_srtgb123",
                    "parent_id": 111,
                    "child_ids": [113],
                    "owner_id": "meeting/1",
                    "meeting_mediafile_ids": [1112],
                },
                "mediafile/113": {
                    "title": "title_srtgb123",
                    "parent_id": 112,
                    "owner_id": "meeting/1",
                    "meeting_mediafile_ids": [1113],
                },
                "meeting_mediafile/1110": {
                    "mediafile_id": 110,
                    "meeting_id": 1,
                },
                "meeting_mediafile/1111": {
                    "mediafile_id": 111,
                    "meeting_id": 1,
                },
                "meeting_mediafile/1112": {
                    "mediafile_id": 112,
                    "meeting_id": 1,
                    "access_group_ids": [7],
                },
                "meeting_mediafile/1113": {
                    "mediafile_id": 113,
                    "meeting_id": 1,
                    "access_group_ids": [7],
                },
            }
        )
        response = self.request(
            "mediafile.update",
            {
                "id": 111,
                "meeting_id": 1,
                "title": "title_Xcdfgee",
                "access_group_ids": [7],
            },
        )
        self.assert_status_code(response, 200)
        mediafiles_to_check = (
            "meeting_mediafile/1111",
            "meeting_mediafile/1112",
            "meeting_mediafile/1113",
        )
        for mediafile in mediafiles_to_check:
            self.assert_model_exists(
                mediafile,
                {
                    "is_public": False,
                    "access_group_ids": [7],
                    "inherited_access_group_ids": [7],
                },
            )

    def test_update_filename_error(self) -> None:
        self.set_models(
            {
                "meeting/1": {
                    "is_active_in_organization_id": 1,
                    "meeting_mediafile_ids": [1110],
                },
                "mediafile/110": {
                    "title": "title_srtgb199",
                    "filename": "testfile.txt",
                    "owner_id": "meeting/1",
                    "meeting_mediafile_ids": [1110],
                },
                "meeting_mediafile/1110": {
                    "mediafile_id": 110,
                    "meeting_id": 1,
                },
            }
        )
        response = self.request(
            "mediafile.update",
            {"id": 110, "filename": "testfile.txt2"},
        )
        self.assert_status_code(response, 400)
        self.assertIn(
            "data must not contain {'filename'} properties", response.json["message"]
        )

    def test_update_title_with_orga_owner_meeting_id_none(self) -> None:
        self.set_models(self.orga_permission_test_models)
        response = self.request(
            "mediafile.update", {"id": 111, "title": "blob.txt", "meeting_id": None}
        )
        self.assert_status_code(response, 400)
        self.assertIn("data.meeting_id must be integer", response.json["message"])

    def test_update_access_group_with_orga_owner(self) -> None:
        self.set_models(self.orga_permission_test_models)
        response = self.request(
            "mediafile.update", {"id": 111, "meeting_id": 1, "access_group_ids": [7]}
        )
        self.assert_status_code(response, 400)
        assert (
            "access_group_ids is not allowed in organization mediafiles."
            == response.json["message"]
        )

    def test_update_access_group_on_published_orga_file(self) -> None:
        self.set_models(self.orga_permission_test_models)
        self.set_models(
            {
                "mediafile/111": {
                    "published_to_meetings_in_organization_id": ONE_ORGANIZATION_ID,
                }
            }
        )
        response = self.request(
            "mediafile.update", {"id": 111, "meeting_id": 1, "access_group_ids": [7]}
        )
        self.assert_status_code(response, 200)
        self.assert_model_exists(
            "meeting_mediafile/1",
            {
                "mediafile_id": 111,
                "meeting_id": 1,
                "access_group_ids": [7],
                "inherited_access_group_ids": [7],
            },
        )

    def test_update_access_group_on_implicitly_published_orga_file_implicit_parent_meeting_data(
        self,
    ) -> None:
        self.set_models(self.orga_permission_test_models)
        self.set_models(
            {
                "mediafile/111": {
                    "published_to_meetings_in_organization_id": ONE_ORGANIZATION_ID,
                    "child_ids": [112],
                },
                "mediafile/112": {
                    "parent_id": 111,
                    "published_to_meetings_in_organization_id": ONE_ORGANIZATION_ID,
                    "title": "title_blabla",
                    "owner_id": ONE_ORGANIZATION_FQID,
                },
                "mediafile/113": {
                    "parent_id": 112,
                    "published_to_meetings_in_organization_id": ONE_ORGANIZATION_ID,
                    "title": "title_blabliblub",
                    "owner_id": ONE_ORGANIZATION_FQID,
                },
            }
        )
        response = self.request(
            "mediafile.update", {"id": 112, "meeting_id": 1, "access_group_ids": [7, 8]}
        )
        self.assert_status_code(response, 200)
        self.assert_model_exists(
            "meeting_mediafile/1",
            {
                "mediafile_id": 112,
                "meeting_id": 1,
                "access_group_ids": [7, 8],
                "inherited_access_group_ids": [8],
            },
        )
        self.assert_model_not_exists("meeting_mediafile/2")

    def test_update_access_group_on_implicitly_published_orga_file_explicit_parent_meeting_data(
        self,
    ) -> None:
        self.set_models(self.orga_permission_test_models)
        self.set_models(
            {
                "meeting/1": {"meeting_mediafile_ids": [1111]},
                "group/8": {
                    "meeting_mediafile_access_group_ids": [1111],
                    "meeting_mediafile_inherited_access_group_ids": [1111],
                },
                "mediafile/111": {
                    "published_to_meetings_in_organization_id": ONE_ORGANIZATION_ID,
                    "child_ids": [112],
                },
                "meeting_mediafile/1111": {
                    "mediafile_id": 111,
                    "meeting_id": 1,
                    "access_group_ids": [8],
                    "inherited_access_group_ids": [8],
                },
                "mediafile/112": {
                    "parent_id": 111,
                    "published_to_meetings_in_organization_id": ONE_ORGANIZATION_ID,
                    "title": "title_blabla",
                    "owner_id": ONE_ORGANIZATION_FQID,
                },
            }
        )
        response = self.request(
            "mediafile.update", {"id": 112, "meeting_id": 1, "access_group_ids": [7, 8]}
        )
        self.assert_status_code(response, 200)
        self.assert_model_exists(
            "meeting_mediafile/1112",
            {
                "mediafile_id": 112,
                "meeting_id": 1,
                "access_group_ids": [7, 8],
                "inherited_access_group_ids": [8],
            },
        )

    def test_update_access_group_on_implicitly_published_orga_file_explicit_grandparent_meeting_data(
        self,
    ) -> None:
        self.set_models(self.orga_permission_test_models)
        self.set_models(
            {
                "meeting/1": {"meeting_mediafile_ids": [1]},
                "group/8": {
                    "meeting_mediafile_access_group_ids": [1111],
                    "meeting_mediafile_inherited_access_group_ids": [1111],
                },
                "mediafile/111": {
                    "published_to_meetings_in_organization_id": ONE_ORGANIZATION_ID,
                    "child_ids": [112],
                },
                "mediafile/112": {
                    "parent_id": 111,
                    "published_to_meetings_in_organization_id": ONE_ORGANIZATION_ID,
                    "title": "title_blabla",
                    "owner_id": ONE_ORGANIZATION_FQID,
                    "meeting_mediafile_ids": [1],
                    "child_ids": [113],
                },
                "mediafile/113": {
                    "parent_id": 112,
                    "published_to_meetings_in_organization_id": ONE_ORGANIZATION_ID,
                    "title": "title_blabliblub",
                    "owner_id": ONE_ORGANIZATION_FQID,
                    "child_ids": [114],
                },
                "mediafile/114": {
                    "parent_id": 113,
                    "published_to_meetings_in_organization_id": ONE_ORGANIZATION_ID,
                    "title": "title_blabliblub",
                    "owner_id": ONE_ORGANIZATION_FQID,
                },
                "meeting_mediafile/1": {
                    "mediafile_id": 112,
                    "meeting_id": 1,
                    "access_group_ids": [7, 8],
                    "inherited_access_group_ids": [8],
                },
            }
        )
        response = self.request(
            "mediafile.update", {"id": 114, "meeting_id": 1, "access_group_ids": [7, 8]}
        )
        self.assert_status_code(response, 200)
        self.assert_model_exists(
            "meeting_mediafile/2",
            {
                "mediafile_id": 114,
                "meeting_id": 1,
                "access_group_ids": [7, 8],
                "inherited_access_group_ids": [8],
            },
        )
        self.assert_model_not_exists("meeting_mediafile/3")

    def test_update_access_group_on_published_root_mediafile(self) -> None:
        self.set_models(self.orga_permission_test_models)
        self.set_models(
            {
                "meeting/1": {"meeting_mediafile_ids": [1]},
                "group/8": {
                    "meeting_mediafile_access_group_ids": [1111],
                    "meeting_mediafile_inherited_access_group_ids": [1111],
                },
                "group/9": {
                    "name": "group_3",
                    "meeting_user_ids": [],
                    "meeting_id": 1,
                },
                "mediafile/111": {
                    "published_to_meetings_in_organization_id": ONE_ORGANIZATION_ID,
                    "child_ids": [112],
                },
                "mediafile/112": {
                    "parent_id": 111,
                    "published_to_meetings_in_organization_id": ONE_ORGANIZATION_ID,
                    "title": "title_blabla",
                    "owner_id": ONE_ORGANIZATION_FQID,
                    "child_ids": [113],
                },
                "mediafile/113": {
                    "parent_id": 112,
                    "published_to_meetings_in_organization_id": ONE_ORGANIZATION_ID,
                    "title": "title_blabliblub",
                    "owner_id": ONE_ORGANIZATION_FQID,
                    "meeting_mediafile_ids": [1],
                    "child_ids": [114],
                },
                "mediafile/114": {
                    "parent_id": 113,
                    "published_to_meetings_in_organization_id": ONE_ORGANIZATION_ID,
                    "title": "title_blabliblub",
                    "owner_id": ONE_ORGANIZATION_FQID,
                },
                "meeting_mediafile/1": {
                    "mediafile_id": 113,
                    "meeting_id": 1,
                    "access_group_ids": [7, 8],
                    "inherited_access_group_ids": [8],
                },
            }
        )
        response = self.request(
            "mediafile.update", {"id": 111, "meeting_id": 1, "access_group_ids": [7, 9]}
        )
        self.assert_status_code(response, 200)
        self.assert_model_exists(
            "meeting_mediafile/1",
            {
                "mediafile_id": 113,
                "meeting_id": 1,
                "access_group_ids": [7, 8],
                "inherited_access_group_ids": [7],
            },
        )
        self.assert_model_exists(
            "meeting_mediafile/2",
            {
                "mediafile_id": 111,
                "meeting_id": 1,
                "access_group_ids": [7, 9],
                "inherited_access_group_ids": [7, 9],
            },
        )
        self.assert_model_exists(
            "meeting_mediafile/3",
            {
                "mediafile_id": 112,
                "meeting_id": 1,
                "access_group_ids": None,
                "inherited_access_group_ids": [7, 9],
            },
        )
        self.assert_model_exists(
            "meeting_mediafile/4",
            {
                "mediafile_id": 114,
                "meeting_id": 1,
                "access_group_ids": None,
                "inherited_access_group_ids": [7],
            },
        )

    def test_update_access_group_different_owner(self) -> None:
        self.permission_test_models["group/7"]["meeting_id"] = 2
        self.set_models(self.permission_test_models)
        response = self.request(
            "mediafile.update",
            {"id": 111, "meeting_id": 1, "access_group_ids": [7]},
        )
        self.assert_status_code(response, 400)
        assert "Owner and access groups don't match." in response.json["message"]

    def test_update_token_payload_check_orga_owner(self) -> None:
        self.set_models(self.permission_test_models)
        response = self.request(
            "mediafile.update",
            {"id": 111, "token": "test"},
        )
        self.assert_status_code(response, 400)
        assert "token is not allowed in meeting mediafiles." in response.json["message"]

    def test_update_token_payload_token_unique(self) -> None:
        self.set_models(
            {
                "mediafile/7": {"token": "token_1", "owner_id": ONE_ORGANIZATION_FQID},
                "mediafile/8": {"token": "token_2", "owner_id": "organization/2"},
            }
        )
        response = self.request(
            "mediafile.update",
            {"id": 8, "token": "token_1"},
        )
        self.assert_status_code(response, 400)
        assert "Token 'token_1' is not unique."

    def test_update_token_payload_old_token(self) -> None:
        self.set_models(
            {
                "mediafile/7": {"token": "token_1", "owner_id": ONE_ORGANIZATION_FQID},
            }
        )
        response = self.request(
            "mediafile.update",
            {"id": 7, "token": "token_1"},
        )
        self.assert_status_code(response, 200)
        self.assert_model_exists("mediafile/7", {"token": "token_1"})

    def test_update_title_parent_id_unique(self) -> None:
        self.set_models(
            {
                "meeting/1": {
                    "is_active_in_organization_id": 1,
                    "mediafile_ids": [6, 7, 8],
                    "meeting_mediafile_ids": [16, 17, 18],
                },
                "mediafile/6": {
                    "title": "parent_title_1",
                    "child_ids": [7, 8],
                    "owner_id": "meeting/1",
                    "meeting_mediafile_ids": [16],
                },
                "mediafile/7": {
                    "title": "title_1",
                    "parent_id": 6,
                    "owner_id": "meeting/1",
                    "meeting_mediafile_ids": [17],
                },
                "mediafile/8": {
                    "title": "title_2",
                    "parent_id": 6,
                    "owner_id": "meeting/1",
                    "meeting_mediafile_ids": [18],
<<<<<<< HEAD
                },
                "meeting_mediafile/16": {
                    "mediafile_id": 6,
                    "meeting_id": 1,
                },
=======
                },
                "meeting_mediafile/16": {
                    "mediafile_id": 6,
                    "meeting_id": 1,
                },
>>>>>>> b70fb814
                "meeting_mediafile/17": {"mediafile_id": 7, "meeting_id": 1},
                "meeting_mediafile/18": {"mediafile_id": 8, "meeting_id": 1},
            }
        )
        response = self.request("mediafile.update", {"id": 8, "title": "title_1"})
        self.assert_status_code(response, 400)
        assert (
            "File 'title_1' already exists in folder 'parent_title_1'."
            in response.json["message"]
        )

    def test_update_no_permissions(self) -> None:
        self.base_permission_test(
            self.permission_test_models,
            "mediafile.update",
            {
                "id": 111,
                "meeting_id": 1,
                "title": "title_Xcdfgee",
                "access_group_ids": [7],
            },
        )

    def test_update_permissions(self) -> None:
        self.base_permission_test(
            self.permission_test_models,
            "mediafile.update",
            {
                "id": 111,
                "meeting_id": 1,
                "title": "title_Xcdfgee",
                "access_group_ids": [7],
            },
            Permissions.Mediafile.CAN_MANAGE,
        )

    def test_update_permissions_locked_meeting(self) -> None:
        self.base_locked_out_superadmin_permission_test(
            self.permission_test_models,
            "mediafile.update",
            {
                "id": 111,
                "meeting_id": 1,
                "title": "title_Xcdfgee",
                "access_group_ids": [7],
            },
        )

    def test_update_no_permissions_orga_owner(self) -> None:
        self.permission_test_models["mediafile/111"]["owner_id"] = ONE_ORGANIZATION_FQID
        self.base_permission_test(
            self.permission_test_models,
            "mediafile.update",
            {"id": 111, "title": "title_Xcdfgee"},
        )

    def test_update_permissions_orga_owner(self) -> None:
        self.permission_test_models["mediafile/111"]["owner_id"] = ONE_ORGANIZATION_FQID
        self.base_permission_test(
            self.permission_test_models,
            "mediafile.update",
            {"id": 111, "title": "title_Xcdfgee"},
            OrganizationManagementLevel.CAN_MANAGE_ORGANIZATION,
        )

    def test_update_meeting_permissions_orga_owner_on_published_file_error(
        self,
    ) -> None:
        self.orga_permission_test_models["mediafile/111"][
            "published_to_meetings_in_organization_id"
        ] = ONE_ORGANIZATION_ID
        self.base_permission_test(
            self.orga_permission_test_models,
            "mediafile.update",
            {"id": 111, "title": "title_Xcdfgee"},
            Permissions.Mediafile.CAN_MANAGE,
            fail=True,
        )

    def test_update_meeting_permissions_orga_owner_on_published_file(self) -> None:
        self.orga_permission_test_models["mediafile/111"][
            "published_to_meetings_in_organization_id"
        ] = ONE_ORGANIZATION_ID
        self.base_permission_test(
            self.orga_permission_test_models,
            "mediafile.update",
            {"id": 111, "meeting_id": 1, "access_group_ids": [7]},
            Permissions.Mediafile.CAN_MANAGE,
        )<|MERGE_RESOLUTION|>--- conflicted
+++ resolved
@@ -1251,19 +1251,11 @@
                     "parent_id": 6,
                     "owner_id": "meeting/1",
                     "meeting_mediafile_ids": [18],
-<<<<<<< HEAD
                 },
                 "meeting_mediafile/16": {
                     "mediafile_id": 6,
                     "meeting_id": 1,
                 },
-=======
-                },
-                "meeting_mediafile/16": {
-                    "mediafile_id": 6,
-                    "meeting_id": 1,
-                },
->>>>>>> b70fb814
                 "meeting_mediafile/17": {"mediafile_id": 7, "meeting_id": 1},
                 "meeting_mediafile/18": {"mediafile_id": 8, "meeting_id": 1},
             }
