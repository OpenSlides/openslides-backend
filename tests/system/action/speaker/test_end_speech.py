--- conflicted
+++ resolved
@@ -244,7 +244,45 @@
         self.assertAlmostEqual(speaker["total_pause"], 50, delta=delta)
         self.assertAlmostEqual(speaker["end_time"], end, delta=delta)
 
-<<<<<<< HEAD
+    def with_structure_level_and_speech_state(self, state: SpeechState) -> None:
+        start = floor(time())
+        self.set_models(
+            {
+                "meeting/1": {
+                    "structure_level_ids": [1],
+                    "structure_level_list_of_speakers_ids": [2],
+                },
+                "structure_level/1": {
+                    "meeting_id": 1,
+                    "structure_level_list_of_speakers_ids": [2],
+                },
+                "structure_level_list_of_speakers/2": {
+                    "meeting_id": 1,
+                    "list_of_speakers_id": 23,
+                    "structure_level_id": 1,
+                    "speaker_ids": [890],
+                    "remaining_time": 500,
+                },
+                "list_of_speakers/23": {"structure_level_list_of_speakers_ids": [2]},
+                "speaker/890": {
+                    "begin_time": start - 100,
+                    "structure_level_list_of_speakers_id": 2,
+                    "speech_state": state,
+                },
+            }
+        )
+        response = self.request("speaker.end_speech", {"id": 890})
+        self.assert_status_code(response, 200)
+        self.assert_model_exists(
+            "structure_level_list_of_speakers/2", {"remaining_time": 500}
+        )
+
+    def test_interposed_question(self) -> None:
+        self.with_structure_level_and_speech_state(SpeechState.INTERPOSED_QUESTION)
+
+    def test_intervention(self) -> None:
+        self.with_structure_level_and_speech_state(SpeechState.INTERVENTION)
+
     def test_end_started_child_interposed_question(self) -> None:
         self.set_models(
             {
@@ -278,50 +316,12 @@
                     "list_of_speakers_id": 23,
                     "speech_state": SpeechState.INTERPOSED_QUESTION,
                     "meeting_id": 1,
-=======
-    def with_structure_level_and_speech_state(self, state: SpeechState) -> None:
-        start = floor(time())
-        self.set_models(
-            {
-                "meeting/1": {
-                    "structure_level_ids": [1],
-                    "structure_level_list_of_speakers_ids": [2],
-                },
-                "structure_level/1": {
-                    "meeting_id": 1,
-                    "structure_level_list_of_speakers_ids": [2],
-                },
-                "structure_level_list_of_speakers/2": {
-                    "meeting_id": 1,
-                    "list_of_speakers_id": 23,
-                    "structure_level_id": 1,
-                    "speaker_ids": [890],
-                    "remaining_time": 500,
-                },
-                "list_of_speakers/23": {"structure_level_list_of_speakers_ids": [2]},
-                "speaker/890": {
-                    "begin_time": start - 100,
-                    "structure_level_list_of_speakers_id": 2,
-                    "speech_state": state,
->>>>>>> cd91c36d
-                },
-            }
-        )
-        response = self.request("speaker.end_speech", {"id": 890})
-        self.assert_status_code(response, 200)
-<<<<<<< HEAD
+                },
+            }
+        )
+        response = self.request("speaker.end_speech", {"id": 890})
+        self.assert_status_code(response, 200)
         self.assert_model_deleted("speaker/891")
-=======
-        self.assert_model_exists(
-            "structure_level_list_of_speakers/2", {"remaining_time": 500}
-        )
-
-    def test_interposed_question(self) -> None:
-        self.with_structure_level_and_speech_state(SpeechState.INTERPOSED_QUESTION)
-
-    def test_intervention(self) -> None:
-        self.with_structure_level_and_speech_state(SpeechState.INTERVENTION)
->>>>>>> cd91c36d
 
     def test_end_speech_no_permissions(self) -> None:
         self.base_permission_test(self.models, "speaker.end_speech", {"id": 890})
