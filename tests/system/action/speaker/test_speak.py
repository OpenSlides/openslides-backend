<<<<<<< HEAD
from math import ceil, floor
from time import time
from typing import Any, Dict
=======
import time
from typing import Any
>>>>>>> 4aa7bf08

from openslides_backend.action.actions.speaker.speech_state import SpeechState
from openslides_backend.permissions.permissions import Permissions
from tests.system.action.base import BaseActionTestCase


class SpeakerSpeakTester(BaseActionTestCase):
    def setUp(self) -> None:
        super().setUp()
<<<<<<< HEAD
        self.models: Dict[str, Dict[str, Any]] = {
            "meeting/1": {"is_active_in_organization_id": 1},
=======
        self.permission_test_models: dict[str, dict[str, Any]] = {
>>>>>>> 4aa7bf08
            "user/7": {"username": "test_username1"},
            "meeting_user/7": {"meeting_id": 1, "user_id": 7, "speaker_ids": [890]},
            "list_of_speakers/23": {"speaker_ids": [890], "meeting_id": 1},
            "speaker/890": {
                "meeting_user_id": 7,
                "list_of_speakers_id": 23,
                "meeting_id": 1,
            },
        }
        self.set_models(self.models)

    def add_coupled_countdown(self) -> None:
        self.set_models(
            {
                "meeting/1": {
                    "list_of_speakers_couple_countdown": True,
                    "list_of_speakers_countdown_id": 75,
                },
                "projector_countdown/75": {
                    "running": False,
                    "default_time": 60,
                    "countdown_time": 30.0,
                    "meeting_id": 1,
                },
            }
        )

    def test_speak_correct(self) -> None:
        response = self.request("speaker.speak", {"id": 890})
        self.assert_status_code(response, 200)
        model = self.get_model("speaker/890")
        self.assertIsNotNone(model.get("begin_time"))

    def test_speak_wrong_id(self) -> None:
        response = self.request("speaker.speak", {"id": 889})
        self.assert_status_code(response, 400)
        model = self.get_model("speaker/890")
        self.assertIsNone(model.get("begin_time"))

    def test_speak_existing_speaker(self) -> None:
        self.set_models(
            {
                "speaker/890": {
                    "begin_time": 100000,
                },
            }
        )
        response = self.request("speaker.speak", {"id": 890})
        self.assert_status_code(response, 400)
        model = self.get_model("speaker/890")
        self.assertEqual(model.get("begin_time"), 100000)

    def test_speak_next_speaker(self) -> None:
        self.set_models(
            {
                "meeting_user/7": {
                    "speaker_ids": [890, 891],
                },
                "list_of_speakers/23": {"speaker_ids": [890, 891]},
                "speaker/890": {
                    "begin_time": 100000,
                },
                "speaker/891": {
                    "meeting_user_id": 7,
                    "list_of_speakers_id": 23,
                    "meeting_id": 1,
                },
            }
        )
        response = self.request("speaker.speak", {"id": 891})
        self.assert_status_code(response, 200)
        model2 = self.get_model("speaker/891")
        self.assertIsNotNone(model2.get("begin_time"))
        model1 = self.get_model("speaker/890")
        self.assertEqual(model1.get("end_time"), model2["begin_time"])

    def test_closed(self) -> None:
        self.set_models(
            {
                "list_of_speakers/23": {
                    "closed": True,
                },
            }
        )
        response = self.request("speaker.speak", {"id": 890})
        self.assert_status_code(response, 200)
        speaker = self.get_model("speaker/890")
        self.assertIsNotNone(speaker.get("begin_time"))

    def test_speak_update_countdown(self) -> None:
        self.add_coupled_countdown()
        now = floor(time())
        response = self.request("speaker.speak", {"id": 890})
        self.assert_status_code(response, 200)
        countdown = self.get_model("projector_countdown/75")
        assert countdown.get("running")
        assert now <= countdown["countdown_time"] - 60 <= ceil(time())

    def test_speak_intervention(self) -> None:
        self.add_coupled_countdown()
        self.set_models(
            {
                "meeting/1": {
                    "list_of_speakers_intervention_time": 100,
                },
                "speaker/890": {
                    "speech_state": SpeechState.INTERVENTION,
                },
            }
        )
        now = floor(time())
        response = self.request("speaker.speak", {"id": 890})
        self.assert_status_code(response, 200)
        countdown = self.assert_model_exists(
            "projector_countdown/75",
            {
                "running": True,
                "default_time": 100,
            },
        )
        assert now <= countdown["countdown_time"] - 100 <= ceil(time())

    def test_speak_interposed_question(self) -> None:
        self.add_coupled_countdown()
        self.set_models(
            {
                "speaker/890": {
                    "speech_state": SpeechState.INTERPOSED_QUESTION,
                },
            }
        )
        now = floor(time())
        response = self.request("speaker.speak", {"id": 890})
        self.assert_status_code(response, 200)
        countdown = self.assert_model_exists(
            "projector_countdown/75",
            {
                "running": True,
                "default_time": 0,
            },
        )
        assert now <= countdown["countdown_time"] <= ceil(time())

    def test_speak_with_interposed_questions(self) -> None:
        now = floor(time())
        self.set_models(
            {
                "meeting_user/7": {
                    "speaker_ids": [890, 891, 892],
                },
                "list_of_speakers/23": {"speaker_ids": [890, 891, 892]},
                "speaker/890": {
                    "begin_time": now - 100,
                },
                "speaker/891": {
                    "meeting_user_id": 7,
                    "list_of_speakers_id": 23,
                    "meeting_id": 1,
                    "speech_state": SpeechState.INTERPOSED_QUESTION,
                },
            }
        )
        response = self.request("speaker.speak", {"id": 891})
        self.assert_status_code(response, 200)
        speaker = self.get_model("speaker/891")
        self.assertIsNotNone(speaker.get("begin_time"))
        speaker = self.get_model("speaker/890")
        self.assertIsNone(speaker.get("end_time"))
        self.assertIsNotNone(speaker.get("pause_time"))

    def test_speak_interposed_question_paused_current_speaker(self) -> None:
        now = floor(time())
        self.set_models(
            {
                "meeting_user/7": {
                    "speaker_ids": [890, 891],
                },
                "list_of_speakers/23": {"speaker_ids": [890, 891]},
                "speaker/890": {
                    "begin_time": now - 200,
                    "pause_time": now - 100,
                },
                "speaker/891": {
                    "meeting_user_id": 7,
                    "list_of_speakers_id": 23,
                    "meeting_id": 1,
                    "speech_state": SpeechState.INTERPOSED_QUESTION,
                },
                "speaker/892": {
                    "meeting_user_id": 7,
                    "list_of_speakers_id": 23,
                    "meeting_id": 1,
                    "speech_state": SpeechState.INTERPOSED_QUESTION,
                },
            }
        )
        # start first interposed question
        response = self.request("speaker.speak", {"id": 891})
        self.assert_status_code(response, 200)
        speaker = self.get_model("speaker/891")
        self.assertIsNotNone(speaker.get("begin_time"))
        speaker = self.get_model("speaker/890")
        self.assertIsNone(speaker.get("end_time"))
        self.assertIsNotNone(speaker.get("pause_time"))

        # start second interposed question
        response = self.request("speaker.speak", {"id": 892})
        self.assert_status_code(response, 200)
        for id in (890, 891):
            speaker = self.get_model(f"speaker/{id}")
            self.assertIsNone(speaker.get("end_time"))
            self.assertIsNotNone(speaker.get("pause_time"))

        # start main speaker again
        response = self.request("speaker.unpause", {"id": 890})
        self.assert_status_code(response, 200)
        for id in (891, 892):
            speaker = self.get_model(f"speaker/{id}")
            self.assertIsNone(speaker.get("end_time"))
            self.assertIsNotNone(speaker.get("pause_time"))

    def test_speak_with_structure_level(self) -> None:
        self.set_models(
            {
                "meeting/1": {
                    "structure_level_ids": [1],
                    "structure_level_list_of_speakers_ids": [2],
                },
                "structure_level/1": {
                    "meeting_id": 1,
                    "structure_level_list_of_speakers_ids": [2],
                },
                "structure_level_list_of_speakers/2": {
                    "meeting_id": 1,
                    "list_of_speakers_id": 23,
                    "structure_level_id": 1,
                    "speaker_ids": [890],
                    "remaining_time": 100,
                },
                "list_of_speakers/23": {"structure_level_list_of_speakers_ids": [2]},
                "speaker/890": {
                    "structure_level_list_of_speakers_id": 2,
                },
            }
        )
        now = floor(time())
        response = self.request("speaker.speak", {"id": 890})
        self.assert_status_code(response, 200)
        model = self.get_model("structure_level_list_of_speakers/2")
        self.assertEqual(model["remaining_time"], 100)
        assert now <= model["current_start_time"] <= ceil(time())

    def test_speak_with_structure_level_and_current_speaker(self) -> None:
        now = floor(time())
        self.set_models(
            {
                "meeting/1": {
                    "structure_level_ids": [1],
                    "structure_level_list_of_speakers_ids": [2],
                },
                "meeting_user/7": {
                    "speaker_ids": [889, 890],
                },
                "list_of_speakers/23": {
                    "speaker_ids": [889, 890],
                    "structure_level_list_of_speakers_ids": [2],
                },
                "structure_level/1": {
                    "meeting_id": 1,
                    "structure_level_list_of_speakers_ids": [2],
                },
                "structure_level_list_of_speakers/2": {
                    "meeting_id": 1,
                    "list_of_speakers_id": 23,
                    "structure_level_id": 1,
                    "speaker_ids": [889, 890],
                    "remaining_time": 500,
                },
                "speaker/889": {
                    "structure_level_list_of_speakers_id": 2,
                    "meeting_user_id": 7,
                    "list_of_speakers_id": 23,
                    "meeting_id": 1,
                    "begin_time": now - 100,
                },
                "speaker/890": {
                    "structure_level_list_of_speakers_id": 2,
                },
            }
        )
        response = self.request("speaker.speak", {"id": 890})
        self.assert_status_code(response, 200)
        speaker = self.get_model("speaker/889")
        model = self.get_model("structure_level_list_of_speakers/2")
        self.assertEqual(
            model["remaining_time"], 500 - (speaker["end_time"] - speaker["begin_time"])
        )
        assert now <= model["current_start_time"] <= ceil(time())

    def speak_with_structure_level_and_speech_state(self, state: SpeechState) -> None:
        self.set_models(
            {
                "meeting/1": {
                    "structure_level_ids": [1],
                    "structure_level_list_of_speakers_ids": [2],
                    "list_of_speakers_intervention_time": 100,
                },
                "structure_level/1": {
                    "meeting_id": 1,
                    "structure_level_list_of_speakers_ids": [2],
                },
                "structure_level_list_of_speakers/2": {
                    "meeting_id": 1,
                    "list_of_speakers_id": 23,
                    "structure_level_id": 1,
                    "speaker_ids": [890],
                    "remaining_time": 100,
                },
                "list_of_speakers/23": {"structure_level_list_of_speakers_ids": [2]},
                "speaker/890": {
                    "structure_level_list_of_speakers_id": 2,
                    "speech_state": state,
                },
            }
        )
        response = self.request("speaker.speak", {"id": 890})
        self.assert_status_code(response, 200)
        self.assert_model_exists(
            "structure_level_list_of_speakers/2", {"current_start_time": None}
        )

    def test_speak_with_structure_level_and_speech_state_intervention(self) -> None:
        self.speak_with_structure_level_and_speech_state(SpeechState.INTERVENTION)

    def test_speak_with_structure_level_and_speech_state_interposed_question(
        self,
    ) -> None:
        self.speak_with_structure_level_and_speech_state(
            SpeechState.INTERPOSED_QUESTION
        )

    def test_speak_no_permissions(self) -> None:
        self.base_permission_test(self.models, "speaker.speak", {"id": 890})

    def test_speak_permissions(self) -> None:
        self.base_permission_test(
            self.models,
            "speaker.speak",
            {"id": 890},
            Permissions.ListOfSpeakers.CAN_MANAGE,
        )<|MERGE_RESOLUTION|>--- conflicted
+++ resolved
@@ -1,11 +1,6 @@
-<<<<<<< HEAD
 from math import ceil, floor
 from time import time
-from typing import Any, Dict
-=======
-import time
 from typing import Any
->>>>>>> 4aa7bf08
 
 from openslides_backend.action.actions.speaker.speech_state import SpeechState
 from openslides_backend.permissions.permissions import Permissions
@@ -15,12 +10,8 @@
 class SpeakerSpeakTester(BaseActionTestCase):
     def setUp(self) -> None:
         super().setUp()
-<<<<<<< HEAD
-        self.models: Dict[str, Dict[str, Any]] = {
+        self.models: dict[str, dict[str, Any]] = {
             "meeting/1": {"is_active_in_organization_id": 1},
-=======
-        self.permission_test_models: dict[str, dict[str, Any]] = {
->>>>>>> 4aa7bf08
             "user/7": {"username": "test_username1"},
             "meeting_user/7": {"meeting_id": 1, "user_id": 7, "speaker_ids": [890]},
             "list_of_speakers/23": {"speaker_ids": [890], "meeting_id": 1},
