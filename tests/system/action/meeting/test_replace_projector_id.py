--- conflicted
+++ resolved
@@ -7,12 +7,7 @@
         self.set_models(
             {
                 "meeting/1": {
-<<<<<<< HEAD
-                    "default_projector_motion_id": 11,
-=======
-                    "default_projector_$_ids": ["motion"],
-                    "default_projector_$motion_ids": [11],
->>>>>>> 89e7350e
+                    "default_projector_motion_ids": [11],
                     "reference_projector_id": 20,
                     "is_active_in_organization_id": 1,
                 },
@@ -31,12 +26,7 @@
         )
         self.assert_status_code(response, 200)
         meeting = self.get_model("meeting/1")
-<<<<<<< HEAD
-        assert meeting.get("default_projector_motion_id") == 20
-=======
-        assert meeting.get("default_projector_$_ids") == ["motion"]
-        assert meeting.get("default_projector_$motion_ids") == [20]
->>>>>>> 89e7350e
+        assert meeting.get("default_projector_motion_ids") == [20]
         assert meeting.get("reference_projector_id") == 20
 
         projector_11 = self.get_model("projector/11")
@@ -52,12 +42,7 @@
         )
         self.assert_status_code(response, 200)
         meeting = self.get_model("meeting/1")
-<<<<<<< HEAD
-        assert meeting.get("default_projector_motion_id") == 11
-=======
-        assert meeting.get("default_projector_$_ids") == ["motion"]
-        assert meeting.get("default_projector_$motion_ids") == [11]
->>>>>>> 89e7350e
+        assert meeting.get("default_projector_motion_ids") == [11]
         assert meeting.get("reference_projector_id") == 20
 
         projector_11 = self.get_model("projector/11")
