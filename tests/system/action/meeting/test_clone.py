from time import time
from typing import Any, cast
from unittest.mock import MagicMock

from openslides_backend.action.action_worker import ActionWorkerState
from openslides_backend.models.models import AgendaItem, Meeting
from openslides_backend.shared.util import (
    ONE_ORGANIZATION_FQID,
    ONE_ORGANIZATION_ID,
    fqid_from_collection_and_id,
)
from tests.system.action.base import BaseActionTestCase
from tests.system.util import CountDatastoreCalls, Profiler, performance


class MeetingClone(BaseActionTestCase):
    def setUp(self) -> None:
        super().setUp()
        self.test_models: dict[str, dict[str, Any]] = {
            ONE_ORGANIZATION_FQID: {
                "active_meeting_ids": [1],
                "organization_tag_ids": [1],
                "user_ids": [1],
            },
            "organization_tag/1": {
                "name": "TEST",
                "color": "#eeeeee",
                "organization_id": 1,
            },
            "committee/1": {"organization_id": 1},
            "meeting/1": {
                "committee_id": 1,
                "language": "en",
                "name": "Test",
                "default_group_id": 1,
                "admin_group_id": 2,
                "motions_default_amendment_workflow_id": 1,
                "motions_default_statute_amendment_workflow_id": 1,
                "motions_default_workflow_id": 1,
                "reference_projector_id": 1,
                "projector_countdown_default_time": 60,
                "projector_countdown_warning_time": 5,
                "projector_ids": [1],
                "group_ids": [1, 2],
                "motion_state_ids": [1],
                "motion_workflow_ids": [1],
                **{field: [1] for field in Meeting.all_default_projectors()},
                "is_active_in_organization_id": 1,
            },
            "group/1": {
                "meeting_id": 1,
                "name": "default group",
                "weight": 1,
                "default_group_for_meeting_id": 1,
            },
            "group/2": {
                "meeting_id": 1,
                "name": "admin group",
                "weight": 1,
                "admin_group_for_meeting_id": 1,
            },
            "motion_workflow/1": {
                "meeting_id": 1,
                "name": "blup",
                "first_state_id": 1,
                "default_amendment_workflow_meeting_id": 1,
                "default_statute_amendment_workflow_meeting_id": 1,
                "default_workflow_meeting_id": 1,
                "state_ids": [1],
                "sequential_number": 1,
            },
            "motion_state/1": {
                "css_class": "lightblue",
                "meeting_id": 1,
                "workflow_id": 1,
                "name": "test",
                "weight": 1,
                "workflow_id": 1,
                "first_state_of_workflow_id": 1,
            },
            "projector/1": {
                "sequential_number": 1,
                "meeting_id": 1,
                "used_as_reference_projector_meeting_id": 1,
                "name": "Default projector",
                **{field: 1 for field in Meeting.reverse_default_projectors()},
            },
        }
        self.test_models_with_admin = {
            key: data.copy() for key, data in self.test_models.items()
        }
        self.test_models_with_admin["user/1"] = {
            "meeting_user_ids": [1],
            "meeting_ids": [1],
            "organization_id": 1,
        }
        self.test_models_with_admin["meeting_user/1"] = {
            "user_id": 1,
            "meeting_id": 1,
            "group_ids": [2],
        }
        self.test_models_with_admin["group/2"]["meeting_user_ids"] = [1]
        self.test_models_with_admin["meeting/1"].update(
            {"user_ids": [1], "meeting_user_ids": [1]}
        )
        self.test_models_with_admin["organization/1"]["user_ids"] = [1]

    def test_clone_without_users(self) -> None:
        self.set_models(self.test_models)

        response = self.request(
            "meeting.clone", {"meeting_id": 1, "set_as_template": True}
        )
        self.assert_status_code(response, 200)
        self.assert_model_exists(
            "meeting/2",
            {
                "committee_id": 1,
                "name": "Test - Copy",
                "default_group_id": 3,
                "admin_group_id": 4,
                "motions_default_amendment_workflow_id": 2,
                "motions_default_statute_amendment_workflow_id": 2,
                "motions_default_workflow_id": 2,
                "reference_projector_id": 2,
                "projector_countdown_default_time": 60,
                "projector_countdown_warning_time": 5,
                "projector_ids": [2],
                "group_ids": [3, 4],
                "motion_state_ids": [2],
                "motion_workflow_ids": [2],
                **{field: [2] for field in Meeting.all_default_projectors()},
                "template_for_organization_id": ONE_ORGANIZATION_ID,
            },
        )
        self.assert_model_exists(
            "organization/1", {"template_meeting_ids": [2], "user_ids": [1]}
        )

    def test_clone_group_with_weight(self) -> None:
        self.set_models(self.test_models_with_admin)
        response = self.request("meeting.clone", {"meeting_id": 1})
        self.assert_status_code(response, 200)
        self.assert_model_exists("group/2", {"weight": 1})

    def test_clone_with_users_inc_vote_weight(self) -> None:
        self.test_models["meeting/1"]["user_ids"] = [1]
        self.test_models["meeting/1"]["meeting_user_ids"] = [1]
        self.test_models["group/2"]["meeting_user_ids"] = [1]
        self.set_models(
            {
                "user/1": {
                    "meeting_user_ids": [1],
                    "meeting_ids": [1],
                },
                "meeting_user/1": {
                    "meeting_id": 1,
                    "user_id": 1,
                    "group_ids": [2],
                    "vote_weight": "1.000000",
                },
            }
        )
        self.set_models(self.test_models)
        response = self.request("meeting.clone", {"meeting_id": 1})
        self.assert_status_code(response, 200)
        self.assert_model_exists("meeting/1", {"user_ids": [1]})
        self.assert_model_exists("meeting/2", {"user_ids": [1]})
        self.assert_model_exists(
            "group/4",
            {
                "meeting_user_ids": [2],
                "meeting_id": 2,
            },
        )
        self.assert_model_exists(
            "user/1",
            {
                "meeting_user_ids": [1, 2],
                "meeting_ids": [1, 2],
                "committee_ids": [1],
                "organization_id": 1,
            },
        )
        self.assert_model_exists(
            "meeting_user/1",
            {
                "meeting_id": 1,
                "user_id": 1,
                "group_ids": [2],
                "vote_weight": "1.000000",
            },
        )
        self.assert_model_exists(
            "meeting_user/2",
            {
                "meeting_id": 2,
                "user_id": 1,
                "group_ids": [4],
                "vote_weight": "1.000000",
            },
        )

    def test_clone_with_users_min_vote_weight_NN_N(self) -> None:
        """if vote_weight and default vote weight are None, both could remain None, because
        they are not required"""
        self.test_models["meeting/1"]["user_ids"] = [1]
        self.test_models["meeting/1"]["meeting_user_ids"] = [1]
        self.test_models["group/2"]["meeting_user_ids"] = [1]
        self.set_models(
            {
                "user/1": {
                    "meeting_user_ids": [1],
                    "meeting_ids": [1],
                },
                "meeting_user/1": {
                    "meeting_id": 1,
                    "user_id": 1,
                    "group_ids": [2],
                },
            }
        )
        self.set_models(self.test_models)
        response = self.request("meeting.clone", {"meeting_id": 1})
        self.assert_status_code(response, 200)
        self.assert_model_exists("meeting/1", {"user_ids": [1]})
        self.assert_model_exists("meeting/2", {"user_ids": [1]})
        self.assert_model_exists(
            "user/1",
            {
                "meeting_user_ids": [1, 2],
                "meeting_ids": [1, 2],
                "committee_ids": [1],
                "organization_id": 1,
            },
        )
        self.assert_model_exists(
            "meeting_user/2",
            {
                "meeting_id": 2,
                "user_id": 1,
                "group_ids": [4],
                "vote_weight": None,
            },
        )

    def test_clone_with_users_min_vote_weight_N1_N(self) -> None:
        """vote_weight can remain None, because default_vote_weight is set greater than minimum"""
        self.test_models["meeting/1"]["user_ids"] = [1]
        self.test_models["meeting/1"]["meeting_user_ids"] = [1]
        self.test_models["group/2"]["meeting_user_ids"] = [1]
        self.set_models(
            {
                "user/1": {
                    "meeting_user_ids": [1],
                    "meeting_ids": [1],
                    "default_vote_weight": "1.000000",
                },
                "meeting_user/1": {
                    "meeting_id": 1,
                    "user_id": 1,
                    "group_ids": [2],
                },
            }
        )
        self.set_models(self.test_models)
        response = self.request("meeting.clone", {"meeting_id": 1})
        self.assert_status_code(response, 200)
        self.assert_model_exists("meeting/1", {"user_ids": [1]})
        self.assert_model_exists("meeting/2", {"user_ids": [1]})
        self.assert_model_exists(
            "user/1",
            {
                "meeting_user_ids": [1, 2],
                "meeting_ids": [1, 2],
                "committee_ids": [1],
                "organization_id": 1,
                "default_vote_weight": "1.000000",
            },
        )
        self.assert_model_exists(
            "meeting_user/2",
            {
                "meeting_id": 2,
                "user_id": 1,
                "group_ids": [4],
                "vote_weight": None,
            },
        )

    def test_clone_with_users_min_vote_weight_0X_1(self) -> None:
        """vote_weight set to 0: must be set to 0.000001 any way"""
        self.test_models["meeting/1"]["user_ids"] = [1]
        self.test_models["meeting/1"]["meeting_user_ids"] = [1]
        self.test_models["group/2"]["meeting_user_ids"] = [1]
        self.set_models(
            {
                "user/1": {
                    "meeting_user_ids": [1],
                    "meeting_ids": [1],
                    "default_vote_weight": "1.000000",
                },
                "meeting_user/1": {
                    "meeting_id": 1,
                    "user_id": 1,
                    "group_ids": [2],
                    "vote_weight": "0.000000",
                },
            }
        )
        self.set_models(self.test_models)
        response = self.request("meeting.clone", {"meeting_id": 1})
        self.assert_status_code(response, 200)
        self.assert_model_exists("meeting/1", {"user_ids": [1]})
        self.assert_model_exists("meeting/2", {"user_ids": [1]})
        self.assert_model_exists(
            "user/1",
            {
                "meeting_user_ids": [1, 2],
                "meeting_ids": [1, 2],
                "committee_ids": [1],
                "organization_id": 1,
            },
        )
        self.assert_model_exists(
            "meeting_user/2",
            {
                "meeting_id": 2,
                "user_id": 1,
                "group_ids": [4],
                "vote_weight": "0.000001",
            },
        )

    def test_clone_with_users_min_vote_weight_N0_1(self) -> None:
        """vote_weight None, default_vote_weight 0, must be set to 0.000001"""
        self.test_models["meeting/1"]["user_ids"] = [1]
        self.test_models["meeting/1"]["meeting_user_ids"] = [1]
        self.test_models["group/2"]["meeting_user_ids"] = [1]
        self.set_models(
            {
                "user/1": {
                    "meeting_user_ids": [1],
                    "meeting_ids": [1],
                    "default_vote_weight": "0.000000",
                },
                "meeting_user/1": {
                    "meeting_id": 1,
                    "user_id": 1,
                    "group_ids": [2],
                },
            }
        )
        self.set_models(self.test_models)
        response = self.request("meeting.clone", {"meeting_id": 1})
        self.assert_status_code(response, 200)
        self.assert_model_exists("meeting/1", {"user_ids": [1]})
        self.assert_model_exists("meeting/2", {"user_ids": [1]})
        self.assert_model_exists(
            "user/1",
            {
                "meeting_user_ids": [1, 2],
                "meeting_ids": [1, 2],
                "committee_ids": [1],
                "organization_id": 1,
                "default_vote_weight": "0.000000",
            },
        )
        self.assert_model_exists(
            "meeting_user/2",
            {
                "meeting_id": 2,
                "user_id": 1,
                "group_ids": [4],
                "vote_weight": "0.000001",
            },
        )

    def test_clone_with_ex_users(self) -> None:
        self.set_models(
            {
                "user/1": {
                    "meeting_user_ids": [2],
                    "meeting_ids": [1],
                },
                "user/11": {
                    "username": "exuser1",
                    "organization_id": 1,
                    "meeting_user_ids": [3],
                    "meeting_ids": [1],
                },
                "user/12": {
                    "username": "admin_ids_user",
                    "organization_id": 1,
                },
                "user/13": {
                    "username": "user_ids_user",
                    "organization_id": 1,
                },
                "motion/1": {
                    "list_of_speakers_id": 1,
                    "meeting_id": 1,
                    "sequential_number": 1,
                    "state_id": 1,
                    "submitter_ids": [1],
                    "title": "dummy",
                },
                "motion_submitter/1": {
                    "meeting_user_id": 3,
                    "motion_id": 1,
                    "meeting_id": 1,
                },
                "committee/2": {"organization_id": 1},
                "meeting/1": {
                    "motion_submitter_ids": [1],
                    "motion_ids": [1],
                    "list_of_speakers_ids": [1],
                },
                "list_of_speakers/1": {
                    "content_object_id": "motion/1",
                    "meeting_id": 1,
                    "sequential_number": 1,
                },
                "motion_state/1": {
                    "motion_ids": [1],
                },
                "meeting_user/2": {
                    "user_id": 1,
                    "meeting_id": 1,
                    "group_ids": [1],
                },
                "meeting_user/3": {
                    "user_id": 11,
                    "meeting_id": 1,
                    "motion_submitter_ids": [1],
                    "group_ids": [1],
                },
            }
        )
        self.test_models["meeting/1"]["user_ids"] = [1, 11]
        self.test_models["meeting/1"]["meeting_user_ids"] = [2, 3]
        self.test_models["group/1"]["meeting_user_ids"] = [2, 3]
        self.test_models["organization/1"]["user_ids"] = [1, 11, 12, 13]
        self.test_models["organization/1"]["committee_ids"] = [1, 2]
        self.set_models(self.test_models)
        response = self.request(
            "meeting.clone",
            {"committee_id": 2, "meeting_id": 1, "admin_ids": [12], "user_ids": [13]},
        )
        self.assert_status_code(response, 200)
        self.assert_model_exists("meeting/1", {"user_ids": [1, 11]})
        self.assert_model_exists(
            "meeting/2",
            {
                "committee_id": 2,
                "motion_submitter_ids": [2],
                "motion_ids": [2],
                "group_ids": [3, 4],
                "meeting_user_ids": [4, 5, 6, 7],
                "user_ids": [1, 11, 13, 12],
            },
        )

        self.assert_model_exists(
            "group/3",
            {"name": "default group", "meeting_id": 2, "meeting_user_ids": [4, 5, 6]},
        )
        self.assert_model_exists(
            "group/4", {"name": "admin group", "meeting_id": 2, "meeting_user_ids": [7]}
        )

        self.assert_model_exists(
            "user/1",
            {
                "meeting_ids": [1, 2],
                "meeting_user_ids": [2, 4],
                "committee_ids": [1, 2],
            },
        )
        self.assert_model_exists(
            "meeting_user/2", {"user_id": 1, "meeting_id": 1, "group_ids": [1]}
        )
        self.assert_model_exists(
            "meeting_user/4", {"user_id": 1, "meeting_id": 2, "group_ids": [3]}
        )

        self.assert_model_exists(
            "user/11",
            {
                "meeting_ids": [1, 2],
                "meeting_user_ids": [3, 5],
                "committee_ids": [1, 2],
            },
        )
        self.assert_model_exists(
            "meeting_user/3", {"user_id": 11, "meeting_id": 1, "group_ids": [1]}
        )
        self.assert_model_exists(
            "meeting_user/5", {"user_id": 11, "meeting_id": 2, "group_ids": [3]}
        )

        self.assert_model_exists(
            "user/12",
            {
                "username": "admin_ids_user",
                "meeting_ids": [2],
                "meeting_user_ids": [7],
                "committee_ids": [2],
            },
        )
        self.assert_model_exists(
            "meeting_user/7", {"user_id": 12, "meeting_id": 2, "group_ids": [4]}
        )

        self.assert_model_exists(
            "user/13",
            {
                "username": "user_ids_user",
                "meeting_ids": [2],
                "meeting_user_ids": [6],
                "committee_ids": [2],
            },
        )
        self.assert_model_exists(
            "meeting_user/6", {"user_id": 13, "meeting_id": 2, "group_ids": [3]}
        )

        self.assert_model_exists(
            "motion_submitter/2",
            {"meeting_user_id": 5, "meeting_id": 2, "motion_id": 2},
        )
        self.assert_model_exists(
            "motion/2",
            {
                "meeting_id": 2,
                "submitter_ids": [2],
            },
        )

    def test_clone_with_set_fields(self) -> None:
        self.test_models_with_admin["meeting/1"][
            "template_for_organization_id"
        ] = ONE_ORGANIZATION_ID
        self.set_models(self.test_models_with_admin)

        response = self.request(
            "meeting.clone",
            {
                "meeting_id": 1,
                "welcome_title": "Modifizierte Name",
                "description": "blablabla",
                "start_time": 1641370959,
                "end_time": 1641370959,
                "location": "Testraum",
                "organization_tag_ids": [1],
                "name": "name_ORnVFSQJ",
                "external_id": "external_id",
            },
        )
        self.assert_status_code(response, 200)
        self.assert_model_exists("organization/1", {"template_meeting_ids": None})
        self.assert_model_exists(
            "meeting/2",
            {
                "welcome_title": "Modifizierte Name",
                "description": "blablabla",
                "location": "Testraum",
                "organization_tag_ids": [1],
                "start_time": 1641370959,
                "end_time": 1641370959,
                "name": "name_ORnVFSQJ",
                "external_id": "external_id",
                "template_for_organization_id": None,
            },
        )
        self.assert_model_exists("organization_tag/1", {"tagged_ids": ["meeting/2"]})

    def test_clone_with_duplicate_external_id(self) -> None:
        self.test_models["meeting/1"][
            "template_for_organization_id"
        ] = ONE_ORGANIZATION_ID
        self.test_models["meeting/1"]["external_id"] = "external_id"
        self.set_models(self.test_models)
        response = self.request(
            "meeting.clone",
            {
                "meeting_id": 1,
                "external_id": "external_id",
            },
        )
        self.assert_status_code(response, 400)
        self.assertIn(
            "The external_id of the meeting is not unique in the committee scope.",
            response.json["message"],
        )

    def test_clone_with_recommendation_extension(self) -> None:
        self.set_models(self.test_models_with_admin)
        self.set_models(
            {
                "meeting/1": {
                    "motion_ids": [22, 23],
                    "list_of_speakers_ids": [1, 2],
                },
                "motion/22": {
                    "id": 22,
                    "title": "test",
                    "sequential_number": 1,
                    "meeting_id": 1,
                    "list_of_speakers_id": 1,
                    "state_id": 1,
                    "state_extension": "[motion/23]",
                    "state_extension_reference_ids": ["motion/23"],
                    "recommendation_extension": "[motion/23]",
                    "recommendation_extension_reference_ids": ["motion/23"],
                },
                "motion/23": {
                    "id": 23,
                    "title": "test",
                    "sequential_number": 2,
                    "meeting_id": 1,
                    "list_of_speakers_id": 2,
                    "state_id": 1,
                    "referenced_in_motion_state_extension_ids": [22],
                    "referenced_in_motion_recommendation_extension_ids": [22],
                },
                "motion_state/1": {
                    "motion_ids": [22, 23],
                },
                "list_of_speakers/1": {
                    "meeting_id": 1,
                    "content_object_id": "motion/22",
                    "sequential_number": 1,
                },
                "list_of_speakers/2": {
                    "meeting_id": 1,
                    "content_object_id": "motion/23",
                    "sequential_number": 2,
                },
            }
        )

        response = self.request(
            "meeting.clone",
            {
                "meeting_id": 1,
            },
        )
        self.assert_status_code(response, 200)
        self.assert_model_exists(
            "motion/24",
            {
                "state_extension": "[motion/25]",
                "state_extension_reference_ids": ["motion/25"],
                "recommendation_extension": "[motion/25]",
                "recommendation_extension_reference_ids": ["motion/25"],
            },
        )
        self.assert_model_exists(
            "motion/25",
            {
                "referenced_in_motion_state_extension_ids": [24],
                "referenced_in_motion_recommendation_extension_ids": [24],
            },
        )

    def test_clone_user_ids_and_admin_ids(self) -> None:
        self.test_models["meeting/1"]["template_for_organization_id"] = None
        self.test_models["meeting/1"]["meeting_user_ids"] = [115, 116]
        self.test_models["organization/1"]["user_ids"] = [1, 13, 14, 15, 16]
        self.set_models(self.test_models)
        self.set_models(
            {
                "user/13": {"username": "new_admin_user", "organization_id": 1},
                "user/14": {"username": "new_default_group_user", "organization_id": 1},
                "user/15": {
                    "username": "new_and_old_default_group_user",
                    "meeting_user_ids": [115],
                    "meeting_ids": [1],
                    "organization_id": 1,
                },
                "user/16": {
                    "username": "new_default_group_old_admin_user",
                    "meeting_user_ids": [116],
                    "meeting_ids": [1],
                    "organization_id": 1,
                },
                "group/1": {"meeting_user_ids": [115]},
                "group/2": {"meeting_user_ids": [116]},
                "meeting/1": {"user_ids": [15, 16]},
                "meeting_user/115": {
                    "meeting_id": 1,
                    "user_id": 15,
                    "group_ids": [1],
                },
                "meeting_user/116": {
                    "meeting_id": 1,
                    "user_id": 16,
                    "group_ids": [2],
                },
            }
        )

        response = self.request(
            "meeting.clone",
            {
                "meeting_id": 1,
                "user_ids": [14, 15, 16],
                "admin_ids": [13],
                "set_as_template": False,
            },
        )
        self.assert_status_code(response, 200)
        self.assert_model_exists("organization/1", {"template_meeting_ids": None})
        meeting2 = self.assert_model_exists(
            "meeting/2", {"template_for_organization_id": None}
        )
        self.assertCountEqual(meeting2["user_ids"], [13, 14, 15, 16])
        group3 = self.assert_model_exists("group/3")
        self.assertCountEqual(group3["meeting_user_ids"], [117, 118, 119])
        group4 = self.assert_model_exists("group/4")
        self.assertCountEqual(group4["meeting_user_ids"], [120, 118])
        self.assert_model_exists(
            "user/13",
            {
                "username": "new_admin_user",
                "meeting_user_ids": [120],
                "meeting_ids": [2],
            },
        )
        self.assert_model_exists(
            "meeting_user/120", {"meeting_id": 2, "user_id": 13, "group_ids": [4]}
        )
        self.assert_model_exists(
            "user/14",
            {
                "username": "new_default_group_user",
                "meeting_user_ids": [119],
                "meeting_ids": [2],
            },
        )
        self.assert_model_exists(
            "meeting_user/119", {"meeting_id": 2, "user_id": 14, "group_ids": [3]}
        )

        self.assert_model_exists(
            "user/15",
            {
                "username": "new_and_old_default_group_user",
                "meeting_user_ids": [115, 117],
                "meeting_ids": [1, 2],
            },
        )
        self.assert_model_exists(
            "meeting_user/115", {"meeting_id": 1, "user_id": 15, "group_ids": [1]}
        )
        self.assert_model_exists(
            "meeting_user/117", {"meeting_id": 2, "user_id": 15, "group_ids": [3]}
        )

        self.assert_model_exists(
            "user/16",
            {
                "username": "new_default_group_old_admin_user",
                "meeting_user_ids": [116, 118],
                "meeting_ids": [1, 2],
            },
        )
        self.assert_model_exists(
            "meeting_user/116", {"meeting_id": 1, "user_id": 16, "group_ids": [2]}
        )
        self.assert_model_exists(
            "meeting_user/118", {"meeting_id": 2, "user_id": 16, "group_ids": [4, 3]}
        )

    def test_clone_new_committee_and_user_with_group(self) -> None:
        self.test_models["organization/1"]["user_ids"] = [1, 13]
        self.set_models(self.test_models_with_admin)
        self.set_models(
            {
                "user/13": {
                    "username": "user_from_new_committee",
                    "meeting_user_ids": [2],
                    "meeting_ids": [1],
                    "organization_id": 1,
                },
                "group/1": {"meeting_user_ids": [2]},
                "committee/2": {"organization_id": 1},
                "organization/1": {"committee_ids": [1, 2]},
                "meeting/1": {"user_ids": [1, 13], "meeting_user_ids": [1, 2]},
                "meeting_user/2": {
                    "meeting_id": 1,
                    "user_id": 13,
                    "group_ids": [1],
                },
            }
        )
        response = self.request(
            "meeting.clone",
            {
                "meeting_id": 1,
                "user_ids": [13],
                "committee_id": 2,
            },
        )
        self.assert_status_code(response, 200)
        self.assert_model_exists("meeting/2", {"committee_id": 2, "user_ids": [13, 1]})
        self.assert_model_exists(
            "committee/2",
            {"user_ids": [1, 13], "organization_id": 1, "meeting_ids": [2]},
        )
        self.assert_model_exists(
            "user/13",
            {
                "username": "user_from_new_committee",
                "committee_ids": [1, 2],
                "meeting_ids": [1, 2],
                "meeting_user_ids": [2, 4],
            },
        )
        self.assert_model_exists(
            "meeting_user/2",
            {
                "meeting_id": 1,
                "user_id": 13,
                "group_ids": [1],
            },
        )
        self.assert_model_exists(
            "meeting_user/4",
            {
                "meeting_id": 2,
                "user_id": 13,
                "group_ids": [3],
            },
        )
        self.assert_model_exists("group/3", {"meeting_user_ids": [4]})

    def test_clone_new_committee_and_add_user(self) -> None:
        self.set_models(self.test_models_with_admin)
        self.set_models(
            {
                "user/13": {
                    "username": "user_from_new_committee",
                    "organization_id": 1,
                },
                "committee/2": {"organization_id": 1},
                "organization/1": {"committee_ids": [1, 2], "user_ids": [1, 13]},
            }
        )
        response = self.request(
            "meeting.clone",
            {
                "meeting_id": 1,
                "user_ids": [13],
                "committee_id": 2,
            },
        )
        self.assert_status_code(response, 200)
        self.assert_model_exists(
            "meeting/2", {"committee_id": 2, "user_ids": [13, 1], "default_group_id": 3}
        )
        self.assert_model_exists(
            "committee/2",
            {"user_ids": [1, 13], "organization_id": 1, "meeting_ids": [2]},
        )
        self.assert_model_exists(
            "user/13",
            {
                "username": "user_from_new_committee",
                "committee_ids": [2],
                "meeting_ids": [2],
                "meeting_user_ids": [3],
            },
        )
        self.assert_model_exists(
            "meeting_user/3",
            {
                "meeting_id": 2,
                "user_id": 13,
                "group_ids": [3],
            },
        )
        self.assert_model_exists(
            "group/3", {"meeting_user_ids": [3], "default_group_for_meeting_id": 2}
        )

    def test_clone_missing_user_id_in_meeting(self) -> None:
        self.set_models(self.test_models)
        self.set_models(
            {
                "group/1": {"meeting_user_ids": [13]},
                "meeting/1": {"user_ids": [13]},
            }
        )

        response = self.request(
            "meeting.clone",
            {
                "meeting_id": 1,
            },
        )
        self.assert_status_code(response, 400)
        self.assertIn(
            "\tgroup/1/meeting_user_ids: Relation Error:  points to meeting_user/13/group_ids, but the reverse relation for it is corrupt",
            response.json["message"],
        )

    def test_clone_missing_user_id_in_additional_users(self) -> None:
        self.set_models(self.test_models_with_admin)

        response = self.request(
            "meeting.clone",
            {
                "meeting_id": 1,
                "user_ids": [13],
            },
        )
        self.assert_status_code(response, 400)
        self.assertIn(
            "Datastore service sends HTTP 400. Model 'user/13' does not exist.",
            response.json["message"],
        )

    def test_clone_with_personal_note(self) -> None:
        self.test_models_with_admin["meeting/1"]["personal_note_ids"] = [1]
        self.test_models_with_admin["meeting_user/1"]["personal_note_ids"] = [1]
        self.set_models(
            {
                "personal_note/1": {
                    "note": "test note",
                    "meeting_user_id": 1,
                    "meeting_id": 1,
                }
            }
        )
        self.set_models(self.test_models_with_admin)
        response = self.request("meeting.clone", {"meeting_id": 1})
        self.assert_status_code(response, 200)
        self.assert_model_exists(
            "user/1",
            {
                "meeting_user_ids": [1, 2],
            },
        )
        self.assert_model_exists(
            "meeting_user/2",
            {
                "personal_note_ids": [2],
                "user_id": 1,
                "meeting_id": 2,
            },
        )

    def test_clone_with_option(self) -> None:
        self.test_models["meeting/1"]["user_ids"] = [1]
        self.test_models["meeting/1"]["option_ids"] = [1]
        self.test_models["meeting/1"]["meeting_user_ids"] = [1]
        self.test_models["group/2"]["meeting_user_ids"] = [1]
        self.set_models(
            {
                "user/1": {
                    "meeting_user_ids": [1],
                    "option_ids": [1],
                },
                "meeting_user/1": {
                    "meeting_id": 1,
                    "user_id": 1,
                    "group_ids": [2],
                },
                "option/1": {"content_object_id": "user/1", "meeting_id": 1},
            }
        )
        self.set_models(self.test_models)
        response = self.request("meeting.clone", {"meeting_id": 1})
        self.assert_status_code(response, 200)
        self.assert_model_exists("user/1", {"option_ids": [1, 2]})

    def test_clone_with_mediafile(self) -> None:
        self.test_models["meeting/1"]["user_ids"] = [1]
        self.test_models["meeting/1"]["mediafile_ids"] = [1, 2]
        self.test_models["meeting/1"]["meeting_user_ids"] = [1]
        self.test_models["group/2"]["meeting_user_ids"] = [1]
        self.set_models(self.test_models)
        self.set_models(
            {
                "meeting/1": {
                    "logo_web_header_id": 1,
                    "font_bold_id": 2,
                    "meeting_user_ids": [1],
                },
                "user/1": {
                    "meeting_user_ids": [1],
                    "meeting_ids": [1],
                },
                "meeting_user/1": {
                    "meeting_id": 1,
                    "user_id": 1,
                    "group_ids": [2],
                },
                "mediafile/1": {
                    "owner_id": "meeting/1",
                    "attachment_ids": [],
                    "mimetype": "text/plain",
                    "is_public": True,
                    "used_as_logo_web_header_in_meeting_id": 1,
                },
                "mediafile/2": {
                    "owner_id": "meeting/1",
                    "attachment_ids": [],
                    "mimetype": "text/plain",
                    "is_public": True,
                    "used_as_font_bold_in_meeting_id": 1,
                },
            }
        )
        self.media.duplicate_mediafile = MagicMock()
        response = self.request("meeting.clone", {"meeting_id": 1})
        self.assert_status_code(response, 200)
        self.media.duplicate_mediafile.assert_called_with(2, 4)
        self.assert_model_exists(
            "mediafile/3",
            {
                "used_as_logo_web_header_in_meeting_id": 2,
            },
        )
        self.assert_model_exists(
            "mediafile/4",
            {
                "used_as_font_bold_in_meeting_id": 2,
            },
        )
        self.assert_model_exists(
            "meeting/2", {"logo_web_header_id": 3, "font_bold_id": 4}
        )

    def test_clone_with_mediafile_directory(self) -> None:
        self.test_models["meeting/1"]["user_ids"] = [1]
        self.test_models["meeting/1"]["meeting_user_ids"] = [1]
        self.test_models["group/2"]["meeting_user_ids"] = [1]
        self.set_models(
            {
                "user/1": {
                    "meeting_user_ids": [1],
                    "meeting_ids": [1],
                },
                "meeting_user/1": {
                    "meeting_id": 1,
                    "user_id": 1,
                    "group_ids": [2],
                },
            }
        )
        self.set_models(self.test_models)
        response = self.request(
            "mediafile.create_directory", {"owner_id": "meeting/1", "title": "bla"}
        )
        self.assert_status_code(response, 200)

        self.media.duplicate_mediafile = MagicMock()
        response = self.request("meeting.clone", {"meeting_id": 1})
        self.assert_status_code(response, 200)

    def test_clone_with_organization_tag(self) -> None:
        self.test_models_with_admin["meeting/1"]["organization_tag_ids"] = [1]
        self.set_models(
            {
                "organization_tag/1": {
                    "name": "Test",
                    "color": "#ffffff",
                    "tagged_ids": ["meeting/1"],
                }
            }
        )
        self.set_models(self.test_models_with_admin)
        response = self.request("meeting.clone", {"meeting_id": 1})
        self.assert_status_code(response, 200)
        self.assert_model_exists("meeting/2", {"organization_tag_ids": [1]})
        self.assert_model_exists(
            "organization_tag/1", {"tagged_ids": ["meeting/1", "meeting/2"]}
        )

    def test_clone_with_settings(self) -> None:
        self.set_models(self.test_models_with_admin)
        settings = {
            "welcome_title": "title",
            "welcome_text": "text",
            "name": "name",
            "description": "desc",
            "location": "loc",
            "start_time": 1633522986,
            "end_time": 1633522986,
            "conference_show": True,
            "conference_auto_connect": True,
            "conference_los_restriction": True,
            "conference_stream_url": "url",
            "conference_stream_poster_url": "url",
            "conference_open_microphone": True,
            "conference_open_video": True,
            "conference_auto_connect_next_speakers": 42,
            "conference_enable_helpdesk": True,
            "applause_enable": True,
            "applause_type": "applause-type-particles",
            "applause_show_level": True,
            "applause_min_amount": 42,
            "applause_max_amount": 42,
            "applause_timeout": 42,
            "applause_particle_image_url": "url",
            "projector_countdown_default_time": 42,
            "projector_countdown_warning_time": 42,
            "export_csv_encoding": "iso-8859-15",
            "export_csv_separator": ";",
            "export_pdf_pagenumber_alignment": "left",
            "export_pdf_fontsize": 12,
            "export_pdf_pagesize": "A5",
            "agenda_show_subtitles": True,
            "agenda_enable_numbering": False,
            "agenda_number_prefix": "prefix",
            "agenda_numeral_system": "roman",
            "agenda_item_creation": "always",
            "agenda_new_items_default_visibility": "common",
            "agenda_show_internal_items_on_projector": False,
            "list_of_speakers_amount_last_on_projector": 42,
            "list_of_speakers_amount_next_on_projector": 42,
            "list_of_speakers_couple_countdown": False,
            "list_of_speakers_show_amount_of_speakers_on_slide": False,
            "list_of_speakers_present_users_only": True,
            "list_of_speakers_show_first_contribution": True,
            "list_of_speakers_hide_contribution_count": True,
            "list_of_speakers_enable_point_of_order_speakers": True,
            "list_of_speakers_enable_pro_contra_speech": True,
            "list_of_speakers_can_set_contribution_self": True,
            "list_of_speakers_speaker_note_for_everyone": True,
            "list_of_speakers_initially_closed": True,
            "motions_preamble": "preamble",
            "motions_default_line_numbering": "inline",
            "motions_line_length": 42,
            "motions_reason_required": True,
            "motions_enable_text_on_projector": True,
            "motions_enable_reason_on_projector": True,
            "motions_enable_sidebox_on_projector": True,
            "motions_enable_recommendation_on_projector": True,
            "motions_show_referring_motions": True,
            "motions_show_sequential_number": True,
            "motions_recommendations_by": "rec",
            "motions_statute_recommendations_by": "rec",
            "motions_recommendation_text_mode": "original",
            "motions_default_sorting": "weight",
            "motions_number_type": "manually",
            "motions_number_min_digits": 42,
            "motions_number_with_blank": True,
            "motions_statutes_enabled": True,
            "motions_amendments_enabled": True,
            "motions_amendments_in_main_list": True,
            "motions_amendments_of_amendments": True,
            "motions_amendments_prefix": "prefix",
            "motions_amendments_text_mode": "freestyle",
            "motions_amendments_multiple_paragraphs": True,
            "motions_supporters_min_amount": 42,
            "motions_export_title": "title",
            "motions_export_preamble": "pre",
            "motions_export_submitter_recommendation": True,
            "motions_export_follow_recommendation": True,
            "motion_poll_ballot_paper_selection": "NUMBER_OF_DELEGATES",
            "motion_poll_ballot_paper_number": 42,
            "motion_poll_default_type": "pseudoanonymous",
            "motion_poll_default_onehundred_percent_base": "YN",
            "users_enable_presence_view": True,
            "users_enable_vote_weight": True,
            "users_enable_vote_delegations": True,
            "users_allow_self_set_present": True,
            "users_pdf_welcometitle": "title",
            "users_pdf_welcometext": "text",
            "users_pdf_wlan_ssid": "wifi",
            "users_pdf_wlan_password": "pw",
            "users_pdf_wlan_encryption": "WEP",
            "users_email_sender": "sender",
            "users_email_replyto": "replyto",
            "users_email_subject": "subject",
            "users_email_body": "body",
            "assignments_export_title": "title",
            "assignments_export_preamble": "pre",
            "assignment_poll_ballot_paper_selection": "NUMBER_OF_DELEGATES",
            "assignment_poll_ballot_paper_number": 42,
            "assignment_poll_add_candidates_to_list_of_speakers": True,
            "assignment_poll_enable_max_votes_per_option": False,
            "assignment_poll_sort_poll_result_by_votes": True,
            "assignment_poll_default_type": "pseudoanonymous",
            "assignment_poll_default_method": "YNA",
            "assignment_poll_default_onehundred_percent_base": "YNA",
        }
        self.update_model("meeting/1", settings)
        response = self.request("meeting.clone", {"meeting_id": 1})
        self.assert_status_code(response, 200)
        settings["name"] += " - Copy"  # type: ignore
        self.assert_model_exists("meeting/2", settings)

    def test_limit_of_meetings_error(self) -> None:
        self.test_models_with_admin[ONE_ORGANIZATION_FQID]["limit_of_meetings"] = 1
        self.set_models(self.test_models_with_admin)
        response = self.request("meeting.clone", {"meeting_id": 1})
        self.assert_status_code(response, 400)
        self.assertIn(
            "You cannot clone an meeting, because you reached your limit of 1 active meetings.",
            response.json["message"],
        )

    def test_limit_of_meetings_error_archived_meeting(self) -> None:
        self.test_models_with_admin[ONE_ORGANIZATION_FQID]["limit_of_meetings"] = 1
        self.test_models_with_admin[ONE_ORGANIZATION_FQID]["active_meeting_ids"] = [3]
        self.test_models_with_admin["meeting/1"]["is_active_in_organization_id"] = None
        self.set_models(self.test_models_with_admin)

        response = self.request("meeting.clone", {"meeting_id": 1})
        self.assert_status_code(response, 400)
        self.assertIn(
            "You cannot clone an meeting, because you reached your limit of 1 active meetings.",
            response.json["message"],
        )

    def test_activate_archived_meeting(self) -> None:
        self.test_models_with_admin[ONE_ORGANIZATION_FQID]["limit_of_meetings"] = 2
        self.test_models_with_admin[ONE_ORGANIZATION_FQID]["active_meeting_ids"] = [3]
        self.test_models_with_admin["meeting/1"]["is_active_in_organization_id"] = None
        self.test_models_with_admin["meeting/1"]["is_archived_in_organization_id"] = 1
        self.test_models_with_admin[ONE_ORGANIZATION_FQID]["archived_meeting_ids"] = [1]
        self.set_models(self.test_models_with_admin)

        response = self.request("meeting.clone", {"meeting_id": 1})
        self.assert_status_code(response, 200)
        self.assert_model_exists(
            "meeting/2",
            {"is_active_in_organization_id": 1, "is_archived_in_organization_id": None},
        )
        self.assert_model_exists(
            ONE_ORGANIZATION_FQID,
            {"active_meeting_ids": [3, 2], "archived_meeting_ids": [1]},
        )

    def test_limit_of_meetings_ok(self) -> None:
        self.test_models_with_admin[ONE_ORGANIZATION_FQID]["limit_of_meetings"] = 2
        self.set_models(self.test_models_with_admin)
        response = self.request("meeting.clone", {"meeting_id": 1})
        self.assert_status_code(response, 200)
        organization = self.get_model(ONE_ORGANIZATION_FQID)
        self.assertCountEqual(organization["active_meeting_ids"], [1, 2])

    def test_create_clone(self) -> None:
        self.set_models(
            {
                "committee/1": {"organization_id": 1, "user_ids": [2, 3]},
                "user/2": {
                    "committee_ids": [1],
                    "username": "user2",
                    "organization_id": 1,
                },
                "user/3": {
                    "committee_ids": [1],
                    "username": "user3",
                    "organization_id": 1,
                },
                "organization/1": {"user_ids": [1, 2, 3]},
            }
        )
        self.execute_action_internally(
            "meeting.create",
            {
                "committee_id": 1,
                "name": "meeting",
                "description": "",
                "location": "",
                "start_time": 1633039200,
                "end_time": 1633039200,
                "user_ids": [2, 3],
                "admin_ids": [2],
                "organization_tag_ids": [],
                "language": "en",
            },
        )
        response = self.request("meeting.clone", {"meeting_id": 1})
        self.assert_status_code(response, 200)

    def test_create_clone_without_admin(self) -> None:
        self.set_models(
            {
                "committee/1": {"organization_id": 1, "user_ids": [2, 3]},
                "user/2": {
                    "committee_ids": [1],
                    "username": "user2",
                    "organization_id": 1,
                },
                "user/3": {
                    "committee_ids": [1],
                    "username": "user3",
                    "organization_id": 1,
                },
                "organization/1": {"user_ids": [1, 2, 3]},
            }
        )
        self.execute_action_internally(
            "meeting.create",
            {
                "committee_id": 1,
                "name": "meeting",
                "description": "",
                "location": "",
                "start_time": 1633039200,
                "end_time": 1633039200,
                "user_ids": [2, 3],
                "admin_ids": [1],
                "organization_tag_ids": [],
                "language": "en",
            },
        )
        everything = self.datastore.get_everything()
        self.created_fqids.update(
            [
                fqid_from_collection_and_id(collection, id_)
                for collection, data in everything.items()
                for id_ in data.keys()
            ]
        )
        self.set_models(
            {"meeting_user/1": {"group_ids": []}, "group/2": {"meeting_user_ids": []}}
        )
        response = self.request("meeting.clone", {"meeting_id": 1})
        self.assert_status_code(response, 400)
        assert (
            "Cannot create a non-template meeting without administrators"
            in response.json["message"]
        )

    def test_create_clone_without_admin_2(self) -> None:
        self.set_models(
            {
                "committee/1": {"organization_id": 1, "user_ids": [2, 3]},
                "user/2": {
                    "committee_ids": [1],
                    "username": "user2",
                    "organization_id": 1,
                },
                "user/3": {
                    "committee_ids": [1],
                    "username": "user3",
                    "organization_id": 1,
                },
                "organization/1": {"user_ids": [1, 2, 3]},
            }
        )
        self.execute_action_internally(
            "meeting.create",
            {
                "committee_id": 1,
                "name": "meeting",
                "description": "",
                "location": "",
                "start_time": 1633039200,
                "end_time": 1633039200,
                "user_ids": [2, 3],
                "admin_ids": [1],
                "organization_tag_ids": [],
                "language": "en",
            },
        )
        everything = self.datastore.get_everything()
        self.created_fqids.update(
            [
                fqid_from_collection_and_id(collection, id_)
                for collection, data in everything.items()
                for id_ in data.keys()
            ]
        )
        self.set_models(
            {
                "meeting_user/1": {"group_ids": None},
                "group/2": {"meeting_user_ids": None},
            }
        )
        response = self.request("meeting.clone", {"meeting_id": 1})
        self.assert_status_code(response, 400)
        assert (
            "Cannot create a non-template meeting without administrators"
            in response.json["message"]
        )

    def test_meeting_name_exact_fit(self) -> None:
        long_name = "A" * 93
        self.test_models_with_admin["meeting/1"]["name"] = long_name
        self.set_models(self.test_models_with_admin)
        response = self.request("meeting.clone", {"meeting_id": 1})
        self.assert_status_code(response, 200)
        self.assert_model_exists("meeting/2", {"name": long_name + " - Copy"})

    def test_meeting_name_too_long(self) -> None:
        long_name = "A" * 100
        self.test_models_with_admin["meeting/1"]["name"] = long_name
        self.set_models(self.test_models_with_admin)
        response = self.request("meeting.clone", {"meeting_id": 1})
        self.assert_status_code(response, 200)
        self.assert_model_exists("meeting/2", {"name": "A" * 90 + "... - Copy"})

<<<<<<< HEAD
    def test_permissions_both_okay(self) -> None:
        self.set_models(self.test_models_with_admin)
=======
    def test_permissions_explicit_source_committee_permission(self) -> None:
        self.set_models(self.test_models)
>>>>>>> bf23eb5a
        self.set_models(
            {
                "user/1": {
                    "committee_management_ids": [1],
                    "committee_ids": [1],
                    "organization_management_level": None,
                },
            }
        )
        response = self.request("meeting.clone", {"meeting_id": 1, "committee_id": 1})
        self.assert_status_code(response, 200)
        self.assert_model_exists(
            "meeting/1", {"is_active_in_organization_id": 1, "committee_id": 1}
        )
        self.assert_model_exists(
            "meeting/2", {"is_active_in_organization_id": 1, "committee_id": 1}
        )

<<<<<<< HEAD
    def test_permissions_oml_can_manage(self) -> None:
        self.set_models(self.test_models_with_admin)
=======
    def test_permissions_foreign_template_meeting_cml(self) -> None:
        self.set_models(self.test_models)
>>>>>>> bf23eb5a
        self.set_models(
            {
                "committee/2": {"organization_id": 1},
                "user/1": {
                    "committee_management_ids": [1, 2],
                    "committee_ids": [2],
                    "organization_management_level": None,
                },
                "meeting/1": {"template_for_organization_id": 1},
            }
        )
        response = self.request("meeting.clone", {"meeting_id": 1, "committee_id": 2})
        self.assert_status_code(response, 200)
        self.assert_model_exists(
            "meeting/1", {"is_active_in_organization_id": 1, "committee_id": 1}
        )
        self.assert_model_exists(
            "meeting/2", {"is_active_in_organization_id": 1, "committee_id": 2}
        )

<<<<<<< HEAD
    def test_permissions_missing_payload_committee_permission(self) -> None:
        self.set_models(self.test_models_with_admin)
=======
    def test_permissions_foreign_meeting_cml_error(self) -> None:
        self.set_models(self.test_models)
        self.set_models(
            {
                "committee/2": {"organization_id": 1},
                "user/1": {
                    "committee_management_ids": [1, 2],
                    "committee_ids": [1, 2],
                    "organization_management_level": None,
                },
            }
        )
        response = self.request("meeting.clone", {"meeting_id": 1, "committee_id": 2})
        self.assert_status_code(response, 403)
        self.assertIn(
            "You are not allowed to perform action meeting.clone. Missing OrganizationManagementLevel: can_manage_organization",
            response.json["message"],
        )

    def test_permissions_foreign_committee_cml_error(self) -> None:
        self.set_models(self.test_models)
>>>>>>> bf23eb5a
        self.set_models(
            {
                "committee/2": {"organization_id": 1},
                "user/1": {
                    "committee_management_ids": [1],
                    "committee_ids": [1],
                    "organization_management_level": None,
                },
            }
        )
        response = self.request("meeting.clone", {"meeting_id": 1, "committee_id": 2})
        self.assert_status_code(response, 403)
        self.assertIn(
            "You are not allowed to perform action meeting.clone. Missing OrganizationManagementLevel: can_manage_organization",
            response.json["message"],
        )

    def test_permissions_oml_can_manage(self) -> None:
        self.set_models(self.test_models)
        self.set_models(
            {
                "committee/2": {"organization_id": 1},
                "user/1": {
                    "organization_management_level": "can_manage_organization",
                },
            }
        )
        response = self.request("meeting.clone", {"meeting_id": 1, "committee_id": 2})
        self.assert_status_code(response, 200)
        self.assert_model_exists(
            "meeting/1", {"is_active_in_organization_id": 1, "committee_id": 1}
        )
        self.assert_model_exists(
            "meeting/2", {"is_active_in_organization_id": 1, "committee_id": 2}
        )

    def test_permissions_missing_source_committee_permission(self) -> None:
        self.set_models(self.test_models_with_admin)
        self.set_models(
            {
                "committee/2": {"organization_id": 1},
                "user/1": {
                    "committee_management_ids": [2],
                    "committee_ids": [2],
                    "organization_management_level": None,
                },
            }
        )
        response = self.request("meeting.clone", {"meeting_id": 1})
        self.assert_status_code(response, 403)
        self.assertIn(
            "Missing permission: CommitteeManagementLevel can_manage in committee 1",
            response.json["message"],
        )

    def test_clone_with_created_topic_and_agenda_type(self) -> None:
        self.set_models(self.test_models_with_admin)

        result = self.execute_action_internally(
            "topic.create",
            {
                "meeting_id": 1,
                "title": "test",
                "agenda_type": AgendaItem.INTERNAL_ITEM,
                "agenda_duration": 60,
            },
        )
        topic_fqid = f"topic/{cast(list[dict[str, int]], result)[0]['id']}"
        topic = self.get_model(topic_fqid)
        self.assertNotIn("agenda_type", topic)
        self.assertNotIn("agenda_duration", topic)
        agenda_item_fqid = f"agenda_item/{topic.get('agenda_item_id')}"
        self.assert_model_exists(
            agenda_item_fqid,
            {
                "type": AgendaItem.INTERNAL_ITEM,
                "duration": 60,
                "content_object_id": topic_fqid,
            },
        )

        response = self.request("meeting.clone", {"meeting_id": 1})
        self.assert_status_code(response, 200)

    def test_clone_with_created_motion_and_agenda_type(self) -> None:
        self.test_models_with_admin["meeting/1"]["user_ids"] = [1]
        self.set_models(self.test_models_with_admin)
        response = self.request(
            "motion.create",
            {
                "meeting_id": 1,
                "title": "test",
                "text": "Motion test",
                "agenda_create": False,
                "agenda_type": AgendaItem.INTERNAL_ITEM,
                "agenda_duration": 60,
            },
        )
        self.assert_status_code(response, 200)
        motion_fqid = f'motion/{response.json["results"][0][0]["id"]}'
        self.assert_model_exists(
            motion_fqid,
            {
                "agenda_item_id": None,
                "agenda_create": None,
                "agenda_type": None,
                "agenda_duration": None,
            },
        )
        self.assert_model_exists("motion_submitter/1", {"meeting_user_id": 1})
        self.assert_model_exists("user/1", {"meeting_user_ids": [1]})
        self.assert_model_exists(
            "meeting_user/1",
            {"meeting_id": 1, "user_id": 1, "motion_submitter_ids": [1]},
        )
        response = self.request("meeting.clone", {"meeting_id": 1})
        self.assert_status_code(response, 200)

    def test_clone_with_archived_meeting(self) -> None:
        """
        Archived meeting stays archived by cloning
        """
        self.test_models_with_admin["meeting/1"]["is_active_in_organization_id"] = None
        self.set_models(self.test_models_with_admin)

        response = self.request("meeting.clone", {"meeting_id": 1})
        self.assert_status_code(response, 200)
        self.assert_model_exists("meeting/1", {"is_active_in_organization_id": None})

    def test_clone_with_forwarded_motion(self) -> None:
        self.set_models(self.test_models_with_admin)
        self.set_models(
            {
                "committee/1": {"organization_id": 1, "meeting_ids": [1, 2]},
                "meeting/1": {
                    "motion_ids": [1, 4],
                    "motion_state_ids": [1],
                    "list_of_speakers_ids": [1, 4],
                },
                "meeting/2": {
                    "motion_ids": [2, 3],
                    "is_active_in_organization_id": 1,
                },
                "motion/1": {
                    "meeting_id": 1,
                    "derived_motion_ids": [2],
                    "all_derived_motion_ids": [2],
                    "sequential_number": 1,
                    "list_of_speakers_id": 1,
                    "title": "motion1",
                    "state_id": 1,
                },
                "motion/2": {
                    "meeting_id": 2,
                    "origin_id": 1,
                    "origin_meeting_id": 1,
                    "all_origin_ids": [1],
                    "sequential_number": 1,
                    "list_of_speakers_id": 2,
                    "title": "motion1 forwarded",
                    "state_id": 2,
                },
                "motion/3": {
                    "meeting_id": 2,
                    "derived_motion_ids": [4],
                    "all_derived_motion_ids": [4],
                    "sequential_number": 2,
                    "list_of_speakers_id": 3,
                    "title": "motion3",
                    "state_id": 2,
                },
                "motion/4": {
                    "meeting_id": 1,
                    "origin_id": 3,
                    "origin_meeting_id": 2,
                    "all_origin_ids": [3],
                    "sequential_number": 1,
                    "list_of_speakers_id": 4,
                    "title": "motion3 forwarded",
                    "state_id": 1,
                },
                "list_of_speakers/1": {
                    "sequential_number": 1,
                    "content_object_id": "motion/1",
                    "meeting_id": 1,
                },
                "list_of_speakers/2": {
                    "sequential_number": 1,
                    "content_object_id": "motion/2",
                    "meeting_id": 2,
                },
                "list_of_speakers/3": {
                    "sequential_number": 2,
                    "content_object_id": "motion/3",
                    "meeting_id": 2,
                },
                "list_of_speakers/4": {
                    "sequential_number": 2,
                    "content_object_id": "motion/4",
                    "meeting_id": 1,
                },
                "motion_state/1": {"motion_ids": [1, 4], "meeting_id": 1},
                "motion_state/2": {"motion_ids": [2, 3], "meeting_id": 2},
            }
        )
        response = self.request("meeting.clone", {"meeting_id": 1})
        self.assert_status_code(response, 200)
        self.assert_model_exists(
            "meeting/3", {"motion_ids": [5, 6], "name": "Test - Copy"}
        )
        self.assert_model_exists(
            "motion/5",
            {
                "meeting_id": 3,
                "origin_id": None,
                "origin_meeting_id": None,
                "derived_motion_ids": None,
            },
        )

    def test_clone_with_underscore_attributes(self) -> None:
        self.set_models(self.test_models_with_admin)

        response = self.request(
            "meeting.clone", {"meeting_id": 1, "_collection": "testtest"}
        )
        self.assert_status_code(response, 400)

    def test_clone_vote_delegation(self) -> None:
        self.test_models["meeting/1"]["user_ids"] = [1, 2]
        self.test_models["meeting/1"]["meeting_user_ids"] = [11, 22]
        self.test_models["group/1"]["meeting_user_ids"] = [22]
        self.test_models["group/2"]["meeting_user_ids"] = [11]
        self.test_models["organization/1"]["user_ids"] = [1, 2]
        self.set_models(
            {
                "user/1": {
                    "meeting_ids": [1],
                    "meeting_user_ids": [11],
                    "organization_id": 1,
                },
                "user/2": {
                    "username": "vote_receiver",
                    "meeting_ids": [1],
                    "meeting_user_ids": [22],
                    "organization_id": 1,
                },
                "meeting_user/11": {
                    "meeting_id": 1,
                    "user_id": 1,
                    "vote_delegated_to_id": 22,
                    "group_ids": [2],
                },
                "meeting_user/22": {
                    "meeting_id": 1,
                    "user_id": 2,
                    "vote_delegations_from_ids": [11],
                    "group_ids": [1],
                },
            }
        )
        self.set_models(self.test_models)
        response = self.request("meeting.clone", {"meeting_id": 1})
        self.assert_status_code(response, 200)
        self.assert_model_exists("meeting/1", {"user_ids": [1, 2]})
        self.assert_model_exists("meeting/2", {"user_ids": [2, 1]})
        self.assert_model_exists(
            "group/3",
            {
                "meeting_user_ids": [24],
                "meeting_id": 2,
            },
        )
        self.assert_model_exists(
            "group/4",
            {
                "meeting_user_ids": [23],
                "meeting_id": 2,
            },
        )
        self.assert_model_exists(
            "user/1",
            {
                "meeting_ids": [1, 2],
                "meeting_user_ids": [11, 23],
            },
        )
        self.assert_model_exists(
            "meeting_user/11",
            {
                "meeting_id": 1,
                "user_id": 1,
                "group_ids": [2],
            },
        )
        self.assert_model_exists(
            "meeting_user/23",
            {
                "meeting_id": 2,
                "user_id": 1,
                "group_ids": [4],
            },
        )

        self.assert_model_exists(
            "user/2",
            {
                "meeting_ids": [1, 2],
                "meeting_user_ids": [22, 24],
            },
        )
        self.assert_model_exists(
            "meeting_user/22",
            {
                "meeting_id": 1,
                "user_id": 2,
                "group_ids": [1],
            },
        )
        self.assert_model_exists(
            "meeting_user/24",
            {
                "meeting_id": 2,
                "user_id": 2,
                "group_ids": [3],
            },
        )

    def test_clone_vote_delegated_vote(self) -> None:
        self.test_models_with_admin["meeting/1"]["user_ids"] = [1]
        self.test_models_with_admin["meeting/1"]["vote_ids"] = [1]
        self.test_models_with_admin["meeting/1"]["option_ids"] = [1]
        self.test_models_with_admin["meeting/1"]["meeting_user_ids"] = [1]
        self.test_models_with_admin["user/1"]["meeting_user_ids"] = [1, 2]
        self.test_models_with_admin["user/1"]["meeting_ids"] = [1, 2]
        self.set_models(
            {
                "meeting/2": {"vote_ids": [2], "meeting_user_ids": [2]},
                "user/1": {
                    "meeting_ids": [1, 2],
                    "meeting_user_ids": [1, 2],
                    "vote_ids": [1, 2],
                    "delegated_vote_ids": [1, 2],
                },
                "meeting_user/1": {
                    "user_id": 1,
                    "meeting_id": 1,
                },
                "meeting_user/2": {
                    "user_id": 1,
                    "meeting_id": 2,
                },
                "vote/1": {
                    "user_id": 1,
                    "delegated_user_id": 1,
                    "meeting_id": 1,
                    "option_id": 1,
                    "user_token": "asdfgh",
                },
                "vote/2": {
                    "user_id": 1,
                    "delegated_user_id": 1,
                    "meeting_id": 2,
                },
                "option/1": {
                    "vote_ids": [1],
                    "meeting_id": 1,
                },
            },
        )
        self.set_models(self.test_models_with_admin)
        response = self.request("meeting.clone", {"meeting_id": 1})
        self.assert_status_code(response, 200)
        self.assert_model_exists(
            "vote/3",
            {"user_id": 1, "delegated_user_id": 1, "option_id": 2, "meeting_id": 3},
        )
        self.assert_model_exists(
            "user/1",
            {
                "meeting_user_ids": [1, 2, 3],
                "vote_ids": [1, 2, 3],
                "delegated_vote_ids": [1, 2, 3],
                "meeting_ids": [1, 2, 3],
            },
        )
        self.assert_model_exists("meeting_user/3", {"user_id": 1, "meeting_id": 3})

    def test_with_action_worker(self) -> None:
        """action_worker shouldn't be cloned"""
        aw_name = "test action_worker"
        self.test_models_with_admin["action_worker/1"] = {
            "name": aw_name,
            "state": ActionWorkerState.END,
            "created": round(time() - 3),
            "timestamp": round(time()),
        }
        self.set_models(self.test_models_with_admin)
        response = self.request("meeting.clone", {"meeting_id": 1})
        self.assert_status_code(response, 200)
        self.assert_model_exists("action_worker/1", {"name": aw_name})
        self.assert_model_not_exists("action_worker/2")

    def test_with_import_preview(self) -> None:
        """import_preview shouldn't be cloned"""
        self.test_models_with_admin["import_preview/1"] = {
            "name": "topic",
            "state": "done",
            "created": round(time() - 3),
        }
        self.set_models(self.test_models_with_admin)
        response = self.request("meeting.clone", {"meeting_id": 1})
        self.assert_status_code(response, 200)
        self.assert_model_exists("import_preview/1", {"name": "topic"})
        self.assert_model_not_exists("import_preview/2")

    def test_clone_with_2_existing_meetings(self) -> None:
        self.test_models[ONE_ORGANIZATION_FQID]["active_meeting_ids"] = [1, 2]
        self.test_models["committee/1"]["meeting_ids"] = [1, 2]
        self.test_models["meeting/1"]["user_ids"] = [1]
        self.test_models["meeting/1"]["meeting_user_ids"] = [1]
        self.test_models["group/2"]["meeting_user_ids"] = [1]
        self.set_models(self.test_models)
        self.set_models(
            {
                "user/1": {
                    "meeting_user_ids": [1, 2],
                    "meeting_ids": [1, 2],
                    "committee_ids": [1],
                },
                "meeting/2": {
                    "committee_id": 1,
                    "name": "Test",
                    "default_group_id": 3,
                    "admin_group_id": 3,
                    "group_ids": [3],
                    "user_ids": [1],
                    "is_active_in_organization_id": 1,
                    "meeting_user_ids": [2],
                },
                "group/3": {
                    "meeting_id": 2,
                    "name": "default group",
                    "weight": 1,
                    "default_group_for_meeting_id": 2,
                    "admin_group_for_meeting_id": 2,
                    "meeting_user_ids": [2],
                },
                "meeting_user/1": {
                    "meeting_id": 1,
                    "user_id": 1,
                    "group_ids": [2],
                },
                "meeting_user/2": {
                    "meeting_id": 2,
                    "user_id": 1,
                    "group_ids": [3],
                },
            },
        )

        response = self.request("meeting.clone", {"meeting_id": 1})
        self.assert_status_code(response, 200)
        self.assert_model_exists("meeting/1", {"user_ids": [1]})
        self.assert_model_exists("meeting/2", {"user_ids": [1]})
        self.assert_model_exists("meeting/3", {"user_ids": [1]})

        self.assert_model_exists(
            "user/1",
            {
                "meeting_user_ids": [1, 2, 3],
                "meeting_ids": [1, 2, 3],
            },
        )
        self.assert_model_exists(
            "meeting_user/1",
            {
                "meeting_id": 1,
                "user_id": 1,
                "group_ids": [2],
            },
        )
        self.assert_model_exists(
            "meeting_user/2",
            {
                "meeting_id": 2,
                "user_id": 1,
                "group_ids": [3],
            },
        )
        self.assert_model_exists(
            "meeting_user/3",
            {
                "meeting_id": 3,
                "user_id": 1,
                "group_ids": [5],
            },
        )
        self.assert_model_exists("meeting/1", {"user_ids": [1]})
        self.assert_model_exists("meeting/2", {"user_ids": [1]})
        self.assert_model_exists("meeting/3", {"user_ids": [1]})
        self.assert_model_exists("committee/1", {"meeting_ids": [1, 2, 3]})

    def prepare_datastore_performance_test(self) -> None:
        self.set_models(
            {
                "committee/1": {"organization_id": 1, "user_ids": [2, 3]},
                "user/2": {
                    "committee_ids": [1],
                    "username": "user2",
                    "organization_id": 1,
                },
                "user/3": {
                    "committee_ids": [1],
                    "username": "user3",
                    "organization_id": 1,
                },
                "organization/1": {
                    "user_ids": [1, 2],
                    "limit_of_meetings": 0,
                    "archived_meeting_ids": [],
                },
            }
        )
        self.execute_action_internally(
            "meeting.create",
            {
                "committee_id": 1,
                "name": "meeting",
                "description": "",
                "location": "",
                "start_time": 1633039200,
                "end_time": 1633039200,
                "user_ids": [2, 3],
                "admin_ids": [1],
                "organization_tag_ids": [],
                "language": "en",
            },
        )

    def test_clone_datastore_calls(self) -> None:
        self.prepare_datastore_performance_test()
        with CountDatastoreCalls() as counter:
            response = self.request("meeting.clone", {"meeting_id": 1})
        self.assert_status_code(response, 200)
        assert counter.calls == 34

    @performance
    def test_clone_performance(self) -> None:
        self.prepare_datastore_performance_test()
        with Profiler("test_meeting_clone_performance.prof"):
            response = self.request("meeting.clone", {"meeting_id": 1})
        self.assert_status_code(response, 200)

    def test_clone_amendment_paragraphs(self) -> None:
        self.test_models["meeting/1"]["user_ids"] = [1]
        self.test_models["meeting/1"]["meeting_user_ids"] = [1]
        self.test_models["group/1"]["meeting_user_ids"] = [1]
        self.set_models(
            {
                "motion/1": {
                    "list_of_speakers_id": 1,
                    "meeting_id": 1,
                    "sequential_number": 1,
                    "state_id": 1,
                    "submitter_ids": [1],
                    "title": "dummy",
                    "amendment_paragraphs": {
                        "1": "<it>test</it>",
                        "2": "</>broken",
                    },
                },
                "meeting/1": {
                    "motion_ids": [1],
                    "list_of_speakers_ids": [1],
                },
                "list_of_speakers/1": {
                    "content_object_id": "motion/1",
                    "meeting_id": 1,
                    "sequential_number": 1,
                },
                "motion_state/1": {
                    "motion_ids": [1],
                },
                "user/1": {
                    "meeting_user_ids": [1],
                    "meeting_ids": [1],
                },
                "meeting_user/1": {
                    "meeting_id": 1,
                    "user_id": 1,
                    "group_ids": [1],
                },
            }
        )
        self.set_models(self.test_models)
        response = self.request("meeting.clone", {"meeting_id": 1})
        self.assert_status_code(response, 400)
        assert (
            "motion/1/amendment_paragraphs error: Invalid html in 1\n\tmotion/1/amendment_paragraphs error: Invalid html in 2"
            in response.json["message"]
        )

    def test_permissions_oml_locked_meeting(self) -> None:
        self.create_meeting()
        self.set_models({"meeting/1": {"locked_from_inside": True}})
        response = self.request("meeting.clone", {"meeting_id": 1, "committee_id": 2})
        self.assert_status_code(response, 400)
        assert "Cannot clone locked meeting." in response.json["message"]

    def test_clone_require_duplicate_from_allowed(self) -> None:
        self.set_models(self.test_models_with_admin)
        self.set_models(
            {
                "meeting/1": {"template_for_organization_id": 1, "name": "m1"},
                "organization/1": {
                    "template_meeting_ids": [1],
                    "require_duplicate_from": True,
                },
                "user/1": {
                    "organization_management_level": None,
                    "committee_ids": [1],
                    "committee_management_ids": [1],
                },
                "committee/1": {"user_ids": [1], "manager_ids": [1]},
            }
        )
        response = self.request("meeting.clone", {"meeting_id": 1})
        self.assert_status_code(response, 200)

    def test_clone_require_duplicate_from_not_allowed(self) -> None:
        self.set_models(self.test_models)
        self.set_models(
            {
                "organization/1": {"require_duplicate_from": True},
                "user/1": {
                    "organization_management_level": None,
                    "committee_ids": [1],
                    "committee_management_ids": [1],
                },
                "committee/1": {"user_ids": [1], "manager_ids": [1]},
            }
        )
        response = self.request("meeting.clone", {"meeting_id": 1})
        self.assert_status_code(response, 400)
        assert (
            response.json["message"]
            == "Committee manager cannot clone a non-template meeting if duplicate-from is required."
        )<|MERGE_RESOLUTION|>--- conflicted
+++ resolved
@@ -1399,64 +1399,8 @@
         self.assert_status_code(response, 200)
         self.assert_model_exists("meeting/2", {"name": "A" * 90 + "... - Copy"})
 
-<<<<<<< HEAD
     def test_permissions_both_okay(self) -> None:
         self.set_models(self.test_models_with_admin)
-=======
-    def test_permissions_explicit_source_committee_permission(self) -> None:
-        self.set_models(self.test_models)
->>>>>>> bf23eb5a
-        self.set_models(
-            {
-                "user/1": {
-                    "committee_management_ids": [1],
-                    "committee_ids": [1],
-                    "organization_management_level": None,
-                },
-            }
-        )
-        response = self.request("meeting.clone", {"meeting_id": 1, "committee_id": 1})
-        self.assert_status_code(response, 200)
-        self.assert_model_exists(
-            "meeting/1", {"is_active_in_organization_id": 1, "committee_id": 1}
-        )
-        self.assert_model_exists(
-            "meeting/2", {"is_active_in_organization_id": 1, "committee_id": 1}
-        )
-
-<<<<<<< HEAD
-    def test_permissions_oml_can_manage(self) -> None:
-        self.set_models(self.test_models_with_admin)
-=======
-    def test_permissions_foreign_template_meeting_cml(self) -> None:
-        self.set_models(self.test_models)
->>>>>>> bf23eb5a
-        self.set_models(
-            {
-                "committee/2": {"organization_id": 1},
-                "user/1": {
-                    "committee_management_ids": [1, 2],
-                    "committee_ids": [2],
-                    "organization_management_level": None,
-                },
-                "meeting/1": {"template_for_organization_id": 1},
-            }
-        )
-        response = self.request("meeting.clone", {"meeting_id": 1, "committee_id": 2})
-        self.assert_status_code(response, 200)
-        self.assert_model_exists(
-            "meeting/1", {"is_active_in_organization_id": 1, "committee_id": 1}
-        )
-        self.assert_model_exists(
-            "meeting/2", {"is_active_in_organization_id": 1, "committee_id": 2}
-        )
-
-<<<<<<< HEAD
-    def test_permissions_missing_payload_committee_permission(self) -> None:
-        self.set_models(self.test_models_with_admin)
-=======
-    def test_permissions_foreign_meeting_cml_error(self) -> None:
-        self.set_models(self.test_models)
         self.set_models(
             {
                 "committee/2": {"organization_id": 1},
@@ -1474,15 +1418,60 @@
             response.json["message"],
         )
 
-    def test_permissions_foreign_committee_cml_error(self) -> None:
+    def test_permissions_explicit_source_committee_permission(self) -> None:
         self.set_models(self.test_models)
->>>>>>> bf23eb5a
-        self.set_models(
-            {
-                "committee/2": {"organization_id": 1},
+        self.set_models(
+            {
                 "user/1": {
                     "committee_management_ids": [1],
                     "committee_ids": [1],
+                    "organization_management_level": None,
+                },
+            }
+        )
+        response = self.request(
+            "meeting.clone", {"meeting_id": 1, "committee_id": 1, "admin_ids": [1]}
+        )
+        self.assert_status_code(response, 200)
+        self.assert_model_exists(
+            "meeting/1", {"is_active_in_organization_id": 1, "committee_id": 1}
+        )
+        self.assert_model_exists(
+            "meeting/2", {"is_active_in_organization_id": 1, "committee_id": 1}
+        )
+
+    def test_permissions_foreign_template_meeting_cml(self) -> None:
+        self.set_models(self.test_models)
+        self.set_models(
+            {
+                "committee/2": {"organization_id": 1},
+                "user/1": {
+                    "committee_management_ids": [1, 2],
+                    "committee_ids": [2],
+                    "organization_management_level": None,
+                },
+                "meeting/1": {"template_for_organization_id": 1},
+            }
+        )
+        response = self.request(
+            "meeting.clone", {"meeting_id": 1, "committee_id": 2, "admin_ids": [1]}
+        )
+        self.assert_status_code(response, 200)
+        self.assert_model_exists(
+            "meeting/1", {"is_active_in_organization_id": 1, "committee_id": 1}
+        )
+        self.assert_model_exists(
+            "meeting/2", {"is_active_in_organization_id": 1, "committee_id": 2}
+        )
+
+    def test_permissions_foreign_meeting_cml_error(self) -> None:
+        self.set_models(self.test_models)
+        self.set_models(
+            {
+                "committee/2": {"organization_id": 1},
+                "user/1": {
+                    "committee_management_ids": [1, 2],
+                    "committee_ids": [1, 2],
                     "organization_management_level": None,
                 },
             }
@@ -1494,8 +1483,27 @@
             response.json["message"],
         )
 
+    def test_permissions_foreign_committee_cml_error(self) -> None:
+        self.set_models(self.test_models)
+        self.set_models(
+            {
+                "committee/2": {"organization_id": 1},
+                "user/1": {
+                    "committee_management_ids": [1],
+                    "committee_ids": [1],
+                    "organization_management_level": None,
+                },
+            }
+        )
+        response = self.request("meeting.clone", {"meeting_id": 1, "committee_id": 2})
+        self.assert_status_code(response, 403)
+        self.assertIn(
+            "You are not allowed to perform action meeting.clone. Missing OrganizationManagementLevel: can_manage_organization",
+            response.json["message"],
+        )
+
     def test_permissions_oml_can_manage(self) -> None:
-        self.set_models(self.test_models)
+        self.set_models(self.test_models_with_admin)
         self.set_models(
             {
                 "committee/2": {"organization_id": 1},
@@ -1511,6 +1519,25 @@
         )
         self.assert_model_exists(
             "meeting/2", {"is_active_in_organization_id": 1, "committee_id": 2}
+        )
+
+    def test_permissions_missing_payload_committee_permission(self) -> None:
+        self.set_models(self.test_models_with_admin)
+        self.set_models(
+            {
+                "committee/2": {"organization_id": 1},
+                "user/1": {
+                    "committee_management_ids": [1],
+                    "committee_ids": [1],
+                    "organization_management_level": None,
+                },
+            }
+        )
+        response = self.request("meeting.clone", {"meeting_id": 1, "committee_id": 2})
+        self.assert_status_code(response, 403)
+        self.assertIn(
+            "You are not allowed to perform action meeting.clone. Missing OrganizationManagementLevel: can_manage_organization",
+            response.json["message"],
         )
 
     def test_permissions_missing_source_committee_permission(self) -> None:
