--- conflicted
+++ resolved
@@ -5,14 +5,7 @@
 from openslides_backend.action.action_worker import ActionWorkerState
 from openslides_backend.models.mixins import MeetingModelMixin
 from openslides_backend.models.models import AgendaItem, Meeting
-<<<<<<< HEAD
-from openslides_backend.services.database.extended_database import ExtendedDatabase
-from openslides_backend.services.postgresql.db_connection_handling import (
-    get_new_os_conn,
-)
-=======
 from openslides_backend.permissions.permissions import Permissions
->>>>>>> b70fb814
 from openslides_backend.shared.util import (
     ONE_ORGANIZATION_FQID,
     ONE_ORGANIZATION_ID,
@@ -823,16 +816,10 @@
                     "organization_id": 1,
                     "gender_id": 1,
                 },
-<<<<<<< HEAD
-                "group/1": {"meeting_user_ids": [2]},
-                "committee/2": {"organization_id": 1},
-                "organization/1": {"committee_ids": [1, 2]},
-=======
                 "gender/1": {"name": "male", "organization_id": 1, "user_ids": [3]},
                 "group/1": {"meeting_user_ids": [2]},
                 "committee/2": {"organization_id": 1},
                 "organization/1": {"committee_ids": [1, 2], "gender_ids": [1]},
->>>>>>> b70fb814
                 "meeting/1": {"user_ids": [1, 13], "meeting_user_ids": [1, 2]},
                 "meeting_user/2": {
                     "meeting_id": 1,
@@ -862,10 +849,7 @@
                 "committee_ids": [1, 2],
                 "meeting_ids": [1, 2],
                 "meeting_user_ids": [2, 4],
-<<<<<<< HEAD
-=======
                 "gender_id": 1,
->>>>>>> b70fb814
             },
         )
         self.assert_model_exists(
@@ -1378,13 +1362,7 @@
                 "language": "en",
             },
         )
-<<<<<<< HEAD
-        with get_new_os_conn() as conn:
-            ex_db = ExtendedDatabase(conn, self.logging, self.env)
-            everything = ex_db.get_everything()
-=======
         everything = self.datastore.get_everything()
->>>>>>> b70fb814
         self.created_fqids.update(
             [
                 fqid_from_collection_and_id(collection, id_)
@@ -1434,13 +1412,7 @@
                 "language": "en",
             },
         )
-<<<<<<< HEAD
-        with get_new_os_conn() as conn:
-            ex_db = ExtendedDatabase(conn, self.logging, self.env)
-            everything = ex_db.get_everything()
-=======
         everything = self.datastore.get_everything()
->>>>>>> b70fb814
         self.created_fqids.update(
             [
                 fqid_from_collection_and_id(collection, id_)
@@ -2070,11 +2042,7 @@
         with CountDatastoreCalls() as counter:
             response = self.request("meeting.clone", {"meeting_id": 1})
         self.assert_status_code(response, 200)
-<<<<<<< HEAD
-        assert counter.calls == 33
-=======
         assert counter.calls == 34
->>>>>>> b70fb814
 
     @performance
     def test_clone_performance(self) -> None:
@@ -2150,8 +2118,6 @@
         self.assert_status_code(response, 400)
         assert "Cannot clone locked meeting." in response.json["message"]
 
-<<<<<<< HEAD
-=======
     def test_permissions_oml_locked_meeting_with_can_manage_settings(self) -> None:
         self.set_models(self.test_models)
         bob_id = self.create_user("bob")
@@ -2171,7 +2137,6 @@
         )
         self.assert_status_code(response, 200)
 
->>>>>>> b70fb814
     def test_clone_require_duplicate_from_allowed(self) -> None:
         self.set_models(self.test_models_with_admin)
         self.set_models(
