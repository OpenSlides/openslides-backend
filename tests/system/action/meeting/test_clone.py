--- conflicted
+++ resolved
@@ -1968,11 +1968,7 @@
         with CountDatastoreCalls() as counter:
             response = self.request("meeting.clone", {"meeting_id": 1})
         self.assert_status_code(response, 200)
-<<<<<<< HEAD
-        assert counter.calls == 33
-=======
-        assert counter.calls == 25
->>>>>>> a0f8dfa6
+        assert counter.calls == 34
 
     @performance
     def test_clone_performance(self) -> None:
@@ -2038,7 +2034,7 @@
         assert "Cannot clone locked meeting." in response.json["message"]
 
     def test_clone_require_duplicate_from_allowed(self) -> None:
-        self.set_models(self.test_models)
+        self.set_models(self.test_models_with_admin)
         self.set_models(
             {
                 "meeting/1": {"template_for_organization_id": 1, "name": "m1"},
