--- conflicted
+++ resolved
@@ -1451,13 +1451,9 @@
                 "meeting/1": {"template_for_organization_id": 1},
             }
         )
-<<<<<<< HEAD
-        response = self.request("meeting.clone", {"meeting_id": 1, "committee_id": 1})
-=======
         response = self.request(
             "meeting.clone", {"meeting_id": 1, "committee_id": 2, "admin_ids": [1]}
         )
->>>>>>> e36dca44
         self.assert_status_code(response, 200)
         self.assert_model_exists(
             "meeting/1", {"is_active_in_organization_id": 1, "committee_id": 1}
