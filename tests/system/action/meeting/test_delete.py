from datetime import datetime

import pytest
from psycopg.types.json import Jsonb

from openslides_backend.permissions.management_levels import OrganizationManagementLevel
from openslides_backend.permissions.permissions import Permissions
from openslides_backend.shared.util import ONE_ORGANIZATION_FQID
from tests.system.action.base import BaseActionTestCase


class MeetingDeleteActionTest(BaseActionTestCase):
    def setUp(self) -> None:
        super().setUp()
        self.create_meeting()

    def test_delete_no_permissions(self) -> None:
        self.set_organization_management_level(
            OrganizationManagementLevel.CAN_MANAGE_USERS
        )
        response = self.request("meeting.delete", {"id": 1})
        self.assert_status_code(response, 403)
        self.assertEqual(
            "You are not allowed to perform action meeting.delete. Missing permission: CommitteeManagementLevel can_manage in committee 60",
            response.json["message"],
        )

    def test_delete_permissions_can_manage_organization(self) -> None:
        self.set_organization_management_level(
            OrganizationManagementLevel.CAN_MANAGE_ORGANIZATION
        )
        response = self.request("meeting.delete", {"id": 1})
        self.assert_status_code(response, 200)
        self.assert_model_not_exists("meeting/1")

    def test_delete_permissions_can_manage_committee(self) -> None:
        self.set_organization_management_level(
            OrganizationManagementLevel.CAN_MANAGE_USERS
        )
        self.set_committee_management_level([60])
        response = self.request("meeting.delete", {"id": 1})
        self.assert_status_code(response, 200)
        self.assert_model_not_exists("meeting/1")

    @pytest.mark.skip(reason="Requires poll.")
    def test_delete_full_meeting(self) -> None:
        self.load_example_data()
        self.set_models(
            {
                "projection/5": {
                    "current_projector_id": None,
                    "preview_projector_id": None,
                    "history_projector_id": 1,
                    "content_object_id": "meeting/1",
                    "stable": False,
                    "type": None,
                    "weight": 1,
                    "options": Jsonb({}),
                    "meeting_id": 1,
                },
            }
        )
        response = self.request("meeting.delete", {"id": 1})
        self.assert_status_code(response, 200)
        self.assert_model_not_exists("meeting/1")
        self.assert_model_exists("committee/1", {"meeting_ids": None})
        # assert all related models are deleted
        for i in range(5):
            self.assert_model_not_exists(f"group/{i+1}")
        self.assert_model_not_exists("personal_note/1")
        for i in range(3):
            self.assert_model_not_exists(f"tag/{i+1}")
        for i in range(15):
            self.assert_model_not_exists(f"agenda_item/{i+1}")
        for i in range(16):
            self.assert_model_not_exists(f"list_of_speakers/{i+1}")
        for i in range(13):
            self.assert_model_not_exists(f"speaker/{i+1}")
        for i in range(8):
            self.assert_model_not_exists(f"topic/{i+1}")
        for i in range(4):
            self.assert_model_not_exists(f"motion/{i+1}")
        for i in range(4):
<<<<<<< HEAD
            self.assert_model_not_exists(f"motion_submitter/{i+1}")
        self.assert_model_not_exists("motion_comment/1")
        self.assert_model_not_exists("motion_supporter/1")
        self.assert_model_not_exists("motion_comment_section/1")
=======
            self.assert_model_deleted(f"motion_submitter/{i+1}")
        self.assert_model_deleted("motion_comment/1")
        self.assert_model_deleted("motion_supporter/1")
        self.assert_model_deleted("motion_comment_section/1")
>>>>>>> ce778d85
        for i in range(2):
            self.assert_model_not_exists(f"motion_category/{i+1}")
        self.assert_model_not_exists("motion_block/1")
        for i in range(2):
            self.assert_model_not_exists(f"motion_change_recommendation/{i+4}")
        for i in range(14):
            self.assert_model_not_exists(f"motion_state/{i+1}")
        for i in range(2):
            self.assert_model_not_exists(f"motion_workflow/{i+1}")
        for i in range(5):
            self.assert_model_not_exists(f"poll/{i+1}")
        for i in range(13):
            self.assert_model_not_exists(f"option/{i+1}")
        for i in range(9):
            self.assert_model_not_exists(f"vote/{i+1}")
        for i in range(2):
            self.assert_model_not_exists(f"assignment/{i+1}")
        for i in range(5):
            self.assert_model_not_exists(f"assignment_candidate/{i+1}")
        for i in range(1):
            self.assert_model_not_exists(f"mediafile/{i+1}")
        for i in range(1):
            self.assert_model_not_exists(f"meeting_mediafile/{i+1}")
        for i in range(2):
            self.assert_model_not_exists(f"projector/{i+1}")
        for i in range(5):
            self.assert_model_not_exists(f"projection/{i+1}")
        self.assert_model_not_exists("projector_message/1")
        for i in range(2):
            self.assert_model_not_exists(f"projector_countdown/{i+1}")
        for i in range(2):
            self.assert_model_not_exists(f"chat_group/{i+1}")

    def test_delete_with_tag_and_motion(self) -> None:
        self.create_motion(1)
        self.set_models(
            {
                "tag/42": {
                    "name": "A really special tag",
                    "meeting_id": 1,
                    "tagged_ids": ["motion/1"],
                }
            }
        )
        response = self.request("meeting.delete", {"id": 1})
        self.assert_status_code(response, 200)
        self.assert_model_exists("committee/60", {"meeting_ids": None})
        self.assert_model_not_exists("meeting/1")
        self.assert_model_not_exists("tag/42")
        self.assert_model_not_exists("motion/1")

    def test_delete_with_history_projection(self) -> None:
        self.set_models(
            {
                "projection/42": {
                    "meeting_id": 1,
                    "content_object_id": "meeting/1",
                    "history_projector_id": 1,
                    "current_projector_id": 1,
                    "stable": False,
                },
            }
        )
        response = self.request("meeting.delete", {"id": 1})
        self.assert_status_code(response, 200)
        self.assert_model_exists("committee/60", {"meeting_ids": None})
        self.assert_model_not_exists("meeting/1")
        self.assert_model_not_exists("projector/1")
        self.assert_model_not_exists("projection/42")

    def test_delete_meeting_with_relations(self) -> None:
<<<<<<< HEAD
        self.set_organization_management_level(
            OrganizationManagementLevel.CAN_MANAGE_USERS
=======
        self.set_models(
            {
                "committee/1": {
                    "user_ids": [1, 2],
                    "manager_ids": [1],
                },
                "user/1": {
                    "committee_management_ids": [1],
                    "organization_management_level": "can_manage_users",
                    "committee_ids": [1],
                },
                "user/2": {
                    "committee_ids": [1],
                    "meeting_user_ids": [2],
                },
                "meeting_user/2": {
                    "meeting_id": 1,
                    "user_id": 2,
                    "group_ids": [11],
                },
                "group/11": {
                    "meeting_user_ids": [2],
                },
                "assignment/53": {"history_entry_ids": [113], "meeting_id": 1},
                "motion/53": {"history_entry_ids": [112], "meeting_id": 1},
                "history_position/148": {
                    "user_id": 1,
                    "entry_ids": [112],
                    "timestamp": 1761760881,
                    "original_user_id": 1,
                },
                "history_entry/112": {
                    "entries": [
                        "Motion created",
                    ],
                    "meeting_id": 1,
                    "position_id": 148,
                    "original_model_id": "motion/53",
                    "model_id": "motion/53",
                },
                "history_position/149": {
                    "user_id": 1,
                    "entry_ids": [113],
                    "timestamp": 1761760881,
                    "original_user_id": 1,
                },
                "history_entry/113": {
                    "entries": [
                        "Candidate removed",
                        "Candidate removed",
                        "Candidate removed",
                        "Ballot deleted",
                    ],
                    "meeting_id": 1,
                    "position_id": 149,
                    "original_model_id": "assignment/53",
                    "model_id": "assignment/53",
                },
                "meeting/1": {
                    "user_ids": [2],
                    "meeting_user_ids": [2],
                    "motion_ids": [53],
                    "assignment_ids": [53],
                    "relevant_history_entry_ids": [112, 113],
                },
            }
>>>>>>> ce778d85
        )
        self.set_committee_management_level([60])
        self.create_user_for_meeting(1)
        response = self.request("meeting.delete", {"id": 1})
        self.assert_status_code(response, 200)
        self.assert_model_not_exists("meeting/1")

        self.assert_model_exists(
            ONE_ORGANIZATION_FQID, {"active_meeting_ids": None, "committee_ids": [60]}
        )
        self.assert_model_exists(
            "committee/60",
            {"user_ids": [1], "meeting_ids": None, "manager_ids": [1]},
        )
        self.assert_model_not_exists("group/11")
        self.assert_model_exists(
            "user/1",
            {"committee_ids": [60], "committee_management_ids": [60]},
        )
        self.assert_model_exists(
            "user/2", {"meeting_user_ids": None, "committee_ids": None}
        )
<<<<<<< HEAD
        self.assert_model_not_exists("meeting_user/2")
=======
        self.assert_model_deleted("motion/53")
        self.assert_model_deleted("assignment/53")
        self.assert_model_exists(
            "history_position/148",
            {
                "user_id": 1,
                "entry_ids": [112],
                "timestamp": 1761760881,
                "original_user_id": 1,
            },
        )
        self.assert_model_exists(
            "history_entry/112",
            {
                "entries": ["Motion created"],
                "position_id": 148,
                "original_model_id": "motion/53",
                "model_id": None,
                "meeting_id": None,
            },
        )
        self.assert_model_exists(
            "history_position/149",
            {
                "user_id": 1,
                "entry_ids": [113],
                "timestamp": 1761760881,
                "original_user_id": 1,
            },
        )
        self.assert_model_exists(
            "history_entry/113",
            {
                "entries": [
                    "Candidate removed",
                    "Candidate removed",
                    "Candidate removed",
                    "Ballot deleted",
                ],
                "position_id": 149,
                "original_model_id": "assignment/53",
                "model_id": None,
                "meeting_id": None,
            },
        )
        self.assert_model_exists(
            "history_position/150",
            {
                "user_id": 1,
                "entry_ids": [114, 115],
                "original_user_id": 1,
            },
        )
        self.assert_model_exists(
            "history_entry/114",
            {
                "meeting_id": None,
                "entries": ["Participant removed from meeting {}", "meeting/1"],
                "model_id": "user/2",
                "position_id": 150,
            },
        )
        self.assert_model_exists(
            "history_entry/115",
            {
                "meeting_id": None,
                "entries": ["Motion deleted"],
                "original_model_id": "motion/53",
                "model_id": None,
                "position_id": 150,
            },
        )
        self.assert_model_not_exists("history_entry/116")
>>>>>>> ce778d85

    def test_delete_archived_meeting(self) -> None:
        self.set_models({"meeting/1": {"is_active_in_organization_id": None}})
        self.set_organization_management_level(
            OrganizationManagementLevel.CAN_MANAGE_USERS
        )
        self.set_committee_management_level([60])
        self.create_user_for_meeting(1)
        response = self.request("meeting.delete", {"id": 1})
        self.assert_status_code(response, 200)
        self.assert_model_not_exists("meeting/1")

    @pytest.mark.skip(reason="Requires poll.")
    def test_delete_with_poll_candidates_and_speakers(self) -> None:
        self.set_committee_management_level([60])
        self.create_user("user/2", [3])
        self.create_user("user/3", [3])
        self.create_user("user/4", [3])
        self.set_models(
            {
                "assignment/140": {
                    "meeting_id": 1,
                    "title": "test_title",
                },
                "poll/150": {
                    "meeting_id": 1,
                    "content_object_id": "assignment/140",
                    "title": "Analog poll 150",
                    "type": "analog",
                    "pollmethod": "YNA",
                    "meeting_id": 1,
                },
                "option/160": {
                    "meeting_id": 1,
                    "poll_id": 150,
                    "content_object_id": "poll_candidate_list/170",
                },
                "poll_candidate_list/170": {
                    "meeting_id": 1,
                    "option_id": 160,
                },
                "poll_candidate/180": {
                    "meeting_id": 1,
                    "weight": 1,
                    "poll_candidate_list_id": 170,
                    "user_id": 2,
                },
                "poll_candidate/181": {
                    "meeting_id": 1,
                    "weight": 1,
                    "poll_candidate_list_id": 170,
                    "user_id": 3,
                },
                "list_of_speakers/190": {
                    "meeting_id": 1,
                    "content_object_id": "assignment/140",
                },
                "speaker/210": {
                    "meeting_id": 1,
                    "list_of_speakers_id": 190,
                    "meeting_user_id": 1,
                    "begin_time": datetime.fromtimestamp(1234567),
                    "end_time": datetime.fromtimestamp(1234578),
                },
                "speaker/211": {
                    "meeting_id": 1,
                    "list_of_speakers_id": 190,
                    "meeting_user_id": 2,
                    "begin_time": datetime.fromtimestamp(1234589),
                },
                "speaker/212": {
                    "meeting_id": 1,
                    "list_of_speakers_id": 190,
                    "meeting_user_id": 3,
                },
            }
        )
        response = self.request("meeting.delete", {"id": 1})
        self.assert_status_code(response, 200)
        deleted_models = [
            "meeting/1",
            "meeting_user/1",
            "meeting_user/2",
            "meeting_user/3",
            "group/1",
            "group/2",
            "group/3",
            "assignment/140",
            "poll/150",
            "option/160",
            "poll_candidate_list/170",
            "poll_candidate/180",
            "poll_candidate/181",
            "list_of_speakers/190",
            "speaker/210",
            "speaker/211",
            "speaker/212",
        ]
        for fqid in deleted_models:
            self.assert_model_not_exists(fqid)
        self.assert_model_exists("committee/60", {"meeting_ids": None})
        self.assert_model_exists(
            ONE_ORGANIZATION_FQID, {"active_meeting_ids": None, "committee_ids": [60]}
        )

    def test_delete_with_locked_meeting(self) -> None:
        self.base_permission_test(
            {},
            "meeting.delete",
            {"id": 1},
            OrganizationManagementLevel.SUPERADMIN,
            False,
            lock_meeting=True,
        )

    def test_delete_permissions_oml_locked_meeting_not_allowed(
        self,
    ) -> None:
        self.set_organization_management_level(
            OrganizationManagementLevel.CAN_MANAGE_ORGANIZATION
        )
        self.set_models({"meeting/1": {"locked_from_inside": True}})
        response = self.request("meeting.delete", {"id": 1})
        self.assert_status_code(response, 400)
        self.assertEqual("Cannot delete locked meeting.", response.json["message"])

    def test_delete_permissions_committee_admin_locked_meeting_not_allowed(
        self,
    ) -> None:
        self.set_organization_management_level(None)
        self.set_committee_management_level([60])
        self.set_models({"meeting/1": {"locked_from_inside": True}})
        response = self.request("meeting.delete", {"id": 1})
        self.assert_status_code(response, 400)
        self.assertEqual("Cannot delete locked meeting.", response.json["message"])

    def test_delete_permissions_committee_admin_locked_meeting_with_oml(
        self,
    ) -> None:
        self.set_committee_management_level([60])
        self.set_models({"meeting/1": {"locked_from_inside": True}})
        response = self.request("meeting.delete", {"id": 1})
        self.assert_status_code(response, 200)
        self.assert_model_not_exists("meeting/1")

    def test_delete_permissions_oml_locked_meeting_with_can_manage_settings(
        self,
    ) -> None:
        self.set_organization_management_level(
            OrganizationManagementLevel.CAN_MANAGE_ORGANIZATION
        )
        self.set_models({"meeting/1": {"locked_from_inside": True}})
        self.set_group_permissions(1, [Permissions.Meeting.CAN_MANAGE_SETTINGS])
        self.set_user_groups(1, [1])
        response = self.request("meeting.delete", {"id": 1})
        self.assert_status_code(response, 200)
        self.assert_model_not_exists("meeting/1")

    def test_delete_with_public_orga_file(self) -> None:
        self.create_mediafile()
        self.set_models(
            {
                "meeting_mediafile/2": {
                    "meeting_id": 1,
                    "mediafile_id": 1,
                    "is_public": True,
                },
            }
        )
        response = self.request("meeting.delete", {"id": 1})
        self.assert_status_code(response, 200)
        self.assert_model_not_exists("meeting/1")
        self.assert_model_not_exists("meeting_mediafile/2")
        self.assert_model_exists("mediafile/1", {"meeting_mediafile_ids": None})<|MERGE_RESOLUTION|>--- conflicted
+++ resolved
@@ -1,4 +1,5 @@
 from datetime import datetime
+from zoneinfo import ZoneInfo
 
 import pytest
 from psycopg.types.json import Jsonb
@@ -81,17 +82,10 @@
         for i in range(4):
             self.assert_model_not_exists(f"motion/{i+1}")
         for i in range(4):
-<<<<<<< HEAD
             self.assert_model_not_exists(f"motion_submitter/{i+1}")
         self.assert_model_not_exists("motion_comment/1")
         self.assert_model_not_exists("motion_supporter/1")
         self.assert_model_not_exists("motion_comment_section/1")
-=======
-            self.assert_model_deleted(f"motion_submitter/{i+1}")
-        self.assert_model_deleted("motion_comment/1")
-        self.assert_model_deleted("motion_supporter/1")
-        self.assert_model_deleted("motion_comment_section/1")
->>>>>>> ce778d85
         for i in range(2):
             self.assert_model_not_exists(f"motion_category/{i+1}")
         self.assert_model_not_exists("motion_block/1")
@@ -163,39 +157,23 @@
         self.assert_model_not_exists("projection/42")
 
     def test_delete_meeting_with_relations(self) -> None:
-<<<<<<< HEAD
         self.set_organization_management_level(
             OrganizationManagementLevel.CAN_MANAGE_USERS
-=======
-        self.set_models(
-            {
-                "committee/1": {
-                    "user_ids": [1, 2],
-                    "manager_ids": [1],
-                },
-                "user/1": {
-                    "committee_management_ids": [1],
-                    "organization_management_level": "can_manage_users",
-                    "committee_ids": [1],
-                },
-                "user/2": {
-                    "committee_ids": [1],
-                    "meeting_user_ids": [2],
-                },
-                "meeting_user/2": {
-                    "meeting_id": 1,
-                    "user_id": 2,
-                    "group_ids": [11],
-                },
-                "group/11": {
-                    "meeting_user_ids": [2],
-                },
-                "assignment/53": {"history_entry_ids": [113], "meeting_id": 1},
-                "motion/53": {"history_entry_ids": [112], "meeting_id": 1},
+        )
+        self.set_committee_management_level([60])
+        self.create_user("user2", [3])
+        self.create_motion(1, 53)
+
+        self.set_models(
+            {
+                "assignment/53": {"title": "Assignment 53", "meeting_id": 1},
+                "list_of_speakers/153": {
+                    "content_object_id": "assignment/53",
+                    "meeting_id": 1,
+                },
                 "history_position/148": {
                     "user_id": 1,
-                    "entry_ids": [112],
-                    "timestamp": 1761760881,
+                    "timestamp": datetime.fromtimestamp(1761760881),
                     "original_user_id": 1,
                 },
                 "history_entry/112": {
@@ -209,8 +187,7 @@
                 },
                 "history_position/149": {
                     "user_id": 1,
-                    "entry_ids": [113],
-                    "timestamp": 1761760881,
+                    "timestamp": datetime.fromtimestamp(1761760881),
                     "original_user_id": 1,
                 },
                 "history_entry/113": {
@@ -225,18 +202,8 @@
                     "original_model_id": "assignment/53",
                     "model_id": "assignment/53",
                 },
-                "meeting/1": {
-                    "user_ids": [2],
-                    "meeting_user_ids": [2],
-                    "motion_ids": [53],
-                    "assignment_ids": [53],
-                    "relevant_history_entry_ids": [112, 113],
-                },
-            }
->>>>>>> ce778d85
-        )
-        self.set_committee_management_level([60])
-        self.create_user_for_meeting(1)
+            }
+        )
         response = self.request("meeting.delete", {"id": 1})
         self.assert_status_code(response, 200)
         self.assert_model_not_exists("meeting/1")
@@ -256,17 +223,14 @@
         self.assert_model_exists(
             "user/2", {"meeting_user_ids": None, "committee_ids": None}
         )
-<<<<<<< HEAD
-        self.assert_model_not_exists("meeting_user/2")
-=======
-        self.assert_model_deleted("motion/53")
-        self.assert_model_deleted("assignment/53")
+        self.assert_model_not_exists("motion/53")
+        self.assert_model_not_exists("assignment/53")
         self.assert_model_exists(
             "history_position/148",
             {
                 "user_id": 1,
                 "entry_ids": [112],
-                "timestamp": 1761760881,
+                "timestamp": datetime.fromtimestamp(1761760881, ZoneInfo("UTC")),
                 "original_user_id": 1,
             },
         )
@@ -285,7 +249,7 @@
             {
                 "user_id": 1,
                 "entry_ids": [113],
-                "timestamp": 1761760881,
+                "timestamp": datetime.fromtimestamp(1761760881, ZoneInfo("UTC")),
                 "original_user_id": 1,
             },
         )
@@ -332,7 +296,6 @@
             },
         )
         self.assert_model_not_exists("history_entry/116")
->>>>>>> ce778d85
 
     def test_delete_archived_meeting(self) -> None:
         self.set_models({"meeting/1": {"is_active_in_organization_id": None}})
