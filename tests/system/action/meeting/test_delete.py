--- conflicted
+++ resolved
@@ -1,10 +1,7 @@
 from typing import Any
 
 from openslides_backend.permissions.management_levels import OrganizationManagementLevel
-<<<<<<< HEAD
-=======
 from openslides_backend.permissions.permissions import Permissions
->>>>>>> b70fb814
 from openslides_backend.shared.util import ONE_ORGANIZATION_FQID, ONE_ORGANIZATION_ID
 from tests.system.action.base import BaseActionTestCase
 
@@ -433,8 +430,6 @@
             lock_meeting=True,
         )
 
-<<<<<<< HEAD
-=======
     def test_delete_permissions_oml_locked_meeting_not_allowed(
         self,
     ) -> None:
@@ -496,7 +491,6 @@
         self.assert_status_code(response, 200)
         self.assert_model_deleted("meeting/1")
 
->>>>>>> b70fb814
     def test_delete_with_public_orga_file(self) -> None:
         self.set_models(
             {
