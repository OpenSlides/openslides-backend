--- conflicted
+++ resolved
@@ -223,19 +223,9 @@
                         "present_user_ids": [],
                         "list_of_speakers_countdown_id": None,
                         "poll_countdown_id": None,
-<<<<<<< HEAD
                         **{
-                            f"default_projector_{name}_id": 1
+                            f"default_projector_{name}_ids": [1]
                             for name in Meeting.DEFAULT_PROJECTOR_ENUM
-=======
-                        "default_projector_$_ids": Meeting.default_projector__ids.replacement_enum,
-                        **{
-                            f"default_projector_${name}_ids": [1]
-                            for name in cast(
-                                List[str],
-                                Meeting.default_projector__ids.replacement_enum,
-                            )
->>>>>>> 89e7350e
                         },
                         "projection_ids": [],
                     }
@@ -323,19 +313,9 @@
                         "current_projection_ids": [],
                         "preview_projection_ids": [],
                         "history_projection_ids": [],
-<<<<<<< HEAD
                         **{
                             f"used_as_default_{name}_in_meeting_id": 1
                             for name in Meeting.DEFAULT_PROJECTOR_ENUM
-=======
-                        "used_as_default_$_in_meeting_id": Meeting.default_projector__ids.replacement_enum,
-                        **{
-                            f"used_as_default_${name}_in_meeting_id": 1
-                            for name in cast(
-                                List[str],
-                                Meeting.default_projector__ids.replacement_enum,
-                            )
->>>>>>> 89e7350e
                         },
                         "sequential_number": 1,
                     }
@@ -376,25 +356,6 @@
             "is_demo_user": False,
             "organization_management_level": None,
             "is_present_in_meeting_ids": [],
-<<<<<<< HEAD
-=======
-            "comment_$": [],
-            "number_$": [],
-            "structure_level_$": [],
-            "about_me_$": [],
-            "speaker_$_ids": [],
-            "personal_note_$_ids": [],
-            "supported_motion_$_ids": [],
-            "submitted_motion_$_ids": [],
-            "assignment_candidate_$_ids": [],
-            "poll_voted_$_ids": [],
-            "option_$_ids": [],
-            "vote_$_ids": [],
-            "vote_delegated_vote_$_ids": [],
-            "vote_delegated_$_to_id": [],
-            "vote_delegations_$_from_ids": [],
-            "chat_message_$_ids": [],
->>>>>>> 89e7350e
             "meeting_ids": [1],
             "organization_id": 1,
             **data,
@@ -1976,7 +1937,6 @@
             response = self.request("meeting.import", data)
         self.assert_status_code(response, 200)
 
-<<<<<<< HEAD
     def test_import_amendment_paragraph(self) -> None:
         request_data = self.create_request_data(
             {
@@ -2012,7 +1972,8 @@
         self.assert_model_exists(
             "motion/2",
             {"amendment_paragraph": {"1": "&lt;it&gt;test&lt;/it&gt;", "2": "broken"}},
-=======
+        )
+
     def test_import_with_wrong_decimal(self) -> None:
         data = self.create_request_data({})
         data["meeting"]["user"]["1"]["default_vote_weight"] = "1A0"
@@ -2021,5 +1982,4 @@
         assert (
             "user/1/default_vote_weight: Type error: Type is not <openslides_backend.models.fields.DecimalField"
             in response.json["message"]
->>>>>>> 89e7350e
         )