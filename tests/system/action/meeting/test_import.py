import base64
import time
from typing import Any

from openslides_backend.action.action_worker import ActionWorkerState
from openslides_backend.migrations import get_backend_migration_index
from openslides_backend.models.models import Meeting
from openslides_backend.shared.util import (
    ONE_ORGANIZATION_FQID,
    ONE_ORGANIZATION_ID,
    get_initial_data_file,
)
from tests.system.action.base import BaseActionTestCase
from tests.system.util import CountDatastoreCalls, Profiler, performance

current_migration_index = get_backend_migration_index()


class MeetingImport(BaseActionTestCase):
    def setUp(self) -> None:
        super().setUp()
        self.set_models(
            {
                ONE_ORGANIZATION_FQID: {
                    "active_meeting_ids": [1],
                    "committee_ids": [1],
                },
                "committee/1": {"organization_id": 1, "meeting_ids": [1]},
                "meeting/1": {
                    "committee_id": 1,
                    "group_ids": [1],
                    "is_active_in_organization_id": ONE_ORGANIZATION_ID,
                },
                "group/1": {"meeting_id": 1, "name": "group1_m1"},
                "projector/1": {"meeting_id": 1},
                "motion/1": {
                    "meeting_id": 1,
                    "sequential_number": 26,
                    "number_value": 31,
                },
            }
        )

    def create_request_data(
        self, datapart: dict[str, Any] | None = None
    ) -> dict[str, Any]:
        data: dict[str, Any] = {
            "committee_id": 1,
            "meeting": {
                "_migration_index": current_migration_index,
                "meeting": {
                    "1": {
                        "id": 1,
                        "language": "en",
                        "name": "Test",
                        "description": "blablabla",
                        "admin_group_id": 1,
                        "default_group_id": 2,
                        "motions_default_amendment_workflow_id": 1,
                        "motions_default_statute_amendment_workflow_id": 1,
                        "motions_default_workflow_id": 1,
                        "projector_countdown_default_time": 60,
                        "projector_countdown_warning_time": 60,
                        "reference_projector_id": 1,
                        "user_ids": [1],
                        "imported_at": None,
                        "custom_translations": None,
                        "template_for_organization_id": None,
                        "enable_anonymous": False,
                        "location": "",
                        "start_time": 10,
                        "end_time": 10,
                        "welcome_title": "Welcome to OpenSlides",
                        "welcome_text": "[Space for your welcome text.]",
                        "conference_show": False,
                        "conference_auto_connect": False,
                        "conference_los_restriction": False,
                        "conference_stream_url": "",
                        "conference_stream_poster_url": "",
                        "conference_open_microphone": True,
                        "conference_open_video": True,
                        "conference_auto_connect_next_speakers": 1,
                        "conference_enable_helpdesk": False,
                        "applause_enable": True,
                        "applause_type": "applause-type-particles",
                        "applause_show_level": True,
                        "applause_min_amount": 2,
                        "applause_max_amount": 3,
                        "applause_timeout": 6,
                        "applause_particle_image_url": "test",
                        "export_csv_encoding": "utf-8",
                        "export_csv_separator": ",",
                        "export_pdf_pagenumber_alignment": "center",
                        "export_pdf_fontsize": 10,
                        "export_pdf_pagesize": "A4",
                        "export_pdf_line_height": 1.25,
                        "export_pdf_page_margin_left": 20,
                        "export_pdf_page_margin_top": 25,
                        "export_pdf_page_margin_right": 20,
                        "export_pdf_page_margin_bottom": 20,
                        "agenda_show_subtitles": False,
                        "agenda_enable_numbering": True,
                        "agenda_number_prefix": "",
                        "agenda_numeral_system": "arabic",
                        "agenda_item_creation": "default_yes",
                        "agenda_new_items_default_visibility": "internal",
                        "agenda_show_internal_items_on_projector": False,
                        "list_of_speakers_amount_last_on_projector": 1,
                        "list_of_speakers_amount_next_on_projector": 1,
                        "list_of_speakers_couple_countdown": True,
                        "list_of_speakers_show_amount_of_speakers_on_slide": True,
                        "list_of_speakers_present_users_only": False,
                        "list_of_speakers_show_first_contribution": False,
                        "list_of_speakers_enable_point_of_order_speakers": True,
                        "list_of_speakers_enable_pro_contra_speech": True,
                        "list_of_speakers_can_set_contribution_self": True,
                        "list_of_speakers_speaker_note_for_everyone": True,
                        "list_of_speakers_initially_closed": True,
                        "motions_preamble": "The assembly may decide:",
                        "motions_default_line_numbering": "none",
                        "motions_line_length": 90,
                        "motions_reason_required": False,
                        "motions_enable_text_on_projector": True,
                        "motions_enable_reason_on_projector": True,
                        "motions_enable_sidebox_on_projector": True,
                        "motions_enable_recommendation_on_projector": True,
                        "motions_show_referring_motions": True,
                        "motions_show_sequential_number": True,
                        "motions_recommendations_by": "ABK",
                        "motions_statute_recommendations_by": "Statute ABK",
                        "motions_recommendation_text_mode": "original",
                        "motions_default_sorting": "number",
                        "motions_number_type": "per_category",
                        "motions_number_min_digits": 3,
                        "motions_number_with_blank": False,
                        "motions_statutes_enabled": True,
                        "motions_amendments_enabled": True,
                        "motions_amendments_in_main_list": True,
                        "motions_amendments_of_amendments": True,
                        "motions_amendments_prefix": "Ä-",
                        "motions_amendments_text_mode": "freestyle",
                        "motions_amendments_multiple_paragraphs": True,
                        "motions_supporters_min_amount": 1,
                        "motions_export_title": "Motions",
                        "motions_export_preamble": "an export preamble",
                        "motions_export_submitter_recommendation": True,
                        "motions_export_follow_recommendation": True,
                        "motion_poll_ballot_paper_selection": "CUSTOM_NUMBER",
                        "motion_poll_ballot_paper_number": 8,
                        "motion_poll_default_type": "pseudoanonymous",
                        "motion_poll_default_onehundred_percent_base": "YNA",
                        "motion_poll_default_group_ids": [],
                        "motion_poll_default_backend": "fast",
                        "users_enable_presence_view": True,
                        "users_enable_vote_weight": True,
                        "users_enable_vote_delegations": True,
                        "users_allow_self_set_present": True,
                        "users_pdf_welcometitle": "Welcome to OpenSlides",
                        "users_pdf_welcometext": "[Place for your welcome and help text.]",
                        "users_pdf_wlan_ssid": "",
                        "users_pdf_wlan_password": "",
                        "users_pdf_wlan_encryption": "",
                        "users_email_sender": "noreply@yourdomain.com",
                        "users_email_replyto": "",
                        "users_email_subject": "OpenSlides access data",
                        "users_email_body": "Dear {name},\n\nthis is your personal OpenSlides login:\n\n{url}\nUsername: {username}\nPassword: {password}\n\n\nThis email was generated automatically.",
                        "assignments_export_title": "Elections",
                        "assignments_export_preamble": "",
                        "assignment_poll_ballot_paper_selection": "CUSTOM_NUMBER",
                        "assignment_poll_ballot_paper_number": 8,
                        "assignment_poll_add_candidates_to_list_of_speakers": True,
                        "assignment_poll_enable_max_votes_per_option": None,
                        "assignment_poll_sort_poll_result_by_votes": True,
                        "assignment_poll_default_type": "pseudoanonymous",
                        "assignment_poll_default_method": "votes",
                        "assignment_poll_default_onehundred_percent_base": "valid",
                        "assignment_poll_default_group_ids": [],
                        "assignment_poll_default_backend": "fast",
                        "poll_ballot_paper_selection": "CUSTOM_NUMBER",
                        "poll_ballot_paper_number": 8,
                        "poll_sort_poll_result_by_votes": True,
                        "poll_default_type": "pseudoanonymous",
                        "poll_default_method": "votes",
                        "poll_default_onehundred_percent_base": "valid",
                        "poll_default_group_ids": [],
                        "poll_default_backend": "fast",
                        "poll_couple_countdown": True,
                        "projector_ids": [1],
                        "all_projection_ids": [],
                        "projector_message_ids": [],
                        "projector_countdown_ids": [],
                        "tag_ids": [],
                        "agenda_item_ids": [],
                        "list_of_speakers_ids": [],
                        "speaker_ids": [],
                        "topic_ids": [],
                        "group_ids": [1, 2],
                        "mediafile_ids": [],
                        "motion_ids": [],
                        "motion_submitter_ids": [],
                        "motion_comment_section_ids": [],
                        "motion_comment_ids": [],
                        "motion_state_ids": [1],
                        "motion_category_ids": [],
                        "motion_block_ids": [],
                        "motion_workflow_ids": [1],
                        "motion_statute_paragraph_ids": [],
                        "motion_change_recommendation_ids": [],
                        "poll_ids": [],
                        "option_ids": [],
                        "vote_ids": [],
                        "assignment_ids": [],
                        "assignment_candidate_ids": [],
                        "personal_note_ids": [],
                        "chat_group_ids": [],
                        "chat_message_ids": [],
                        "committee_id": None,
                        "is_active_in_organization_id": None,
                        "is_archived_in_organization_id": None,
                        "default_meeting_for_committee_id": None,
                        "organization_tag_ids": [],
                        "present_user_ids": [],
                        "list_of_speakers_countdown_id": None,
                        "poll_countdown_id": None,
                        **{field: [1] for field in Meeting.all_default_projectors()},
                        "projection_ids": [],
                        "meeting_user_ids": [11],
                    }
                },
                "user": {
                    "1": self.get_user_data(
                        1,
                        {
                            "meeting_user_ids": [11],
                            "is_active": True,
                        },
                    ),
                },
                "meeting_user": {
                    "11": {"id": 11, "meeting_id": 1, "user_id": 1, "group_ids": [1]}
                },
                "group": {
                    "1": self.get_group_data(
                        1,
                        {
                            "name": "imported admin group1",
                            "meeting_user_ids": [11],
                            "admin_group_for_meeting_id": 1,
                        },
                    ),
                    "2": self.get_group_data(
                        2,
                        {
                            "name": "imported default group2",
                            "meeting_user_ids": [],
                            "default_group_for_meeting_id": 1,
                        },
                    ),
                },
                "motion_workflow": {
                    "1": {
                        "id": 1,
                        "meeting_id": 1,
                        "name": "blup",
                        "first_state_id": 1,
                        "default_amendment_workflow_meeting_id": 1,
                        "default_statute_amendment_workflow_meeting_id": 1,
                        "default_workflow_meeting_id": 1,
                        "state_ids": [1],
                        "sequential_number": 1,
                    }
                },
                "motion_state": {
                    "1": {
                        "id": 1,
                        "css_class": "lightblue",
                        "meeting_id": 1,
                        "workflow_id": 1,
                        "name": "test",
                        "weight": 1,
                        "recommendation_label": None,
                        "restrictions": [],
                        "allow_support": True,
                        "allow_create_poll": True,
                        "allow_submitter_edit": True,
                        "set_number": True,
                        "show_state_extension_field": False,
                        "merge_amendment_into_final": "undefined",
                        "show_recommendation_extension_field": False,
                        "next_state_ids": [],
                        "previous_state_ids": [],
                        "motion_ids": [],
                        "motion_recommendation_ids": [],
                        "workflow_id": 1,
                        "first_state_of_workflow_id": 1,
                    }
                },
                "projector": {
                    "1": {
                        "id": 1,
                        "meeting_id": 1,
                        "used_as_reference_projector_meeting_id": 1,
                        "name": "Default projector",
                        "scale": 10,
                        "scroll": 10,
                        "width": 1220,
                        "aspect_ratio_numerator": 4,
                        "aspect_ratio_denominator": 3,
                        "color": "#000000",
                        "background_color": "#ffffff",
                        "header_background_color": "#317796",
                        "header_font_color": "#f5f5f5",
                        "header_h1_color": "#317796",
                        "chyron_background_color": "#317796",
                        "chyron_font_color": "#ffffff",
                        "show_header_footer": True,
                        "show_title": True,
                        "show_logo": True,
                        "show_clock": True,
                        "current_projection_ids": [],
                        "preview_projection_ids": [],
                        "history_projection_ids": [],
                        **{field: 1 for field in Meeting.reverse_default_projectors()},
                        "sequential_number": 1,
                    }
                },
            },
        }
        if datapart:
            for collection, models in datapart.items():
                if collection not in data["meeting"]:
                    data["meeting"][collection] = models
                else:
                    data["meeting"][collection].update(models)

        return data

    def get_user_data(self, obj_id: int, data: dict[str, Any] = {}) -> dict[str, Any]:
        return {
            "id": obj_id,
            "password": "",
            "username": "test",
            "committee_ids": [1],
            "committee_management_ids": [],
            "title": "",
            "pronoun": "",
            "first_name": "",
            "last_name": "Administrator",
            "is_active": True,
            "is_physical_person": True,
            "default_password": "admin",
            "can_change_own_password": True,
            "gender": "male",
            "email": "",
<<<<<<< HEAD
            "default_structure_level": "",
=======
            "default_number": "",
>>>>>>> 218ca391
            "default_vote_weight": "1.000000",
            "last_email_sent": None,
            "is_demo_user": False,
            "organization_management_level": None,
            "is_present_in_meeting_ids": [],
            "meeting_ids": [1],
            "organization_id": 1,
            **data,
        }

    def get_group_data(self, obj_id: int, data: dict[str, Any] = {}) -> dict[str, Any]:
        return {
            "id": obj_id,
            "meeting_id": 1,
            "name": "testgroup",
            "weight": obj_id,
            "admin_group_for_meeting_id": None,
            "default_group_for_meeting_id": None,
            "permissions": [],
            "mediafile_access_group_ids": [],
            "mediafile_inherited_access_group_ids": [],
            "read_comment_section_ids": [],
            "write_comment_section_ids": [],
            "read_chat_group_ids": [],
            "write_chat_group_ids": [],
            "poll_ids": [],
            "used_as_motion_poll_default_id": None,
            "used_as_assignment_poll_default_id": None,
            "used_as_poll_default_id": None,
            **data,
        }

    def get_motion_data(self, obj_id: int, data: dict[str, Any] = {}) -> dict[str, Any]:
        return {
            "id": obj_id,
            "meeting_id": 1,
            "list_of_speakers_id": 1,
            "state_id": 1,
            "title": "bla",
            "number": "1 - 1",
            "number_value": 1,
            "sequential_number": 2,
            "text": "<p>l&ouml;mk</p>",
            "amendment_paragraphs": {},
            "modified_final_version": "",
            "reason": "",
            "category_weight": 10000,
            "state_extension": "<p>regeer</p>",
            "recommendation_extension": None,
            "sort_weight": 10000,
            "created": 1584512346,
            "last_modified": 1584512346,
            "start_line_number": 1,
            **data,
        }

    def get_mediafile_data(
        self, obj_id: int, data: dict[str, Any] = {}
    ) -> dict[str, Any]:
        file_content = base64.b64encode(b"testtesttest").decode()
        return {
            "id": obj_id,
            "owner_id": "meeting/1",
            "blob": file_content,
            "title": "A.txt",
            "is_directory": False,
            "filesize": 3,
            "filename": "A.txt",
            "mimetype": "text/plain",
            "pdf_information": {},
            "create_timestamp": 1584513771,
            "is_public": True,
            "access_group_ids": [],
            "inherited_access_group_ids": [],
            "parent_id": None,
            "child_ids": [],
            "list_of_speakers_id": None,
            "projection_ids": [],
            "attachment_ids": [],
            **data,
        }

    def test_no_meeting_collection(self) -> None:
        response = self.request(
            "meeting.import",
            {
                "committee_id": 1,
                "meeting": {
                    "meeting": {},
                    "_migration_index": current_migration_index,
                },
            },
        )
        self.assert_status_code(response, 400)
        assert (
            "Need exactly one meeting in meeting collection."
            in response.json["message"]
        )

    def test_too_many_meeting_collections(self) -> None:
        response = self.request(
            "meeting.import",
            {
                "committee_id": 1,
                "meeting": {
                    "meeting": {"1": {"id": 1}, "2": {"id": 2}},
                    "_migration_index": current_migration_index,
                },
            },
        )
        self.assert_status_code(response, 400)
        assert (
            "Need exactly one meeting in meeting collection."
            in response.json["message"]
        )

    def test_include_organization(self) -> None:
        request_data = self.create_request_data({"organization": {"1": {"id": 1}}})

        response = self.request("meeting.import", request_data)
        self.assert_status_code(response, 400)
        assert "Invalid collections: organization." in response.json["message"]

    def test_replace_ids_and_write_to_datastore(self) -> None:
        request_data = self.create_request_data(
            {
                "personal_note": {
                    "1": {
                        "id": 1,
                        "meeting_id": 1,
                        "content_object_id": "motion/1",
                        "note": "<p>Some content..</p>",
                        "star": False,
                        "meeting_user_id": 11,
                    }
                },
                "meeting_user": {
                    "11": {
                        "id": 11,
                        "meeting_id": 1,
                        "user_id": 1,
                        "personal_note_ids": [1],
                        "motion_submitter_ids": [],
                        "structure_level_ids": [1],
                        "group_ids": [1],
                    },
                },
                "motion": {
                    "1": self.get_motion_data(
                        1,
                        {
                            "tag_ids": [1],
                            "personal_note_ids": [1],
                        },
                    )
                },
                "list_of_speakers": {
                    "1": {
                        "id": 1,
                        "meeting_id": 1,
                        "content_object_id": "motion/1",
                        "closed": False,
                        "sequential_number": 1,
                        "speaker_ids": [],
                        "projection_ids": [],
                    }
                },
                "tag": {
                    "1": {
                        "id": 1,
                        "meeting_id": 1,
                        "tagged_ids": ["motion/1"],
                        "name": "testag",
                    }
                },
                "structure_level": {
                    "1": {
                        "id": 1,
                        "meeting_id": 1,
                        "name": "meeting freak",
                        "meeting_user_ids": [11],
                    },
                },
            }
        )
        request_data["meeting"]["meeting"]["1"]["personal_note_ids"] = [1]
        request_data["meeting"]["meeting"]["1"]["meeting_user_ids"] = [11]
        request_data["meeting"]["user"]["1"]["meeting_user_ids"] = [11]
        request_data["meeting"]["meeting"]["1"]["motion_ids"] = [1]
        request_data["meeting"]["motion_state"]["1"]["motion_ids"] = [1]
        request_data["meeting"]["meeting"]["1"]["list_of_speakers_ids"] = [1]
        request_data["meeting"]["meeting"]["1"]["tag_ids"] = [1]
        request_data["meeting"]["meeting"]["1"]["structure_level_ids"] = [1]

        start = round(time.time())
        response = self.request("meeting.import", request_data)
        end = round(time.time()) + 1
        self.assert_status_code(response, 200)
        meeting_2 = self.assert_model_exists(
            "meeting/2",
            {
                "name": "Test",
                "description": "blablabla",
                "committee_id": 1,
                "enable_anonymous": False,
                "is_active_in_organization_id": 1,
            },
        )
        assert start <= meeting_2.get("imported_at", 0) <= end
        user_2 = self.assert_model_exists(
            "user/2",
            {
                "username": "test",
                "meeting_ids": [2],
                "committee_ids": [1],
                "meeting_user_ids": [1],
            },
        )
        assert user_2.get("password")
        self.assert_model_exists(
            "meeting_user/1",
            {
                "meeting_id": 2,
                "user_id": 2,
                "structure_level_ids": [1],
                "personal_note_ids": [1],
                "motion_submitter_ids": [],
                "group_ids": [2],
            },
        )
        self.assert_model_exists(
            "meeting_user/2", {"meeting_id": 2, "user_id": 1, "group_ids": [2]}
        )
        self.assert_model_exists("projector/2", {"meeting_id": 2})
        self.assert_model_exists("group/2", {"meeting_user_ids": [1, 2]})
        self.assert_model_exists(
            "personal_note/1",
            {"content_object_id": "motion/2", "meeting_user_id": 1, "meeting_id": 2},
        )
        self.assert_model_exists(
            "tag/1", {"tagged_ids": ["motion/2"], "name": "testag"}
        )
        self.assert_model_exists(
            "structure_level/1", {"meeting_user_ids": [1], "name": "meeting freak"}
        )
        self.assert_model_exists(
            "committee/1", {"user_ids": [2, 1], "meeting_ids": [1, 2]}
        )
        self.assert_model_exists(ONE_ORGANIZATION_FQID, {"active_meeting_ids": [1, 2]})

    def test_check_calc_fields(self) -> None:
        request_data = self.create_request_data({})
        response = self.request("meeting.import", request_data)
        self.assert_status_code(response, 200)
        self.assert_model_exists("user/2", {"meeting_ids": [2]})
        meeting2 = self.assert_model_exists("meeting/2")
        self.assertCountEqual(meeting2["user_ids"], [1, 2])

    def test_check_usernames_1(self) -> None:
        request_data = self.create_request_data(
            {
                "user": {
                    "11": self.get_user_data(
                        11,
                        {
                            "username": "admin",
                            "meeting_user_ids": [111],
                        },
                    ),
                },
                "meeting_user": {
                    "111": {
                        "id": 111,
                        "meeting_id": 1,
                        "user_id": 11,
                        "group_ids": [1111],
                        "comment": "imported user111 for external meeting1",
                    }
                },
                "group": {
                    "1111": {
                        "id": 1111,
                        "meeting_id": 1,
                        "meeting_user_ids": [111],
                        "admin_group_for_meeting_id": 1,
                        "name": "group1111",
                    }
                },
            }
        )
        del request_data["meeting"]["group"]["1"]
        del request_data["meeting"]["user"]["1"]
        del request_data["meeting"]["meeting_user"]["11"]
        request_data["meeting"]["meeting"]["1"]["admin_group_id"] = 1111
        request_data["meeting"]["meeting"]["1"]["meeting_user_ids"] = [111]
        request_data["meeting"]["meeting"]["1"]["group_ids"] = [2, 1111]
        req_user = request_data["meeting"]["user"]["11"]
        self.set_models(
            {
                "user/1": {
                    fname: req_user.get(fname)
                    for fname in ("username", "email", "first_name", "last_name")
                },
            }
        )
        response = self.request("meeting.import", request_data)
        self.assert_status_code(response, 200)

        organization = self.assert_model_exists(ONE_ORGANIZATION_FQID)
        self.assertCountEqual(organization["active_meeting_ids"], [1, 2])

        imported_meeting = self.assert_model_exists(
            "meeting/2",
            {
                "group_ids": [2, 3],
                "committee_id": 1,
                "projector_ids": [2],
                "admin_group_id": 3,
                "default_group_id": 2,
                "motion_state_ids": [1],
                "motion_workflow_ids": [1],
                "is_active_in_organization_id": 1,
            },
        )
        self.assertCountEqual(imported_meeting["user_ids"], [1])

        self.assert_model_exists(
            "user/1",
            {
                "username": "admin",
                "last_name": "Administrator",
                "first_name": "",
                "email": "",
                "meeting_ids": [2],
                "meeting_user_ids": [1],
                "organization_management_level": "superadmin",
            },
        )
        self.assert_model_exists(
            "meeting_user/1",
            {
                "meeting_id": 2,
                "user_id": 1,
                "group_ids": [3],
                "comment": "imported user111 for external meeting1",
            },
        )
        self.assert_model_not_exists("user/2")

        self.assert_model_exists(
            "group/1",
            {
                "meeting_id": 1,
                "name": "group1_m1",
            },
        )
        self.assert_model_exists(
            "group/2",
            {
                "name": "imported default group2",
                "meeting_user_ids": [],
                "meeting_id": 2,
                "default_group_for_meeting_id": 2,
            },
        )
        self.assert_model_exists(
            "group/3",
            {
                "name": "group1111",
                "meeting_user_ids": [1],
                "meeting_id": 2,
                "admin_group_for_meeting_id": 2,
            },
        )

    def test_check_usernames_2(self) -> None:
        self.set_models(
            {
                "user/1": {"username": "admin"},
            }
        )
        request_data = self.create_request_data({})
        request_data["meeting"]["user"]["1"] = self.get_user_data(
            1,
            {
                "username": "admin",
                "last_name": "admin0",
                "meeting_user_ids": [11],
            },
        )
        request_data["meeting"]["user"]["2"] = self.get_user_data(
            2,
            {
                "username": "admin1",
                "last_name": "admin1",
            },
        )

        response = self.request("meeting.import", request_data)
        self.assert_status_code(response, 200)
        self.assert_model_exists(
            "user/1",
            {
                "username": "admin",
                "last_name": None,
                "meeting_user_ids": [2],
                "meeting_ids": [2],
            },
        )
        self.assert_model_exists(
            "user/2", {"username": "admin1", "last_name": "admin0"}
        )
        self.assert_model_exists(
            "user/3", {"username": "admin11", "last_name": "admin1"}
        )
        self.assert_model_exists(
            "meeting_user/1", {"meeting_id": 2, "user_id": 2, "group_ids": [2]}
        )
        self.assert_model_exists(
            "meeting_user/2", {"meeting_id": 2, "user_id": 1, "group_ids": [2]}
        )
        self.assert_model_exists(
            "group/2", {"meeting_user_ids": [1, 2], "meeting_id": 2}
        )

    def test_check_usernames_new_and_twice(self) -> None:
        request_data = self.create_request_data(
            {
                "user": {
                    "1": self.get_user_data(
                        1,
                        {
                            "username": " user new ",
                            "last_name": "new user",
                            "email": "tesT@email.de",
                            "meeting_user_ids": [11],
                        },
                    ),
                },
            }
        )

        response = self.request("meeting.import", request_data)
        self.assert_status_code(response, 200)

        self.assert_model_exists(
            "user/2",
            {
                "username": "user new",
                "last_name": "new user",
                "meeting_ids": [2],
                "email": "tesT@email.de",
            },
        )
        request_data["meeting"]["user"]["1"]["email"] = "Test@Email.de"
        response = self.request("meeting.import", request_data)
        self.assert_status_code(response, 200)
        self.assert_model_exists(
            "user/2",
            {
                "username": "user new",
                "last_name": "new user",
                "meeting_ids": [2, 3],
                "email": "tesT@email.de",
            },
        )
        self.assert_model_not_exists("user/3")

    def test_check_negative_default_vote_weight(self) -> None:
        request_data = self.create_request_data({})
        request_data["meeting"]["user"]["1"] = self.get_user_data(
            1,
            {
                "default_vote_weight": "-1.123456",
            },
        )
        response = self.request("meeting.import", request_data)
        self.assert_status_code(response, 400)
        self.assertIn(
            "default_vote_weight must be bigger than or equal to 0.",
            response.json["message"],
        )

    def test_double_import(self) -> None:
        start = round(time.time())
        self.set_models(
            {
                "user/1": {"username": "admin"},
            }
        )
        request_data = self.create_request_data(
            {
                "personal_note": {
                    "1": {
                        "id": 1,
                        "meeting_id": 1,
                        "content_object_id": "motion/1",
                        "note": "<p>Some content..</p>",
                        "star": False,
                        "meeting_user_id": 11,
                    }
                },
                "meeting_user": {
                    "11": {
                        "id": 11,
                        "meeting_id": 1,
                        "user_id": 1,
                        "personal_note_ids": [1],
                        "motion_submitter_ids": [],
                        "group_ids": [1],
                    },
                },
                "motion": {
                    "1": self.get_motion_data(
                        1,
                        {
                            "tag_ids": [1],
                            "personal_note_ids": [1],
                        },
                    )
                },
                "list_of_speakers": {
                    "1": {
                        "id": 1,
                        "meeting_id": 1,
                        "content_object_id": "motion/1",
                        "closed": False,
                        "sequential_number": 1,
                        "speaker_ids": [],
                        "projection_ids": [],
                    }
                },
                "tag": {
                    "1": {
                        "id": 1,
                        "meeting_id": 1,
                        "tagged_ids": ["motion/1"],
                        "name": "testag",
                    }
                },
            }
        )
        request_data["meeting"]["meeting"]["1"]["personal_note_ids"] = [1]
        request_data["meeting"]["meeting"]["1"]["meeting_user_ids"] = [11]
        request_data["meeting"]["user"]["1"]["meeting_user_ids"] = [11]
        request_data["meeting"]["meeting"]["1"]["motion_ids"] = [1]
        request_data["meeting"]["motion_state"]["1"]["motion_ids"] = [1]
        request_data["meeting"]["meeting"]["1"]["list_of_speakers_ids"] = [1]
        request_data["meeting"]["meeting"]["1"]["tag_ids"] = [1]

        response = self.request("meeting.import", request_data)
        self.assert_status_code(response, 200)
        self.assert_model_exists(
            "user/1", {"username": "admin", "meeting_user_ids": [2]}
        )
        self.assert_model_exists(
            "user/2", {"username": "test", "meeting_user_ids": [1]}
        )
        self.assert_model_exists(
            "meeting_user/1",
            {"user_id": 2, "meeting_id": 2, "group_ids": [2], "personal_note_ids": [1]},
        )
        self.assert_model_exists(
            "meeting_user/2", {"user_id": 1, "meeting_id": 2, "group_ids": [2]}
        )
        self.assert_model_exists(
            "group/2",
            {
                "meeting_user_ids": [1, 2],
                "meeting_id": 2,
                "admin_group_for_meeting_id": 2,
            },
        )
        self.assert_model_exists(
            "group/3",
            {
                "meeting_user_ids": [],
                "meeting_id": 2,
                "default_group_for_meeting_id": 2,
            },
        )

        response = self.request("meeting.import", request_data)
        self.assert_status_code(response, 200)
        self.assert_model_exists(
            "user/1",
            {"username": "admin", "meeting_user_ids": [2, 4], "meeting_ids": [2, 3]},
        )
        self.assert_model_exists(
            "user/2",
            {
                "username": "test",
                "meeting_user_ids": [1, 3],
                "meeting_ids": [2, 3],
                "committee_ids": [1],
            },
        )

        self.assert_model_exists(
            "meeting_user/3",
            {"user_id": 2, "meeting_id": 3, "group_ids": [4], "personal_note_ids": [2]},
        )
        self.assert_model_exists(
            "meeting_user/4", {"user_id": 1, "meeting_id": 3, "group_ids": [4]}
        )
        meeting_3 = self.assert_model_exists(
            "meeting/3",
            {
                "name": "Test",
                "description": "blablabla",
                "committee_id": 1,
                "enable_anonymous": False,
                "user_ids": [2, 1],
                "group_ids": [4, 5],
                "meeting_user_ids": [3, 4],
            },
        )
        assert start <= meeting_3.get("imported_at", 0) <= start + 300
        self.assert_model_exists("projector/3", {"meeting_id": 3})
        self.assert_model_exists(
            "group/4",
            {
                "meeting_user_ids": [3, 4],
                "meeting_id": 3,
                "admin_group_for_meeting_id": 3,
            },
        )
        self.assert_model_exists(
            "group/5",
            {
                "name": "imported default group2",
                "meeting_user_ids": [],
                "meeting_id": 3,
                "default_group_for_meeting_id": 3,
            },
        )
        self.assert_model_exists(
            "personal_note/2", {"content_object_id": "motion/3", "meeting_id": 3}
        )
        self.assert_model_exists(
            "tag/2", {"tagged_ids": ["motion/3"], "name": "testag", "meeting_id": 3}
        )
        self.assert_model_exists(
            "committee/1", {"user_ids": [2, 1], "meeting_ids": [1, 2, 3]}
        )

    def test_no_permission(self) -> None:
        self.set_models(
            {
                "user/1": {
                    "username": "admin",
                    "organization_management_level": "can_manage_users",
                },
            }
        )
        response = self.request("meeting.import", self.create_request_data({}))
        self.assert_status_code(response, 403)
        assert (
            "Missing permission: CommitteeManagementLevel can_manage in committee 1"
            in response.json["message"]
        )

    def test_use_blobs(self) -> None:
        file_content = base64.b64encode(b"testtesttest").decode()
        request_data = self.create_request_data(
            {
                "mediafile": {"1": self.get_mediafile_data(1)},
            }
        )
        request_data["meeting"]["meeting"]["1"]["mediafile_ids"] = [1]
        response = self.request("meeting.import", request_data)
        self.assert_status_code(response, 200)
        mediafile = self.get_model("mediafile/1")
        assert mediafile.get("blob") is None
        self.media.upload_mediafile.assert_called_with(file_content, 1, "text/plain")

    def test_inherited_access_group_ids_none(self) -> None:
        request_data = self.create_request_data(
            {
                "mediafile": {
                    "1": self.get_mediafile_data(
                        1,
                        {
                            "access_group_ids": None,
                            "inherited_access_group_ids": None,
                        },
                    ),
                },
            }
        )
        request_data["meeting"]["meeting"]["1"]["mediafile_ids"] = [1]
        response = self.request("meeting.import", request_data)
        self.assert_status_code(response, 200)

    def test_inherited_access_group_ids_wrong_order(self) -> None:
        request_data = self.create_request_data(
            {
                "group": {
                    "1": self.get_group_data(
                        1,
                        {
                            "admin_group_for_meeting_id": 1,
                            "mediafile_access_group_ids": [1],
                            "mediafile_inherited_access_group_ids": [1],
                            "meeting_user_ids": [11],
                        },
                    ),
                    "2": self.get_group_data(
                        2,
                        {
                            "default_group_for_meeting_id": 1,
                            "mediafile_access_group_ids": [1],
                            "mediafile_inherited_access_group_ids": [1],
                        },
                    ),
                },
                "mediafile": {
                    "1": self.get_mediafile_data(
                        1,
                        {
                            "is_public": False,
                            "access_group_ids": [1, 2],
                            "inherited_access_group_ids": [1, 2],
                        },
                    ),
                },
            }
        )
        request_data["meeting"]["meeting"]["1"]["mediafile_ids"] = [1]
        request_data["meeting"]["meeting"]["1"]["group_ids"] = [1, 2]

        # try both orders, both should work
        response = self.request("meeting.import", request_data)
        self.assert_status_code(response, 200)
        # other order
        request_data["meeting"]["mediafile"]["1"]["inherited_access_group_ids"] = [2, 1]
        response = self.request("meeting.import", request_data)
        self.assert_status_code(response, 200)

    def test_meeting_user_ids(self) -> None:
        # Calculated field.
        # User/1 is in user_ids, because calling user is added
        response = self.request("meeting.import", self.create_request_data({}))
        self.assert_status_code(response, 200)
        # XXX meeting2 = self.assert_model_exists("meeting/2")
        # XXX self.assertCountEqual(meeting2["user_ids"], [1, 2])
        # self.assert_model_exists("user/2", {"username": "test", "meeting_ids": [2]})
        organization = self.assert_model_exists("organization/1")
        self.assertCountEqual(organization.get("user_ids", []), [1, 2])

    def test_motion_recommendation_extension(self) -> None:
        # Special field
        request_data = self.create_request_data(
            {
                "motion": {
                    "1": self.get_motion_data(
                        1,
                        {
                            "referenced_in_motion_state_extension_ids": [2],
                            "referenced_in_motion_recommendation_extension_ids": [2],
                        },
                    ),
                    "2": self.get_motion_data(
                        2,
                        {
                            "list_of_speakers_id": 2,
                            "state_extension": "bla[motion/1]bla",
                            "state_extension_reference_ids": ["motion/1"],
                            "recommendation_extension": "bla[motion/1]bla",
                            "recommendation_extension_reference_ids": ["motion/1"],
                        },
                    ),
                },
                "list_of_speakers": {
                    "1": {
                        "id": 1,
                        "meeting_id": 1,
                        "content_object_id": "motion/1",
                        "closed": False,
                        "sequential_number": 1,
                        "speaker_ids": [],
                        "projection_ids": [],
                    },
                    "2": {
                        "id": 2,
                        "meeting_id": 1,
                        "content_object_id": "motion/2",
                        "closed": False,
                        "sequential_number": 2,
                        "speaker_ids": [],
                        "projection_ids": [],
                    },
                },
            }
        )
        request_data["meeting"]["meeting"]["1"]["motion_ids"] = [1, 2]
        request_data["meeting"]["meeting"]["1"]["list_of_speakers_ids"] = [1, 2]
        request_data["meeting"]["motion_state"]["1"]["motion_ids"] = [1, 2]

        response = self.request("meeting.import", request_data)
        self.assert_status_code(response, 200)
        self.assert_model_exists(
            "motion/3",
            {
                "state_extension": "bla[motion/2]bla",
                "state_extension_reference_ids": ["motion/2"],
                "recommendation_extension": "bla[motion/2]bla",
                "recommendation_extension_reference_ids": ["motion/2"],
            },
        )

    def test_motion_recommendation_extension_missing_model(self) -> None:
        # Special field
        request_data = self.create_request_data(
            {
                "motion": {
                    "1": self.get_motion_data(1),
                    "2": self.get_motion_data(
                        2,
                        {
                            "id": 2,
                            "list_of_speakers_id": 2,
                            "recommendation_extension": "bla[motion/11]bla",
                        },
                    ),
                },
                "list_of_speakers": {
                    "1": {
                        "id": 1,
                        "meeting_id": 1,
                        "content_object_id": "motion/1",
                        "closed": False,
                        "speaker_ids": [],
                        "projection_ids": [],
                    },
                    "2": {
                        "id": 2,
                        "meeting_id": 1,
                        "content_object_id": "motion/2",
                        "closed": False,
                        "speaker_ids": [],
                        "projection_ids": [],
                    },
                },
            }
        )
        request_data["meeting"]["meeting"]["1"]["motion_ids"] = [1, 2]
        request_data["meeting"]["meeting"]["1"]["list_of_speakers_ids"] = [1, 2]
        request_data["meeting"]["motion_state"]["1"]["motion_ids"] = [1, 2]

        response = self.request("meeting.import", request_data)
        self.assert_status_code(response, 400)
        assert (
            "Found motion/11 in recommendation_extension but not in models."
            in response.json["message"]
        )

    def test_logo_id(self) -> None:
        # Template Relation Field
        request_data = self.create_request_data(
            {
                "mediafile": {
                    "3": self.get_mediafile_data(
                        3,
                        {
                            "used_as_logo_web_header_in_meeting_id": 1,
                        },
                    )
                }
            }
        )
        request_data["meeting"]["meeting"]["1"]["logo_web_header_id"] = 3
        request_data["meeting"]["meeting"]["1"]["mediafile_ids"] = [3]
        response = self.request("meeting.import", request_data)
        self.assert_status_code(response, 200)
        self.assert_model_exists("mediafile/1")
        self.assert_model_exists("meeting/2", {"logo_web_header_id": 1})

    def test_font_italic_id(self) -> None:
        # Template Relation Field
        request_data = self.create_request_data(
            {
                "mediafile": {
                    "3": self.get_mediafile_data(
                        3,
                        {
                            "used_as_font_italic_in_meeting_id": 1,
                        },
                    )
                }
            }
        )
        request_data["meeting"]["meeting"]["1"]["font_italic_id"] = 3
        request_data["meeting"]["meeting"]["1"]["mediafile_ids"] = [3]
        response = self.request("meeting.import", request_data)
        self.assert_status_code(response, 200)
        self.assert_model_exists("mediafile/1")
        self.assert_model_exists("meeting/2", {"font_italic_id": 1})

    def test_logo_id_wrong_place(self) -> None:
        # Template Relation Field
        request_data = self.create_request_data(
            {
                "mediafile": {
                    "3": self.get_mediafile_data(
                        3,
                        {
                            "used_as_logo_web_in_meeting_id": 1,
                        },
                    )
                }
            }
        )
        request_data["meeting"]["meeting"]["1"]["logo_web_id"] = 3
        request_data["meeting"]["meeting"]["1"]["mediafile_ids"] = [3]
        response = self.request("meeting.import", request_data)
        self.assert_status_code(response, 400)
        assert (
            "\tmeeting/1: Invalid fields logo_web_id (value: 3)\n\tmediafile/3: Invalid fields used_as_logo_web_in_meeting_id (value: 1)"
            in response.json["message"]
        )

    def test_is_public_error(self) -> None:
        request_data = self.create_request_data(
            {
                "mediafile": {
                    "3": self.get_mediafile_data(
                        3,
                        {
                            "used_as_logo_web_header_in_meeting_id": 1,
                            "parent_id": 2,
                        },
                    ),
                    "2": self.get_mediafile_data(
                        2,
                        {
                            "title": "dir",
                            "is_directory": True,
                            "filesize": 0,
                            "filename": None,
                            "mimetype": None,
                            "is_public": False,
                            "child_ids": [3],
                        },
                    ),
                }
            }
        )
        request_data["meeting"]["meeting"]["1"]["logo_web_header_id"] = 3
        request_data["meeting"]["meeting"]["1"]["mediafile_ids"] = [2, 3]
        response = self.request("meeting.import", request_data)
        self.assert_status_code(response, 400)
        assert "mediafile/3: is_public is wrong." in response.json["message"]

    def test_request_user_in_admin_group(self) -> None:
        response = self.request("meeting.import", self.create_request_data({}))
        self.assert_status_code(response, 200)
        self.assert_model_exists(
            "user/1", {"meeting_user_ids": [2], "username": "admin"}
        )
        self.assert_model_exists(
            "meeting_user/2", {"group_ids": [2], "meeting_id": 2, "user_id": 1}
        )
        self.assert_model_exists(
            "user/2", {"meeting_user_ids": [1], "username": "test"}
        )
        self.assert_model_exists(
            "meeting_user/1", {"group_ids": [2], "meeting_id": 2, "user_id": 2}
        )
        self.assert_model_exists("meeting/2", {"user_ids": [2, 1]})
        self.assert_model_exists(
            "group/2",
            {
                "meeting_user_ids": [1, 2],
                "meeting_id": 2,
                "name": "imported admin group1",
            },
        )

    def test_motion_all_derived_motion_ids(self) -> None:
        """
        repair and fields_to_remove delete the motion forwarding fields
        (all_)origin_id and (all_)derived_motion_ids. Otherwise the meeting
        couldn't be imported with relations to other meeting.
        """
        request_data = self.create_request_data(
            {
                "motion": {
                    "1": self.get_motion_data(
                        1,
                        {
                            "all_derived_motion_ids": [1],
                            "list_of_speakers_id": 1,
                            "state_id": 1,
                        },
                    ),
                },
                "list_of_speakers": {
                    "1": {
                        "id": 1,
                        "meeting_id": 1,
                        "content_object_id": "motion/1",
                        "closed": False,
                        "sequential_number": 1,
                        "speaker_ids": [],
                        "projection_ids": [],
                    }
                },
            }
        )
        request_data["meeting"]["meeting"]["1"]["motion_ids"] = [1]
        request_data["meeting"]["meeting"]["1"]["list_of_speakers_ids"] = [1]
        request_data["meeting"]["motion_state"]["1"]["motion_ids"] = [1]
        response = self.request("meeting.import", request_data)
        self.assert_status_code(response, 200)
        self.assert_model_exists(
            "motion/2",
            {
                "meeting_id": 2,
                "origin_id": None,
                "derived_motion_ids": None,
                "all_origin_ids": None,
                "all_derived_motion_ids": None,
            },
        )

    def test_motion_all_origin_ids(self) -> None:
        request_data = self.create_request_data(
            {
                "motion": {
                    "1": self.get_motion_data(
                        1,
                        {
                            "all_origin_ids": [2],
                            "list_of_speakers_id": 1,
                            "state_id": 1,
                        },
                    ),
                    "2": self.get_motion_data(
                        2,
                        {
                            "all_derived_motion_ids": [1],
                            "list_of_speakers_id": 2,
                            "state_id": 1,
                        },
                    ),
                },
                "list_of_speakers": {
                    "1": {
                        "id": 1,
                        "meeting_id": 1,
                        "content_object_id": "motion/1",
                        "closed": False,
                        "sequential_number": 1,
                        "speaker_ids": [],
                        "projection_ids": [],
                    },
                    "2": {
                        "id": 2,
                        "meeting_id": 1,
                        "content_object_id": "motion/2",
                        "closed": False,
                        "sequential_number": 1,
                        "speaker_ids": [],
                        "projection_ids": [],
                    },
                },
            }
        )
        request_data["meeting"]["meeting"]["1"]["motion_ids"] = [1, 2]
        request_data["meeting"]["meeting"]["1"]["list_of_speakers_ids"] = [1, 2]
        request_data["meeting"]["motion_state"]["1"]["motion_ids"] = [1, 2]
        response = self.request("meeting.import", request_data)
        self.assert_status_code(response, 400)
        assert (
            "Motion all_origin_ids and all_derived_motion_ids should be empty."
            in response.json["message"]
        )

    def test_missing_required_field(self) -> None:
        request_data = self.create_request_data(
            {
                "motion": {
                    "1": self.get_motion_data(
                        1,
                        {
                            "all_origin_ids": [],
                            "list_of_speakers_id": None,
                            "state_id": 1,
                        },
                    ),
                },
            }
        )
        request_data["meeting"]["meeting"]["1"]["motion_ids"] = [1]
        request_data["meeting"]["motion_state"]["1"]["motion_ids"] = [1]
        response = self.request("meeting.import", request_data)
        self.assert_status_code(response, 400)
        assert (
            "motion/1/list_of_speakers_id: Field required but empty."
            in response.json["message"]
        )

    def test_field_check(self) -> None:
        request_data = self.create_request_data(
            {
                "mediafile": {
                    "1": self.get_mediafile_data(
                        1,
                        {
                            "foobar": "test this",
                        },
                    ),
                }
            }
        )
        response = self.request("meeting.import", request_data)
        self.assert_status_code(response, 400)
        assert (
            "mediafile/1: Invalid fields foobar (value: test this)"
            in response.json["message"]
        )

    def test_dont_import_action_worker(self) -> None:
        request_data = self.create_request_data(
            {
                "action_worker": {
                    "1": {
                        "id": 1,
                        "name": "testcase",
                        "state": ActionWorkerState.END,
                        "created": round(time.time() - 3),
                        "timestamp": round(time.time()),
                    }
                }
            }
        )
        response = self.request("meeting.import", request_data)
        self.assert_status_code(response, 200)
        self.assert_model_not_exists("action_worker/1")

    def test_dont_import_import_preview(self) -> None:
        request_data = self.create_request_data(
            {
                "import_preview": {
                    "1": {
                        "id": 1,
                        "name": "testcase",
                        "state": "done",
                        "created": round(time.time() - 3),
                    }
                }
            }
        )
        response = self.request("meeting.import", request_data)
        self.assert_status_code(response, 200)
        self.assert_model_not_exists("import_preview/1")

    def test_bad_format_invalid_id_key(self) -> None:
        request_data = self.create_request_data({"tag": {"1": {"id": 2}}})
        response = self.request("meeting.import", request_data)
        self.assert_status_code(response, 400)
        assert "tag/1: Id must be the same as model['id']" in response.json["message"]

    def test_limit_of_meetings_error(self) -> None:
        self.update_model(ONE_ORGANIZATION_FQID, {"limit_of_meetings": 1})
        response = self.request("meeting.import", self.create_request_data({}))
        self.assert_status_code(response, 400)
        self.assertIn(
            "You cannot import an active meeting, because you reached your limit of 1 active meetings.",
            response.json["message"],
        )

    def test_limit_of_meetings_ok(self) -> None:
        self.update_model(ONE_ORGANIZATION_FQID, {"limit_of_meetings": 2})
        response = self.request("meeting.import", self.create_request_data({}))
        self.assert_status_code(response, 200)

    def test_check_limit_of_users_okay(self) -> None:
        self.set_models(
            {
                ONE_ORGANIZATION_FQID: {"limit_of_users": 2},
            }
        )
        request_data = self.create_request_data({})
        response = self.request("meeting.import", request_data)
        self.assert_status_code(response, 200)
        self.assert_model_exists("user/2")

    def test_check_limit_of_users_okay_merged_user(self) -> None:
        self.set_models({ONE_ORGANIZATION_FQID: {"limit_of_users": 1}})
        self.assert_model_exists(
            "user/1",
            {"username": "admin", "first_name": None, "last_name": None, "email": None},
        )
        request_data = self.create_request_data({})
        request_data["meeting"]["user"]["1"]["username"] = "admin"
        request_data["meeting"]["user"]["1"]["first_name"] = None
        request_data["meeting"]["user"]["1"]["last_name"] = None
        request_data["meeting"]["user"]["1"]["email"] = None
        response = self.request("meeting.import", request_data)
        self.assert_status_code(response, 200)
        self.assert_model_exists("user/1", {"username": "admin"})
        self.assert_model_not_exists("user/2")

    def test_check_hit_limit_of_users(self) -> None:
        self.set_models(
            {
                ONE_ORGANIZATION_FQID: {"limit_of_users": 2},
                "user/2": {"username": "test2", "is_active": True},
            }
        )
        request_data = self.create_request_data({})
        response = self.request("meeting.import", request_data)
        self.assert_status_code(response, 400)
        assert (
            "The number of active users cannot exceed the limit of users."
            == response.json["message"]
        )

    def test_merge_users_check_committee_and_meeting(self) -> None:
        self.set_models(
            {
                "committee/1": {
                    "user_ids": [1, 14],
                },
                "committee/2": {
                    "name": "Committee for imported meeting",
                },
                "meeting/1": {
                    "user_ids": [1, 14],
                    "meeting_user_ids": [1, 14],
                },
                "group/1": {
                    "meeting_user_ids": [1, 14],
                },
                "user/1": {
                    "meeting_ids": [1],
                    "committee_ids": [1],
                    "organization_id": 1,
                    "meeting_user_ids": [1],
                },
                "meeting_user/1": {
                    "meeting_id": 1,
                    "user_id": 1,
                    "group_ids": [1],
                },
                "user/14": {
                    "username": "username_to_merge",
                    "first_name": None,
                    "last_name": None,
                    "email": "test@example.de",
                    "meeting_user_ids": [14],
                    "meeting_ids": [1],
                    "committee_ids": [1],
                    "organization_id": 1,
                },
                "meeting_user/14": {
                    "meeting_id": 1,
                    "user_id": 14,
                    "group_ids": [1],
                },
                "organization/1": {"user_ids": [1, 14], "committee_ids": [1, 2]},
            }
        )
        request_data = self.create_request_data(
            {
                "user": {
                    "12": {
                        "id": 12,
                        "username": "username_to_merge",
                        "email": "test@example.de",
                        "meeting_user_ids": [12],
                        "organization_id": 1,
                    },
                    "13": {
                        "id": 13,
                        "username": "username_import13",
                        "email": "test_new@example.de",
                        "meeting_user_ids": [13],
                        "organization_id": 1,
                    },
                },
                "meeting_user": {
                    "12": {
                        "id": 12,
                        "meeting_id": 1,
                        "user_id": 12,
                        "group_ids": [2],
                    },
                    "13": {
                        "id": 13,
                        "meeting_id": 1,
                        "user_id": 13,
                        "group_ids": [2],
                    },
                },
            }
        )
        request_data["meeting"]["group"]["1"]["meeting_user_ids"] = [11]
        request_data["meeting"]["group"]["2"]["meeting_user_ids"] = [12, 13]
        request_data["meeting"]["meeting"]["1"]["meeting_user_ids"] = [11, 12, 13]
        request_data["meeting"]["meeting"]["1"]["user_ids"] = [1, 12, 13]
        request_data["meeting"]["user"]["1"]["username"] = "username_import1"
        request_data["committee_id"] = 2
        response = self.request("meeting.import", request_data)
        self.assert_status_code(response, 200)
        assert response.json["results"][0][0]["number_of_imported_users"] == 3
        assert response.json["results"][0][0]["number_of_merged_users"] == 1
        self.assert_model_exists(
            "user/1",
            {
                "username": "admin",
                "meeting_ids": [1, 2],
                "committee_ids": [1, 2],
                "meeting_user_ids": [1, 18],
            },
        )
        self.assert_model_exists(
            "user/14",
            {
                "username": "username_to_merge",
                "meeting_ids": [1, 2],
                "committee_ids": [1, 2],
                "meeting_user_ids": [14, 16],
            },
        )
        self.assert_model_exists(
            "user/15",
            {
                "username": "username_import1",
                "meeting_ids": [2],
                "committee_ids": [2],
                "meeting_user_ids": [15],
            },
        )
        self.assert_model_exists(
            "user/16",
            {
                "username": "username_import13",
                "meeting_ids": [2],
                "committee_ids": [2],
                "meeting_user_ids": [17],
            },
        )
        committee1 = self.assert_model_exists("committee/1", {"meeting_ids": [1]})
        assert sorted(committee1.get("user_ids", [])) == [1, 14]
        meeting1 = self.assert_model_exists("meeting/1", {"committee_id": 1})
        assert sorted(meeting1.get("user_ids", [])) == [1, 14]
        assert sorted(meeting1.get("meeting_user_ids", [])) == [1, 14]
        self.assert_model_exists("committee/2", {"meeting_ids": [2]})
        self.assert_model_exists("meeting/2", {"committee_id": 2})
        organization = self.assert_model_exists(
            "organization/1", {"committee_ids": [1, 2], "active_meeting_ids": [1, 2]}
        )
        assert sorted(organization.get("user_ids", [])) == [1, 14, 15, 16]

    def test_merge_users_check_user_meeting_ids(self) -> None:
        self.set_models(
            {
                "user/14": {
                    "username": "username_test",
                    "first_name": None,
                    "last_name": None,
                    "email": "test@example.de",
                    "meeting_ids": [1],
                    "meeting_user_ids": [14],
                    "organization_id": 1,
                },
                "meeting_user/14": {
                    "meeting_id": 1,
                    "user_id": 14,
                    "group_ids": [1],
                },
                "group/1": {
                    "meeting_user_ids": [14],
                },
                "meeting/1": {
                    "user_ids": [14],
                },
                "organization/1": {"user_ids": [1, 14]},
            }
        )
        request_data = self.create_request_data(
            {
                "user": {
                    "12": {
                        "id": 12,
                        "username": "username_test",
                        "email": "test@example.de",
                        "meeting_ids": [1],
                        "organization_id": 1,
                        "meeting_user_ids": [12],
                    },
                },
                "meeting_user": {
                    "12": {
                        "id": 12,
                        "meeting_id": 1,
                        "user_id": 12,
                        "group_ids": [1],
                    },
                },
            }
        )
        request_data["meeting"]["group"]["1"]["meeting_user_ids"] = [11, 12]
        request_data["meeting"]["meeting"]["1"]["meeting_user_ids"] = [11, 12]
        response = self.request("meeting.import", request_data)
        self.assert_status_code(response, 200)
        assert response.json["results"][0][0]["number_of_imported_users"] == 2
        assert response.json["results"][0][0]["number_of_merged_users"] == 1
        self.assert_model_exists(
            "committee/1", {"meeting_ids": [1, 2], "user_ids": [15, 14, 1]}
        )
        meeting2 = self.assert_model_exists("meeting/2", {"committee_id": 1})
        assert sorted(meeting2.get("user_ids", [])) == [1, 14, 15]
        self.assert_model_exists("meeting/1", {"user_ids": [14]})
        self.assert_model_exists("user/1", {"username": "admin", "meeting_ids": [2]})
        self.assert_model_exists(
            "user/14", {"username": "username_test", "meeting_ids": [1, 2]}
        )

    def test_merge_users_relation_field(self) -> None:
        self.set_models(
            {
                "user/14": {
                    "username": "username_test",
                    "first_name": None,
                    "last_name": None,
                    "email": "test@example.de",
                    "is_present_in_meeting_ids": [1],  # Relation Field
                    "organization_id": 1,
                },
                "meeting/1": {
                    "present_user_ids": [14],
                },
                "organization/1": {"user_ids": [1, 14]},
            }
        )
        request_data = self.create_request_data(
            {
                "user": {
                    "12": {
                        "id": 12,
                        "username": "username_test",
                        "first_name": None,
                        "last_name": None,
                        "email": "test@example.de",
                        "is_present_in_meeting_ids": [1],
                        "organization_id": 1,
                    },
                    "13": {
                        "id": 13,
                        "username": "test_new_user",
                        "first_name": None,
                        "last_name": None,
                        "email": "test_new@example.de",
                        "is_present_in_meeting_ids": [1],
                        "organization_id": 1,
                    },
                },
            }
        )
        request_data["meeting"]["meeting"]["1"]["present_user_ids"] = [12, 13]
        response = self.request("meeting.import", request_data)
        self.assert_status_code(response, 200)
        user14 = self.assert_model_exists("user/14", {"username": "username_test"})
        assert user14.get("is_present_in_meeting_ids") == [1, 2]
        user16 = self.assert_model_exists("user/16", {"username": "test_new_user"})
        assert user16.get("is_present_in_meeting_ids") == [2]
        self.assert_model_exists("meeting/2", {"present_user_ids": [14, 16]})

    def test_is_present_existing_user(self) -> None:
        self.set_models(
            {
                "user/14": {
                    "username": "test",
                    "last_name": "Administrator",
                    "organization_id": 1,
                },
                "organization/1": {"user_ids": [14]},
            }
        )
        request_data = self.create_request_data()
        request_data["meeting"]["meeting"]["1"]["present_user_ids"] = [1]
        request_data["meeting"]["user"]["1"]["is_present_in_meeting_ids"] = [1]
        response = self.request("meeting.import", request_data)
        self.assert_status_code(response, 200)
        self.assert_model_exists(
            "user/14", {"username": "test", "is_present_in_meeting_ids": [2]}
        )
        self.assert_model_exists("meeting/2", {"present_user_ids": [14]})

    def test_is_present_new_user(self) -> None:
        self.set_models(
            {
                "user/14": {
                    "username": "test",
                    "organization_id": 1,
                },
                "organization/1": {"user_ids": [14]},
            }
        )
        request_data = self.create_request_data()
        request_data["meeting"]["meeting"]["1"]["present_user_ids"] = [1]
        request_data["meeting"]["user"]["1"]["is_present_in_meeting_ids"] = [1]
        response = self.request("meeting.import", request_data)
        self.assert_status_code(response, 200)
        self.assert_model_exists(
            "user/15", {"username": "test1", "is_present_in_meeting_ids": [2]}
        )
        self.assert_model_exists("meeting/2", {"present_user_ids": [15]})

    def test_with_default_password(self) -> None:
        request_data = self.create_request_data()
        response = self.request("meeting.import", request_data)
        self.assert_status_code(response, 200)
        user = self.get_model("user/2")
        assert user["default_password"] != "admin"
        assert self.auth.is_equal(user["default_password"], user["password"])

    def test_without_default_password(self) -> None:
        request_data = self.create_request_data()
        request_data["meeting"]["user"]["1"]["default_password"] = ""
        request_data["meeting"]["user"]["1"]["last_email_sent"] = int(time.time())
        request_data["meeting"]["user"]["1"]["last_login"] = int(time.time())
        response = self.request("meeting.import", request_data)
        self.assert_status_code(response, 200)
        user = self.get_model("user/2")
        assert len(user["default_password"]) == 10
        assert self.auth.is_equal(user["default_password"], user["password"])
        assert "last_email_sent" not in user
        assert "last_login" not in user

    def test_merge_meeting_users_fields(self) -> None:
        self.set_models(
            {
                "user/14": {
                    "username": "username_test",
                    "first_name": None,
                    "last_name": None,
                    "email": "test@example.de",
                    "meeting_user_ids": [14],
                    "organization_id": 1,
                },
                "meeting_user/14": {
                    "meeting_id": 1,
                    "user_id": 14,
                    "personal_note_ids": [1],
                    "motion_submitter_ids": [],
                    "vote_delegated_to_id": 1,
                },
                "personal_note/1": {
                    "meeting_id": 1,
                    "content_object_id": None,
                    "note": "<p>Some content..</p>",
                    "star": False,
                    "meeting_user_id": 14,
                },
                "meeting/1": {
                    "personal_note_ids": [1],
                    "meeting_user_ids": [14],
                },
            }
        )
        request_data = self.create_request_data(
            {
                "user": {
                    "12": {
                        "id": 12,
                        "username": "username_test",
                        "first_name": None,
                        "last_name": None,
                        "email": "test@example.de",
                        "meeting_user_ids": [12],
                        "organization_id": 1,
                    },
                    "13": {
                        "id": 13,
                        "username": "test_new_user",
                        "first_name": None,
                        "last_name": None,
                        "email": "test_new@example.de",
                        "meeting_user_ids": [13],
                        "organization_id": 1,
                    },
                },
                "personal_note": {
                    "1": {
                        "id": 1,
                        "meeting_id": 1,
                        "content_object_id": None,
                        "note": "<p>Some content..</p>",
                        "star": False,
                        "meeting_user_id": 12,
                    },
                    "2": {
                        "id": 2,
                        "meeting_id": 1,
                        "content_object_id": None,
                        "note": "blablabla",
                        "star": False,
                        "meeting_user_id": 13,
                    },
                },
                "meeting_user": {
                    "12": {
                        "id": 12,
                        "meeting_id": 1,
                        "user_id": 12,
                        "personal_note_ids": [1],
                        "motion_submitter_ids": [],
                        "vote_delegated_to_id": 13,
                    },
                    "13": {
                        "id": 13,
                        "meeting_id": 1,
                        "user_id": 13,
                        "personal_note_ids": [2],
                        "motion_submitter_ids": [],
                        "vote_delegations_from_ids": [12],
                    },
                },
            }
        )
        request_data["meeting"]["meeting"]["1"]["personal_note_ids"] = [1, 2]
        request_data["meeting"]["meeting"]["1"]["meeting_user_ids"] = [11, 12, 13]
        response = self.request("meeting.import", request_data)
        self.assert_status_code(response, 200)
        self.assert_model_exists(
            "user/16",
            {
                "username": "test_new_user",
                "meeting_user_ids": [17],
            },
        )
        self.assert_model_exists(
            "meeting_user/17",
            {"user_id": 16, "meeting_id": 2, "personal_note_ids": [3]},
        )
        self.assert_model_exists(
            "user/14",
            {
                "username": "username_test",
                "organization_id": 1,
                "meeting_user_ids": [14, 16],
            },
        )
        self.assert_model_exists(
            "meeting_user/14",
            {"user_id": 14, "meeting_id": 1, "personal_note_ids": [1]},
        )
        self.assert_model_exists(
            "meeting_user/16",
            {"user_id": 14, "meeting_id": 2, "personal_note_ids": [2]},
        )

    def test_check_forbidden_fields(self) -> None:
        request_data = self.create_request_data(
            {
                "user": {
                    "14": {
                        "id": 14,
                        "username": "user14",
                        "organization_management_level": "superadmin",
                        "committee_management_ids": [1],
                        "organization_id": 1,
                    }
                },
            }
        )
        request_data["meeting"]["meeting"]["1"]["organization_tag_ids"] = [1, 2, 3]
        response = self.request("meeting.import", request_data)
        self.assert_status_code(response, 200)
        self.assert_model_exists("meeting/2", {"organization_tag_ids": None})
        self.assert_model_exists(
            "user/3",
            {
                "id": 3,
                "username": "user14",
                "organization_management_level": None,
                "committee_management_ids": None,
                "organization_id": 1,
            },
        )

    def test_check_missing_admin_group_in_meeting(self) -> None:
        self.set_models(
            {
                "user/1": {"username": "admin"},
            }
        )
        request_data = self.create_request_data({})
        request_data["meeting"]["meeting"]["1"]["admin_group_id"] = None
        request_data["meeting"]["group"]["1"]["admin_group_for_meeting_id"] = None

        response = self.request("meeting.import", request_data)
        self.assert_status_code(response, 400)
        self.assertIn(
            "Imported meeting has no AdminGroup to assign to request user",
            response.json["message"],
        )

    def test_with_listfields_from_migration(self) -> None:
        """test for listFields in event.data after migration. Uses migration 0035 to create one"""
        data = self.create_request_data(
            {
                "motion": {
                    "5": self.get_motion_data(
                        5,
                        {
                            "title": "motion/5",
                            "referenced_in_motion_state_extension_ids": [],
                        },
                    ),
                    "6": self.get_motion_data(
                        6,
                        {
                            "title": "motion/6",
                            "state_extension": "[motion/5]",
                            "list_of_speakers_id": 2,
                        },
                    ),
                },
                "list_of_speakers": {
                    "1": {
                        "id": 1,
                        "meeting_id": 1,
                        "content_object_id": "motion/5",
                        "closed": False,
                        "sequential_number": 1,
                        "speaker_ids": [],
                        "projection_ids": [],
                    },
                    "2": {
                        "id": 2,
                        "meeting_id": 1,
                        "content_object_id": "motion/6",
                        "closed": False,
                        "sequential_number": 2,
                        "speaker_ids": [],
                        "projection_ids": [],
                    },
                },
            }
        )
        data["meeting"]["meeting"]["1"]["motion_ids"] = [5, 6]
        data["meeting"]["meeting"]["1"]["list_of_speakers_ids"] = [1, 2]
        data["meeting"]["motion_state"]["1"]["motion_ids"] = [5, 6]
        data["meeting"]["_migration_index"] = 35
        assert (
            data["meeting"]["motion"]["5"]["referenced_in_motion_state_extension_ids"]
            == []
        )

        response = self.request("meeting.import", data)
        self.assert_status_code(response, 200)
        self.assert_model_exists(
            "motion/2",
            {"title": "motion/5", "referenced_in_motion_state_extension_ids": [3]},
        )
        self.assert_model_exists(
            "motion/3", {"title": "motion/6", "state_extension": "[motion/2]"}
        )

    def test_without_migration_index(self) -> None:
        data = self.create_request_data({})
        del data["meeting"]["_migration_index"]
        response = self.request("meeting.import", data)
        self.assert_status_code(response, 400)
        self.assertIn(
            "data.meeting must contain ['_migration_index'] properties",
            response.json["message"],
        )

    def test_with_negative_migration_index(self) -> None:
        data = self.create_request_data({})
        data["meeting"]["_migration_index"] = -1
        response = self.request("meeting.import", data)
        self.assert_status_code(response, 400)
        self.assertIn(
            "data.meeting._migration_index must be bigger than or equal to 1",
            response.json["message"],
        )

    def test_with_migration_index_to_high(self) -> None:
        data = self.create_request_data({})
        data["meeting"]["_migration_index"] = 12345678
        response = self.request("meeting.import", data)
        self.assert_status_code(response, 400)
        self.assertIn(
            f"Your data migration index '12345678' is higher than the migration index of this backend '{current_migration_index}'! Please, update your backend!",
            response.json["message"],
        )

    def test_all_migrations(self) -> None:
        data = self.create_request_data({})
        data["meeting"]["_migration_index"] = 1
        del data["meeting"]["user"]["1"]["organization_id"]
        data["meeting"]["meeting"]["1"]["motion_poll_default_100_percent_base"] = "Y"
        data["meeting"]["meeting"]["1"][
            "assignment_poll_default_100_percent_base"
        ] = "YN"
        data["meeting"]["meeting"]["1"]["poll_default_100_percent_base"] = "YNA"

        with CountDatastoreCalls(verbose=True) as counter:
            response = self.request("meeting.import", data)
        self.assert_status_code(response, 200)
        assert counter.calls == 5
        self.assert_model_exists("user/1", {"meeting_user_ids": [2]})
        self.assert_model_exists(
            "meeting_user/2", {"user_id": 1, "meeting_id": 2, "group_ids": [2]}
        )
        meeting = self.assert_model_exists(
            "meeting/2",
            {
                "assignment_poll_enable_max_votes_per_option": False,
                "motion_poll_default_onehundred_percent_base": "Y",
                "assignment_poll_default_onehundred_percent_base": "YN",
                "poll_default_onehundred_percent_base": "YNA",
            },
        )  # checker repair
        self.assertCountEqual(meeting["user_ids"], [1, 2])
        group2 = self.assert_model_exists("group/2")
        self.assertCountEqual(group2["meeting_user_ids"], [1, 2])
        committee1 = self.get_model("committee/1")
        self.assertCountEqual(committee1["user_ids"], [1, 2])
        self.assertCountEqual(committee1["meeting_ids"], [1, 2])
        self.assert_model_exists("motion_workflow/1", {"sequential_number": 1})
        self.assert_model_exists("projector/2", {"sequential_number": 1})
        self.assert_model_exists(
            "organization/1", {"user_ids": [1, 2], "active_meeting_ids": [1, 2]}
        )

    @performance
    def test_big_file(self) -> None:
        data = {
            "meeting": get_initial_data_file("global/data/put_your_file.json"),
            "committee_id": 1,
        }
        with Profiler("test_meeting_import.prof"):
            response = self.request("meeting.import", data)
        self.assert_status_code(response, 200)

    def test_import_amendment_paragraphs(self) -> None:
        request_data = self.create_request_data(
            {
                "motion": {
                    "1": self.get_motion_data(
                        1,
                        {},
                    )
                },
                "list_of_speakers": {
                    "1": {
                        "id": 1,
                        "meeting_id": 1,
                        "content_object_id": "motion/1",
                        "closed": False,
                        "sequential_number": 1,
                        "speaker_ids": [],
                        "projection_ids": [],
                    }
                },
            }
        )
        request_data["meeting"]["meeting"]["1"]["motion_ids"] = [1]
        request_data["meeting"]["motion_state"]["1"]["motion_ids"] = [1]
        request_data["meeting"]["meeting"]["1"]["list_of_speakers_ids"] = [1]
        request_data["meeting"]["motion"]["1"]["amendment_paragraphs"] = {
            "0": None,
            "1": "<it>test</it>",
            "2": "</>broken",
        }
        response = self.request("meeting.import", request_data)
        self.assert_status_code(response, 200)
        self.assert_model_exists(
            "motion/2",
            {"amendment_paragraphs": {"1": "&lt;it&gt;test&lt;/it&gt;", "2": "broken"}},
        )

    def test_import_with_wrong_decimal(self) -> None:
        data = self.create_request_data({})
        data["meeting"]["user"]["1"]["default_vote_weight"] = "1A0"
        response = self.request("meeting.import", data)
        self.assert_status_code(response, 400)
        assert (
            "user/1/default_vote_weight: Type error: Type is not <openslides_backend.models.fields.DecimalField"
            in response.json["message"]
        )

    def test_import_new_user_with_vote(self) -> None:
        self.set_models(
            {
                "vote/1": {
                    "user_id": 1,
                    "delegated_user_id": 1,
                    "meeting_id": 1,
                    "option_id": 10,
                    "user_token": "asdfgh",
                },
                "option/10": {
                    "vote_ids": [1],
                    "meeting_id": 1,
                },
                "user/1": {
                    "vote_ids": [1],
                    "delegated_vote_ids": [1],
                },
            }
        )
        data = self.create_request_data(
            {
                "vote": {
                    "1": {
                        "id": 1,
                        "user_id": 1,
                        "delegated_user_id": 1,
                        "meeting_id": 1,
                        "option_id": 1,
                        "user_token": "asdfgh",
                    },
                },
                "option": {
                    "1": {
                        "id": 1,
                        "vote_ids": [1],
                        "meeting_id": 1,
                    },
                },
            }
        )
        data["meeting"]["meeting"]["1"]["vote_ids"] = [1]
        data["meeting"]["meeting"]["1"]["option_ids"] = [1]
        data["meeting"]["user"]["1"]["vote_ids"] = [1]
        data["meeting"]["user"]["1"]["delegated_vote_ids"] = [1]
        response = self.request("meeting.import", data)
        self.assert_status_code(response, 200)
        self.assert_model_exists(
            "user/1",
            {
                "username": "admin",
                "meeting_user_ids": [2],
                "vote_ids": [1],
                "delegated_vote_ids": [1],
            },
        )
        self.assert_model_exists(
            "user/2",
            {
                "username": "test",
                "vote_ids": [2],
                "delegated_vote_ids": [2],
                "meeting_user_ids": [1],
            },
        )

    def test_import_existing_user_with_vote(self) -> None:
        self.set_models(
            {
                "vote/1": {
                    "user_id": 1,
                    "delegated_user_id": 1,
                    "meeting_id": 1,
                    "option_id": 10,
                    "user_token": "asdfgh",
                },
                "option/10": {
                    "vote_ids": [1],
                    "meeting_id": 1,
                },
                "user/1": {
                    "vote_ids": [1],
                    "delegated_vote_ids": [1],
                },
            }
        )
        data = self.create_request_data(
            {
                "vote": {
                    "1": {
                        "id": 1,
                        "user_id": 1,
                        "delegated_user_id": 1,
                        "meeting_id": 1,
                        "option_id": 1,
                        "user_token": "asdfgh",
                    },
                },
                "option": {
                    "1": {
                        "id": 1,
                        "vote_ids": [1],
                        "meeting_id": 1,
                    },
                },
            }
        )
        data["meeting"]["meeting"]["1"]["vote_ids"] = [1]
        data["meeting"]["meeting"]["1"]["option_ids"] = [1]
        data["meeting"]["user"]["1"]["username"] = "admin"
        data["meeting"]["user"]["1"]["last_name"] = ""
        data["meeting"]["user"]["1"]["vote_ids"] = [1]
        data["meeting"]["user"]["1"]["delegated_vote_ids"] = [1]
        response = self.request("meeting.import", data)
        self.assert_status_code(response, 200)
        self.assert_model_exists(
            "user/1",
            {
                "username": "admin",
                "meeting_user_ids": [1],
                "vote_ids": [1, 2],
                "delegated_vote_ids": [1, 2],
            },
        )
        self.assert_model_not_exists("user/2")

    def test_without_users(self) -> None:
        data = self.create_request_data()
        meeting_data = data["meeting"]
        del meeting_data["meeting"]["1"]["meeting_user_ids"]
        del meeting_data["group"]["1"]["meeting_user_ids"]
        del meeting_data["user"]
        del meeting_data["meeting_user"]
        self.assert_model_not_exists("meeting_user/1")
        response = self.request("meeting.import", data)
        self.assert_status_code(response, 200)
        self.assert_model_exists(
            "user/1",
            {
                "username": "admin",
                "meeting_user_ids": [1],
            },
        )
        self.assert_model_not_exists("user/2")<|MERGE_RESOLUTION|>--- conflicted
+++ resolved
@@ -352,11 +352,6 @@
             "can_change_own_password": True,
             "gender": "male",
             "email": "",
-<<<<<<< HEAD
-            "default_structure_level": "",
-=======
-            "default_number": "",
->>>>>>> 218ca391
             "default_vote_weight": "1.000000",
             "last_email_sent": None,
             "is_demo_user": False,
