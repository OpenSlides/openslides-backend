--- conflicted
+++ resolved
@@ -21,36 +21,18 @@
                 "admin_group_id": 1,
                 "projector_ids": [1],
                 "reference_projector_id": 1,
-<<<<<<< HEAD
                 **{
-                    f"default_projector_{name}_id": 1
+                    f"default_projector_{name}_ids": [1]
                     for name in Meeting.DEFAULT_PROJECTOR_ENUM
-=======
-                "default_projector_$_ids": Meeting.default_projector__ids.replacement_enum,
-                **{
-                    f"default_projector_${name}_ids": [1]
-                    for name in cast(
-                        List[str], Meeting.default_projector__ids.replacement_enum
-                    )
->>>>>>> 89e7350e
                 },
             },
             "projector/1": {
                 "name": "Projector 1",
                 "meeting_id": 1,
                 "used_as_reference_projector_meeting_id": 1,
-<<<<<<< HEAD
                 **{
                     f"used_as_default_{name}_in_meeting_id": 1
                     for name in Meeting.DEFAULT_PROJECTOR_ENUM
-=======
-                "used_as_default_$_in_meeting_id": Meeting.default_projector__ids.replacement_enum,
-                **{
-                    f"used_as_default_${name}_in_meeting_id": 1
-                    for name in cast(
-                        List[str], Meeting.default_projector__ids.replacement_enum
-                    )
->>>>>>> 89e7350e
                 },
             },
         }
@@ -69,36 +51,18 @@
                     "default_group_id": 1,
                     "projector_ids": [1],
                     "reference_projector_id": 1,
-<<<<<<< HEAD
                     **{
-                        f"default_projector_{name}_id": 1
+                        f"default_projector_{name}_ids": [1]
                         for name in Meeting.DEFAULT_PROJECTOR_ENUM
-=======
-                    "default_projector_$_ids": Meeting.default_projector__ids.replacement_enum,
-                    **{
-                        f"default_projector_${name}_ids": [1]
-                        for name in cast(
-                            List[str], Meeting.default_projector__ids.replacement_enum
-                        )
->>>>>>> 89e7350e
                     },
                 },
                 "projector/1": {
                     "name": "Projector 1",
                     "meeting_id": 1,
                     "used_as_reference_projector_meeting_id": 1,
-<<<<<<< HEAD
                     **{
                         f"used_as_default_{name}_in_meeting_id": 1
                         for name in Meeting.DEFAULT_PROJECTOR_ENUM
-=======
-                    "used_as_default_$_in_meeting_id": Meeting.default_projector__ids.replacement_enum,
-                    **{
-                        f"used_as_default_${name}_in_meeting_id": 1
-                        for name in cast(
-                            List[str], Meeting.default_projector__ids.replacement_enum
-                        )
->>>>>>> 89e7350e
                     },
                 },
             }
@@ -174,24 +138,15 @@
                 },
             }
         )
-<<<<<<< HEAD
-        self.basic_test({"reference_projector_id": 2, "default_projector_topics_id": 2})
-=======
         self.basic_test(
-            {"reference_projector_id": 2, "default_projector_$_ids": {"topics": [2]}}
-        )
->>>>>>> 89e7350e
+            {"reference_projector_id": 2, "default_projector_topics_ids": [2]}
+        )
         self.assert_model_exists(
             "meeting/1",
             {
                 "reference_projector_id": 2,
-<<<<<<< HEAD
-                "default_projector_topics_id": 2,
-                "default_projector_motion_id": 1,
-=======
-                "default_projector_$topics_ids": [2],
-                "default_projector_$motion_ids": [1],
->>>>>>> 89e7350e
+                "default_projector_topics_ids": [2],
+                "default_projector_motion_ids": [1],
             },
         )
         self.assert_model_exists(
@@ -246,47 +201,27 @@
 
     def test_update_default_projector_to_not_existing_replacement_error(self) -> None:
         _, response = self.basic_test(
-<<<<<<< HEAD
-            {"default_projector_non_existing_id": 1}, check_200=False
-        )
-        self.assert_status_code(response, 400)
-        self.assertIn(
-            "data must not contain {'default_projector_non_existing_id'} properties",
-=======
-            {"default_projector_$_ids": {"not_existing": 1}}, check_200=False
-        )
-        self.assert_status_code(response, 400)
-        self.assertIn(
-            "data.default_projector_$_ids must not contain {'not_existing'} properties",
->>>>>>> 89e7350e
+            {"default_projector_non_existing_ids": [1]}, check_200=False
+        )
+        self.assert_status_code(response, 400)
+        self.assertIn(
+            "data must not contain {'default_projector_non_existing_ids'} properties",
             response.json["message"],
         )
 
     def test_update_default_projector_to_null_error(self) -> None:
         _, response = self.basic_test(
-<<<<<<< HEAD
-            {"default_projector_topics_id": None}, check_200=False
-        )
-        self.assert_status_code(response, 400)
-        self.assertIn(
-            "data.default_projector_topics_id must be integer",
-=======
-            {"default_projector_$_ids": {"topics": None}}, check_200=False
-        )
-        self.assert_status_code(response, 400)
-        self.assertIn(
-            "data.default_projector_$_ids.topics must be array",
->>>>>>> 89e7350e
+            {"default_projector_topics_ids": None}, check_200=False
+        )
+        self.assert_status_code(response, 400)
+        self.assertIn(
+            "data.default_projector_topics_ids must be array",
             response.json["message"],
         )
 
     def test_update_default_projector_to_not_existing_projector_error(self) -> None:
         _, response = self.basic_test(
-<<<<<<< HEAD
-            {"default_projector_topics_id": 2}, check_200=False
-=======
-            {"default_projector_$_ids": {"topics": [2]}}, check_200=False
->>>>>>> 89e7350e
+            {"default_projector_topics_ids": [2]}, check_200=False
         )
         self.assert_status_code(response, 400)
         self.assertIn(
@@ -306,11 +241,7 @@
             }
         )
         _, response = self.basic_test(
-<<<<<<< HEAD
-            {"default_projector_topics_id": 2}, check_200=False
-=======
-            {"default_projector_$_ids": {"topics": [2]}}, check_200=False
->>>>>>> 89e7350e
+            {"default_projector_topics_ids": [2]}, check_200=False
         )
         self.assert_status_code(response, 400)
         self.assertIn(
