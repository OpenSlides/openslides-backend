<<<<<<< HEAD
import logging
=======
from datetime import datetime
from decimal import Decimal
>>>>>>> 67aa99e7
from typing import Any
from zoneinfo import ZoneInfo

import pytest

from openslides_backend.i18n.translator import Translator
from openslides_backend.migrations.migration_helper import MigrationHelper
from openslides_backend.migrations.migration_manager import MigrationManager
from openslides_backend.services.postgresql.db_connection_handling import (
    get_new_os_conn,
)
<<<<<<< HEAD
from openslides_backend.shared.util import INITIAL_DATA_FILE, get_initial_data_file
=======
from openslides_backend.migrations.migrate import MigrationWrapper
from openslides_backend.models import fields
from openslides_backend.models.base import model_registry
from openslides_backend.shared.util import (
    EXAMPLE_DATA_FILE,
    INITIAL_DATA_FILE,
    ONE_ORGANIZATION_FQID,
    get_initial_data_file,
)
>>>>>>> 67aa99e7
from tests.system.action.base import BaseActionTestCase
from tests.system.util import Profiler, performance


class OrganizationInitialImport(BaseActionTestCase):
    def setUp(self) -> None:
        self.init_with_login = (
            False  # don't use client or write organization and first user
        )
        super().setUp()

    def get_formatted_value(
        self,
        field_name: str,
        value: Any,
        collection: str,
        should_be_translated: bool,
    ) -> Any:
        # TODO: remove when empty back relations are removed from initial data files
        if value == [] and not (
            collection == "motion_state" and field_name == "restrictions"
        ):
            return None

        # Update translatable values
        translatable_fields = {
            "organization": [
                "login_text",
                "legal_notice",
                "users_email_subject",
                "users_email_body",
            ],
            "theme": ["name"],
        }
        if should_be_translated and field_name in translatable_fields.get(
            collection, []
        ):
            return Translator.translate(value)

        # Update value types
        field = model_registry[collection].try_get_field(field_name)
        match type(field):
            case fields.DecimalField:
                return Decimal(value)
            case fields.TimestampField:
                return datetime.fromtimestamp(value, ZoneInfo("UTC"))
            case _:
                return value

    def validate_imported_data(self, imported_data: dict[str, Any]) -> None:
        lang = imported_data["organization"]["1"]["default_language"]
        should_be_translated = lang != "en"
        if should_be_translated:
            Translator.set_translation_language(lang)

        for collection, instances in imported_data.items():
            if collection == "_migration_index":
                continue
            for id_, data in instances.items():
                expected_data = {
                    field_name: self.get_formatted_value(
                        field_name, value, collection, should_be_translated
                    )
                    for field_name, value in data.items()
                }
                self.assert_model_exists(f"{collection}/{id_}", expected_data)

    def test_initial_import_filled_datastore(self) -> None:
        self.set_models(
            {
                ONE_ORGANIZATION_FQID: {
                    "name": "Intevation",
                    "default_language": "en",
                    "theme_id": 1,
                },
                "theme/1": {"name": "Intevation theme"},
            }
        )
        request_data = {"data": get_initial_data_file(INITIAL_DATA_FILE)}
        response = self.request(
            "organization.initial_import", request_data, anonymous=True, internal=True
        )
        self.assert_status_code(response, 400)
        self.assertIn("Datastore is not empty.", response.json["message"])

    def test_initial_import_with_initial_data_file(self) -> None:
        initial_data = get_initial_data_file(INITIAL_DATA_FILE)
        request_data = {"data": initial_data}
        response = self.request(
            "organization.initial_import", request_data, anonymous=True, internal=True
        )
        self.assert_status_code(response, 200)
        self.validate_imported_data(initial_data)

    def test_initial_import_empty_data(self) -> None:
        """when there is no data given, use initial_data.json for initial import"""
        response = self.request(
            "organization.initial_import", {"data": {}}, anonymous=True, internal=True
        )
        self.assert_status_code(response, 200)
        self.validate_imported_data(get_initial_data_file(INITIAL_DATA_FILE))

    @performance
    def test_initial_import_with_example_data_file(self) -> None:
        self.datastore.truncate_db()
        request_data = {"data": get_initial_data_file(EXAMPLE_DATA_FILE)}
        request_data["data"]["organization"]["1"]["default_language"] = "de"
        with Profiler("data/test_initial_import_with_example_data_file.prof"):
            response = self.request(
                "organization.initial_import",
                request_data,
                anonymous=True,
                internal=True,
            )
        self.assert_status_code(response, 200)
        self.validate_imported_data(request_data["data"])

    def test_initial_import_wrong_field(self) -> None:
        request_data = {"data": get_initial_data_file(INITIAL_DATA_FILE)}
        request_data["data"]["organization"]["1"]["test_field"] = "test"
        response = self.request(
            "organization.initial_import", request_data, anonymous=True, internal=True
        )
        self.assert_status_code(response, 400)
        self.assertIn(
            "organization/1: Invalid fields test_field (value: test)",
            response.json["message"],
        )

    def test_initial_import_missing_default_language(self) -> None:
        request_data = {"data": get_initial_data_file(INITIAL_DATA_FILE)}
        del request_data["data"]["organization"]["1"]["default_language"]
        response = self.request(
            "organization.initial_import", request_data, anonymous=True, internal=True
        )
        self.assert_status_code(response, 400)
        self.assertIn(
            "organization/1: Missing fields default_language",
            response.json["message"],
        )

    def test_initial_import_wrong_type(self) -> None:
        request_data = {"data": get_initial_data_file(INITIAL_DATA_FILE)}
        request_data["data"]["theme"]["1"]["theme_for_organization_id"] = None
        request_data["data"]["organization"]["1"]["theme_id"] = "test"
        response = self.request(
            "organization.initial_import", request_data, anonymous=True, internal=True
        )
        self.assert_status_code(response, 400)
        print(response.json)
        self.assertIn(
            "organization/1/theme_id: Type error: Type is not RelationField(to={'theme': 'theme_for_organization_id'}, is_list_field=False, on_delete=SET_NULL, required=True, constraints={}, equal_fields=[])",
            response.json["message"],
        )
        self.assertIn(
            "organization/1/theme_id: Relation Error: points to theme/test/theme_for_organization_id, but the reverse relation for it is corrupt.",
            response.json["message"],
        )

    def test_initial_import_wrong_relation(self) -> None:
        request_data = {"data": get_initial_data_file(INITIAL_DATA_FILE)}
        request_data["data"]["organization"]["1"]["theme_id"] = 666
        response = self.request(
            "organization.initial_import", request_data, anonymous=True, internal=True
        )
        self.assert_status_code(response, 400)
        self.assertIn(
            "Relation Error: points to theme/666/theme_for_organization_id, but the reverse relation for it is corrupt.",
            response.json["message"],
        )
        self.assertIn(
            "Relation Error: points to organization/1/theme_id, but the reverse relation for it is corrupt.",
            response.json["message"],
        )

    def test_inital_import_missing_required(self) -> None:
        request_data = {"data": get_initial_data_file(INITIAL_DATA_FILE)}
        del request_data["data"]["organization"]["1"]["theme_id"]
        response = self.request(
            "organization.initial_import", request_data, anonymous=True, internal=True
        )
        self.assert_status_code(response, 400)
        self.assertIn(
            "organization/1: Missing fields theme_id", response.json["message"]
        )

    def test_initial_import_negative_default_vote_weight(self) -> None:
        request_data = {"data": get_initial_data_file(INITIAL_DATA_FILE)}
        request_data["data"]["user"]["1"]["default_vote_weight"] = "-2.000000"
        response = self.request(
            "organization.initial_import", request_data, anonymous=True, internal=True
        )
        self.assert_status_code(response, 400)
        self.assertIn(
            "default_vote_weight must be bigger than or equal to 0.",
            response.json["message"],
        )

    def test_initial_import_without_MI(self) -> None:
        request_data = {"data": {"gender": {"1": {"id": 1, "name": "male"}}}}
        response = self.request(
            "organization.initial_import", request_data, anonymous=True, internal=True
        )
        self.assert_status_code(response, 400)
        self.assertIn(
            "JSON does not match schema: data must contain ['_migration_index'] properties",
            response.json["message"],
        )

    def test_initial_import_with_MI_too_small(self) -> None:
        request_data = {"data": {"_migration_index": -1}}
        response = self.request(
            "organization.initial_import", request_data, anonymous=True, internal=True
        )
        self.assert_status_code(response, 400)
        self.assertIn(
            "JSON does not match schema: data._migration_index must be bigger than or equal to 1",
            response.json["message"],
        )

    @pytest.mark.skip("TODO: unskip once migration_index usage is fixed.")
    def test_initial_import_MI_greater_backend_MI(self) -> None:
        backend_migration_index = MigrationHelper.get_backend_migration_index()
        request_data = {"data": get_initial_data_file(INITIAL_DATA_FILE)}
        request_data["data"]["_migration_index"] = backend_migration_index - 1
        response = self.request(
            "organization.initial_import", request_data, anonymous=True, internal=True
        )
        self.assert_status_code(response, 200)
        self.assertIn(
            "Data imported, but must be migrated!",
            response.json["results"][0][0]["message"],
        )
        self.assertTrue(response.json["results"][0][0]["migration_needed"])

    @pytest.mark.skip("TODO: unskip once migration_index usage is fixed.")
    def test_initial_import_MI_lower_backend_MI(self) -> None:
<<<<<<< HEAD
        backend_migration_index = MigrationHelper.get_backend_migration_index()
        request_data = {"data": {"_migration_index": backend_migration_index + 1}}
=======
        backend_migration_index = get_backend_migration_index()
        request_data = {"data": get_initial_data_file(INITIAL_DATA_FILE)}
        request_data["data"]["_migration_index"] = backend_migration_index + 1
>>>>>>> 67aa99e7
        response = self.request(
            "organization.initial_import", request_data, anonymous=True, internal=True
        )
        self.assert_status_code(response, 400)
        self.assertIn(" is higher than the backend ", response.json["message"])

    # TODO: check again once migration_index usage is fixed
    def test_play_with_migrations(self) -> None:
        """
        - Loads the initial_data.json into memory
        - asserts that the MI from initial_json.data is equal to backends migration files MI
        - with request the data is loaded into database without any migration
        - calls the finalizing migrations of database, which sets the database to the MI of backend MI
        - asserts that the MIs from backend and database are equal
        """

        request_data = {"data": get_initial_data_file(INITIAL_DATA_FILE)}

        response = self.request(
            "organization.initial_import", request_data, anonymous=True, internal=True
        )
        self.assert_status_code(response, 200)
        self.assertIn(
            "Data imported, Migration Index set to",
            response.json["results"][0][0]["message"],
        )
        self.assertFalse(response.json["results"][0][0]["migration_needed"])

        with get_new_os_conn() as conn:
            with conn.cursor() as curs:
                MigrationHelper.assert_migration_index(curs)
        manager = MigrationManager(self.env, self.services, logging)
        manager.execute_migrate_command("finalize", verbose=True)

        with get_new_os_conn() as conn:
            with conn.cursor() as curs:
                MigrationHelper.assert_migration_index(curs)<|MERGE_RESOLUTION|>--- conflicted
+++ resolved
@@ -1,9 +1,6 @@
-<<<<<<< HEAD
 import logging
-=======
 from datetime import datetime
 from decimal import Decimal
->>>>>>> 67aa99e7
 from typing import Any
 from zoneinfo import ZoneInfo
 
@@ -12,22 +9,17 @@
 from openslides_backend.i18n.translator import Translator
 from openslides_backend.migrations.migration_helper import MigrationHelper
 from openslides_backend.migrations.migration_manager import MigrationManager
+from openslides_backend.models import fields
+from openslides_backend.models.base import model_registry
 from openslides_backend.services.postgresql.db_connection_handling import (
     get_new_os_conn,
 )
-<<<<<<< HEAD
-from openslides_backend.shared.util import INITIAL_DATA_FILE, get_initial_data_file
-=======
-from openslides_backend.migrations.migrate import MigrationWrapper
-from openslides_backend.models import fields
-from openslides_backend.models.base import model_registry
 from openslides_backend.shared.util import (
     EXAMPLE_DATA_FILE,
     INITIAL_DATA_FILE,
     ONE_ORGANIZATION_FQID,
     get_initial_data_file,
 )
->>>>>>> 67aa99e7
 from tests.system.action.base import BaseActionTestCase
 from tests.system.util import Profiler, performance
 
@@ -265,14 +257,9 @@
 
     @pytest.mark.skip("TODO: unskip once migration_index usage is fixed.")
     def test_initial_import_MI_lower_backend_MI(self) -> None:
-<<<<<<< HEAD
         backend_migration_index = MigrationHelper.get_backend_migration_index()
-        request_data = {"data": {"_migration_index": backend_migration_index + 1}}
-=======
-        backend_migration_index = get_backend_migration_index()
         request_data = {"data": get_initial_data_file(INITIAL_DATA_FILE)}
         request_data["data"]["_migration_index"] = backend_migration_index + 1
->>>>>>> 67aa99e7
         response = self.request(
             "organization.initial_import", request_data, anonymous=True, internal=True
         )
