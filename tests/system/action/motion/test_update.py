from math import floor
from time import time
from typing import Any

from openslides_backend.action.actions.motion.mixins import TextHashMixin
from openslides_backend.permissions.permissions import Permissions
from tests.system.action.base import BaseActionTestCase
from tests.system.util import CountDatastoreCalls


class MotionUpdateActionTest(BaseActionTestCase):
    def setUp(self) -> None:
        super().setUp()
        self.permission_test_models: dict[str, dict[str, Any]] = {
            "meeting/1": {"meeting_user_ids": [1], "is_active_in_organization_id": 1},
            "motion/111": {
                "meeting_id": 1,
                "title": "title_srtgb123",
                "number": "123",
                "text": "<i>test</i>",
                "reason": "<b>test2</b>",
                "modified_final_version": "blablabla",
                "amendment_paragraphs": {"3": "testtesttest"},
                "submitter_ids": [1],
                "state_id": 1,
            },
            "motion_submitter/1": {
                "meeting_id": 1,
                "motion_id": 111,
                "meeting_user_id": 1,
            },
            "meeting_user/1": {
                "meeting_id": 1,
                "user_id": 1,
                "motion_submitter_ids": [1],
            },
            "user/1": {"meeting_user_ids": [1]},
            "motion_state/1": {
                "meeting_id": 1,
                "motion_ids": [111],
                "allow_submitter_edit": True,
            },
        }

    def test_update_correct(self) -> None:
        self.set_models(
            {
                "meeting/1": {"is_active_in_organization_id": 1},
                "motion/111": {
                    "meeting_id": 1,
                    "title": "title_srtgb123",
                    "number": "123",
                    "text": "<i>test</i>",
                    "reason": "<b>test2</b>",
                    "modified_final_version": "blablabla",
                    "amendment_paragraphs": {"3": "testtesttest"},
                    "created": 1687339000,
                },
            }
        )
        with CountDatastoreCalls() as counter:
            response = self.request(
                "motion.update",
                {
                    "id": 111,
                    "title": "title_bDFsWtKL",
                    "number": "124",
                    "text": "text_eNPkDVuq",
                    "reason": "reason_ukWqADfE",
                    "modified_final_version": "mfv_ilVvBsUi",
                    "amendment_paragraphs": {
                        3: "<html>test</html>",
                        4: "</><</>broken>",
                    },
                    "start_line_number": 13,
<<<<<<< HEAD
                    "additional_submitter": "test",
=======
                    "workflow_timestamp": 1234567890,
>>>>>>> f48bd79e
                },
            )
        self.assert_status_code(response, 200)
        model = self.get_model("motion/111")
        assert model.get("title") == "title_bDFsWtKL"
        assert model.get("number") == "124"
        assert model.get("text") == "text_eNPkDVuq"
        assert model.get("reason") == "reason_ukWqADfE"
        assert model.get("modified_final_version") == "mfv_ilVvBsUi"
        assert model.get("amendment_paragraphs") == {
            "3": "&lt;html&gt;test&lt;/html&gt;",
            "4": "&lt;broken&gt;",
        }
        assert model.get("start_line_number") == 13
        assert model.get("created") == 1687339000
<<<<<<< HEAD
        assert model.get("additional_submitter") == "test"
        self.assert_history_information("motion/111", ["Motion updated"])
=======
        assert model.get("workflow_timestamp") == 1234567890
        self.assert_history_information(
            "motion/111",
            ["Workflow_timestamp set to {}", "1234567890", "Motion updated"],
        )
>>>>>>> f48bd79e
        assert counter.calls == 3

    def test_update_wrong_id(self) -> None:
        self.set_models(
            {
                "meeting/1": {"is_active_in_organization_id": 1},
                "motion/111": {
                    "meeting_id": 1,
                    "title": "title_srtgb123",
                    "number": "123",
                    "text": "<i>test</i>",
                    "reason": "<b>test2</b>",
                    "modified_final_version": "blablabla",
                },
            }
        )
        response = self.request("motion.update", {"id": 112, "number": "999"})
        self.assert_status_code(response, 400)
        model = self.get_model("motion/111")
        assert model.get("number") == "123"

    def test_update_text_without_previous(self) -> None:
        self.set_models(
            {
                "meeting/1": {"is_active_in_organization_id": 1},
                "motion/111": {
                    "meeting_id": 1,
                    "title": "title_srtgb123",
                    "number": "123",
                    "reason": "<b>test2</b>",
                },
            }
        )
        response = self.request(
            "motion.update",
            {
                "id": 111,
                "title": "title_bDFsWtKL",
                "number": "124",
                "text": "text_eNPkDVuq",
                "reason": "reason_ukWqADfE",
            },
        )
        self.assert_status_code(response, 400)
        self.assertIn(
            "Cannot update text, because it was not set in the old values.",
            response.json["message"],
        )

    def test_update_amendment_paragraphs_without_previous(self) -> None:
        self.set_models(
            {
                "meeting/1": {"is_active_in_organization_id": 1},
                "motion/111": {
                    "meeting_id": 1,
                    "title": "title_srtgb123",
                    "number": "123",
                    "modified_final_version": "blablabla",
                },
            }
        )
        response = self.request(
            "motion.update",
            {
                "id": 111,
                "title": "title_bDFsWtKL",
                "number": "124",
                "amendment_paragraphs": {3: "<html>test</html>"},
            },
        )
        self.assert_status_code(response, 400)
        self.assertIn(
            "Cannot update amendment_paragraphs, because it was not set in the old values.",
            response.json["message"],
        )

    def test_update_required_reason(self) -> None:
        self.set_models(
            {
                "meeting/77": {
                    "name": "name_TZRIHsSD",
                    "motions_reason_required": True,
                    "is_active_in_organization_id": 1,
                },
                "motion/111": {
                    "title": "title_srtgb123",
                    "number": "123",
                    "modified_final_version": "blablabla",
                    "meeting_id": 77,
                    "reason": "balblabla",
                },
            }
        )
        response = self.request(
            "motion.update",
            {
                "id": 111,
                "title": "title_bDFsWtKL",
                "number": "124",
                "reason": "",
            },
        )
        self.assert_status_code(response, 400)
        self.assertIn("Reason is required to update.", response.json["message"])

    def test_update_correct_2(self) -> None:
        self.set_models(
            {
                "meeting/2538": {
                    "name": "name_jkPIYjFz",
                    "is_active_in_organization_id": 1,
                },
                "motion/111": {
                    "meeting_id": 2538,
                },
                "motion_category/4": {
                    "meeting_id": 2538,
                    "name": "name_GdPzDztT",
                    "motion_ids": [],
                },
                "motion_block/51": {
                    "meeting_id": 2538,
                    "title": "title_ddyvpXch",
                    "motion_ids": [],
                },
                "motion/112": {
                    "meeting_id": 2538,
                },
            }
        )

        with CountDatastoreCalls() as counter:
            response = self.request(
                "motion.update",
                {
                    "id": 111,
                    "state_extension": "ext [motion/112] [motion/113]",
                    "recommendation_extension": "ext [motion/112] [motion/113]",
                    "category_id": 4,
                    "block_id": 51,
                    "supporter_meeting_user_ids": [],
                    "tag_ids": [],
                    "attachment_ids": [],
                    "workflow_timestamp": 9876543210,
                },
            )
        self.assert_status_code(response, 200)
        model = self.get_model("motion/111")
        assert model.get("state_extension") == "ext [motion/112] [motion/113]"
        assert model.get("recommendation_extension") == "ext [motion/112] [motion/113]"
        assert model.get("category_id") == 4
        assert model.get("block_id") == 51
        assert model.get("supporter_meeting_user_ids") == []
        assert model.get("tag_ids") == []
        assert model.get("attachment_ids") == []
        # motion/113 does not exist and should therefore not be present in the relations
        assert model.get("state_extension_reference_ids") == ["motion/112"]
        assert model.get("recommendation_extension_reference_ids") == ["motion/112"]
        assert model.get("workflow_timestamp") == 9876543210
        self.assert_history_information(
            "motion/111",
            [
                "Supporters changed",
                "Workflow_timestamp set to {}",
                "9876543210",
                "Category set to {}",
                "motion_category/4",
                "Motion block set to {}",
                "motion_block/51",
                "Motion updated",
            ],
        )
        assert counter.calls == 14

    def test_update_workflow_id(self) -> None:
        self.set_models(
            {
                "meeting/2538": {
                    "name": "name_jkPIYjFz",
                    "is_active_in_organization_id": 1,
                },
                "motion/111": {
                    "meeting_id": 2538,
                    "state_id": 88,
                    "recommendation_id": 88,
                    "created": int(time()) - 1,
                },
                "motion_workflow/22": {"name": "name_workflow_22", "meeting_id": 2538},
                "motion_state/88": {
                    "name": "name_blaglup",
                    "meeting_id": 2538,
                    "workflow_id": 22,
                    "motion_ids": [111],
                    "motion_recommendation_ids": [111],
                },
                "motion_state/23": {
                    "name": "name_state_23",
                    "meeting_id": 2538,
                    "motion_ids": [],
                    "set_workflow_timestamp": True,
                },
                "motion_workflow/35": {
                    "name": "name_workflow_35",
                    "first_state_id": 23,
                    "meeting_id": 2538,
                },
            }
        )
        response = self.request("motion.update", {"id": 111, "workflow_id": 35})
        self.assert_status_code(response, 200)
        model = self.get_model("motion/111")
        assert model["state_id"] == 23
        assert model.get("recommendation_id") is None
        assert model["created"] < model["workflow_timestamp"]
        self.assert_history_information_contains(
            "motion/111", "Workflow_timestamp set to {}"
        )

    def test_update_workflow_timestamp_subsequent(self) -> None:
        self.set_models(
            {
                "meeting/2538": {
                    "name": "name_jkPIYjFz",
                    "is_active_in_organization_id": 1,
                },
                "motion/111": {
                    "meeting_id": 2538,
                    "state_id": 88,
                    "recommendation_id": 88,
                    "created": int(time()) - 1,
                },
                "motion_workflow/22": {"name": "name_workflow_22", "meeting_id": 2538},
                "motion_state/88": {
                    "name": "name_blaglup",
                    "meeting_id": 2538,
                    "workflow_id": 22,
                    "motion_ids": [111],
                    "motion_recommendation_ids": [111],
                },
                "motion_state/23": {
                    "name": "name_state_23",
                    "meeting_id": 2538,
                    "motion_ids": [],
                    "set_workflow_timestamp": True,
                },
                "motion_workflow/35": {
                    "name": "name_workflow_35",
                    "first_state_id": 23,
                    "meeting_id": 2538,
                },
            }
        )
        response = self.request("motion.update", {"id": 111, "workflow_timestamp": 0})
        self.assert_status_code(response, 200)
        model = self.get_model("motion/111")
        assert model["workflow_timestamp"] == 0
        response = self.request("motion.update", {"id": 111, "workflow_id": 35})
        self.assert_status_code(response, 200)
        model = self.get_model("motion/111")
        assert model["state_id"] == 23
        assert model.get("recommendation_id") is None
        assert model["created"] < model["workflow_timestamp"]
        self.assert_history_information_contains(
            "motion/111", "Workflow_timestamp set to {}"
        )

    def test_update_workflow_id_no_change(self) -> None:
        self.set_models(
            {
                "meeting/2538": {
                    "name": "name_jkPIYjFz",
                    "is_active_in_organization_id": 1,
                },
                "motion/111": {
                    "meeting_id": 2538,
                    "state_id": 88,
                    "recommendation_id": 88,
                },
                "motion_workflow/22": {"name": "name_workflow_22", "meeting_id": 2538},
                "motion_state/88": {
                    "name": "name_blaglup",
                    "meeting_id": 2538,
                    "workflow_id": 22,
                    "motion_ids": [111],
                    "motion_recommendation_ids": [111],
                    "set_workflow_timestamp": True,
                },
            }
        )
        response = self.request("motion.update", {"id": 111, "workflow_id": 22})
        self.assert_status_code(response, 200)
        model = self.get_model("motion/111")
        assert model.get("state_id") == 88
        assert model.get("recommendation_id") == 88
        assert not model.get("workflow_timestamp")

    def test_update_wrong_id_2(self) -> None:
        self.create_model("motion/111")
        response = self.request(
            "motion.update_metadata", {"id": 112, "state_extension": "ext_Xcdfgee"}
        )
        self.assert_status_code(response, 400)
        model = self.get_model("motion/111")
        assert model.get("state_extension") is None

    def test_update_metadata_missing_motion(self) -> None:
        self.set_models(
            {
                "meeting/2538": {
                    "name": "name_jkPIYjFz",
                    "is_active_in_organization_id": 1,
                },
                "motion/111": {"meeting_id": 2538},
                "motion_category/4": {"name": "name_GdPzDztT", "meeting_id": 2538},
                "motion_block/51": {"title": "title_ddyvpXch", "meeting_id": 2538},
            }
        )

        response = self.request(
            "motion.update",
            {
                "id": 111,
                "state_extension": "test_blablab_noon",
                "recommendation_extension": "ext_sldennt [motion/112]",
                "category_id": 4,
                "block_id": 51,
                "supporter_meeting_user_ids": [],
                "tag_ids": [],
                "attachment_ids": [],
            },
        )
        self.assert_status_code(response, 200)
        model = self.get_model("motion/111")
        assert model.get("recommendation_extension_reference_ids") == []

    def test_meeting_missmatch(self) -> None:
        self.set_models(
            {
                "meeting/1": {
                    "name": "name_GDZvcjPK",
                    "is_active_in_organization_id": 1,
                },
                "meeting/2": {
                    "name": "name_Rwvrqaqj",
                    "is_active_in_organization_id": 1,
                },
                "motion/1": {"meeting_id": 1},
                "motion/2": {"meeting_id": 2},
            }
        )
        response = self.request(
            "motion.update",
            {
                "id": 1,
                "recommendation_extension": "blablabla [motion/2] blablabla",
            },
        )
        self.assert_status_code(response, 400)
        assert (
            "The following models do not belong to meeting 1: ['motion/2']"
            in response.json.get("message", "")
        )

    def test_only_motion_allowed(self) -> None:
        self.set_models(
            {
                "meeting/1": {
                    "is_active_in_organization_id": 1,
                },
                "motion/1": {"meeting_id": 1},
            }
        )
        response = self.request(
            "motion.update",
            {
                "id": 1,
                "recommendation_extension": "blablabla [assignment/1] blablabla",
            },
        )
        self.assert_status_code(response, 400)
        assert "Found assignment/1 but only motion is allowed." in response.json.get(
            "message", ""
        )

    def test_only_motion_allowed_2(self) -> None:
        self.set_models(
            {
                "meeting/1": {
                    "is_active_in_organization_id": 1,
                },
                "motion/1": {"meeting_id": 1},
            }
        )
        response = self.request(
            "motion.update",
            {
                "id": 1,
                "state_extension": "blablabla [assignment/1] blablabla",
            },
        )
        self.assert_status_code(response, 400)
        assert "Found assignment/1 but only motion is allowed." in response.json.get(
            "message", ""
        )

    def test_reset_recommendation_extension(self) -> None:
        self.set_models(
            {
                "meeting/1": {
                    "is_active_in_organization_id": 1,
                },
                "motion/1": {"meeting_id": 1},
                "motion/2": {"meeting_id": 1},
            }
        )
        response = self.request(
            "motion.update",
            {
                "id": 1,
                "recommendation_extension": "[motion/2]",
            },
        )
        self.assert_status_code(response, 200)
        self.assert_model_exists(
            "motion/1", {"recommendation_extension_reference_ids": ["motion/2"]}
        )
        self.assert_model_exists(
            "motion/2", {"referenced_in_motion_recommendation_extension_ids": [1]}
        )
        response = self.request(
            "motion.update",
            {
                "id": 1,
                "recommendation_extension": "",
            },
        )
        self.assert_model_exists(
            "motion/1", {"recommendation_extension_reference_ids": []}
        )
        self.assert_model_exists(
            "motion/2", {"referenced_in_motion_recommendation_extension_ids": []}
        )

    def test_set_supporter_other_meeting(self) -> None:
        self.create_meeting(2)
        self.permission_test_models["meeting_user/1"]["meeting_id"] = 2
        self.set_models(self.permission_test_models)
        response = self.request(
            "motion.update",
            {
                "id": 111,
                "supporter_meeting_user_ids": [1],
            },
        )
        self.assert_status_code(response, 400)
        self.assertIn(
            "The following models do not belong to meeting 1: ['meeting_user/1']",
            response.json["message"],
        )

    def test_update_identical_motions(self) -> None:
        text1 = "test1"
        hash1 = TextHashMixin.get_hash(text1)
        text2 = "test2"
        hash2 = TextHashMixin.get_hash(text2)
        self.set_models(
            {
                "meeting/1": {"is_active_in_organization_id": 1},
                "motion/1": {
                    "meeting_id": 1,
                    "text": text1,
                    "text_hash": hash1,
                    "identical_motion_ids": [2],
                },
                "motion/2": {
                    "meeting_id": 1,
                    "text": text1,
                    "text_hash": hash1,
                    "identical_motion_ids": [1],
                },
                "motion/3": {"meeting_id": 1, "text": text2, "text_hash": hash2},
            }
        )
        response = self.request(
            "motion.update",
            {
                "id": 2,
                "text": text2,
            },
        )
        self.assert_status_code(response, 200)
        self.assert_model_exists("motion/1", {"identical_motion_ids": []})
        self.assert_model_exists(
            "motion/2", {"text_hash": hash2, "identical_motion_ids": [3]}
        )
        self.assert_model_exists("motion/3", {"identical_motion_ids": [2]})

    def test_update_no_permissions(self) -> None:
        self.create_meeting()
        self.user_id = self.create_user("user")
        self.login(self.user_id)
        self.set_user_groups(self.user_id, [3])
        self.permission_test_models["motion_state/1"]["allow_submitter_edit"] = False
        self.set_models(self.permission_test_models)
        response = self.request(
            "motion.update",
            {
                "id": 111,
                "title": "title_bDFsWtKL",
                "text": "text_eNPkDVuq",
                "reason": "reason_ukWqADfE",
            },
        )
        self.assert_status_code(response, 403)
        assert "Forbidden fields: title, text, reason" in response.json["message"]

    def test_update_permission(self) -> None:
        self.base_permission_test(
            self.permission_test_models,
            "motion.update",
            {
                "id": 111,
                "title": "title_bDFsWtKL",
                "text": "text_eNPkDVuq",
                "reason": "reason_ukWqADfE",
                "created": 1686735327,
            },
            Permissions.Motion.CAN_MANAGE,
        )

    def test_update_workflow_timestamp_permission_1(self) -> None:
        self.base_permission_test(
            self.permission_test_models,
            "motion.update",
            {
                "id": 111,
                "workflow_timestamp": 1,
            },
            Permissions.Motion.CAN_MANAGE,
        )

    def test_update_workflow_timestamp_permission_2(self) -> None:
        self.base_permission_test(
            self.permission_test_models,
            "motion.update",
            {
                "id": 111,
                "workflow_timestamp": 1,
            },
            Permissions.Motion.CAN_MANAGE_METADATA,
        )

    def test_update_workflow_timestamp_permission_3(self) -> None:
        self.base_permission_test(
            self.permission_test_models,
            "motion.update",
            {
                "id": 111,
                "workflow_timestamp": 1,
            },
        )

    def test_update_permission_created(self) -> None:
        self.create_meeting()
        self.user_id = self.create_user("user")
        self.login(self.user_id)
        self.set_models(self.permission_test_models)
        self.set_user_groups(self.user_id, [3])
        self.set_group_permissions(3, [Permissions.Motion.CAN_MANAGE_METADATA])
        response = self.request(
            "motion.update",
            {
                "id": 111,
                "created": 11223344,
            },
        )
        self.assert_status_code(response, 200)
        self.assert_model_exists("motion/111", {"created": 11223344})

    def setup_can_manage_metadata(self) -> None:
        self.create_meeting()
        self.user_id = self.create_user("user")
        self.login(self.user_id)
        self.set_models(self.permission_test_models)
        self.set_user_groups(self.user_id, [3])
        self.set_group_permissions(3, [Permissions.Motion.CAN_MANAGE_METADATA])

    def test_update_permission_metadata_forbidden(self) -> None:
        self.setup_can_manage_metadata()
        self.set_models(
            {
                "mediafile/1": {"owner_id": "meeting/1"},
            }
        )
        for field, value in {
            "title": "test",
            "number": "test",
            "text": "test",
            "reason": "test",
            "modified_final_version": "test",
            "attachment_ids": [1],
        }.items():
            response = self.request(
                "motion.update",
                {
                    "id": 111,
                    field: value,
                },
            )
            self.assert_status_code(response, 403)
            assert "Forbidden fields:" in response.json["message"]

    def test_update_permission_metadata_allowed(self) -> None:
        self.setup_can_manage_metadata()
        self.set_models(
            {
                "motion_category/2": {"meeting_id": 1, "name": "test"},
                "motion_block/4": {"meeting_id": 1, "title": "blocky"},
                "tag/3": {"meeting_id": 1, "name": "bla"},
            }
        )
        now = floor(time())
        response = self.request(
            "motion.update",
            {
                "id": 111,
                "category_id": 2,
                "state_extension": "test",
                "recommendation_extension": "test",
                "start_line_number": 1,
                "created": now,
                "tag_ids": [3],
                "block_id": 4,
                "supporter_meeting_user_ids": [1],
            },
        )
        self.assert_status_code(response, 200)

    def test_update_permission_submitter_allowed(self) -> None:
        self.create_meeting()
        self.user_id = self.create_user("user")
        self.login(self.user_id)
        self.set_user_groups(self.user_id, [3])
        self.permission_test_models["motion_submitter/1"]["meeting_user_id"] = 2
        self.permission_test_models["meeting_user/2"] = {
            "meeting_id": 1,
            "user_id": self.user_id,
            "motion_submitter_ids": [1],
        }
        self.permission_test_models[f"user/{self.user_id}"] = {"meeting_user_ids": [2]}
        self.set_models(self.permission_test_models)
        response = self.request(
            "motion.update",
            {
                "id": 111,
                "title": "title_bDFsWtKL",
                "text": "text_eNPkDVuq",
                "reason": "reason_ukWqADfE",
            },
        )
        self.assert_status_code(response, 200)

    def test_update_permission_metadata_and_submitter(self) -> None:
        self.create_meeting()
        self.user_id = self.create_user("user")
        self.login(self.user_id)
        self.set_user_groups(self.user_id, [3])
        self.set_group_permissions(3, [Permissions.Motion.CAN_MANAGE_METADATA])
        self.permission_test_models["motion_submitter/1"]["meeting_user_id"] = 1
        self.permission_test_models["meeting_user/1"] = {
            "meeting_id": 1,
            "user_id": self.user_id,
            "motion_submitter_ids": [1],
        }
        self.permission_test_models[f"user/{self.user_id}"] = {"meeting_user_ids": [1]}
        self.set_models(self.permission_test_models)
        self.set_models({"motion_category/2": {"meeting_id": 1, "name": "test"}})
        response = self.request(
            "motion.update",
            {
                "id": 111,
                "title": "title_bDFsWtKL",
                "text": "text_eNPkDVuq",
                "reason": "reason_ukWqADfE",
                "category_id": 2,
            },
        )
        self.assert_status_code(response, 200)

    def test_update_check_not_unique_number(self) -> None:
        self.set_models(
            {
                "meeting/1": {
                    "name": "name_uZXBoHMp",
                    "is_active_in_organization_id": 1,
                },
                "motion/1": {"meeting_id": 1, "number": "T001"},
                "motion/2": {"meeting_id": 1, "number": "A001"},
            }
        )
        response = self.request(
            "motion.update",
            {
                "id": 1,
                "number": "A001",
            },
        )
        self.assert_status_code(response, 400)
        assert "Number is not unique." in response.json["message"]<|MERGE_RESOLUTION|>--- conflicted
+++ resolved
@@ -73,11 +73,8 @@
                         4: "</><</>broken>",
                     },
                     "start_line_number": 13,
-<<<<<<< HEAD
                     "additional_submitter": "test",
-=======
                     "workflow_timestamp": 1234567890,
->>>>>>> f48bd79e
                 },
             )
         self.assert_status_code(response, 200)
@@ -93,16 +90,12 @@
         }
         assert model.get("start_line_number") == 13
         assert model.get("created") == 1687339000
-<<<<<<< HEAD
         assert model.get("additional_submitter") == "test"
-        self.assert_history_information("motion/111", ["Motion updated"])
-=======
         assert model.get("workflow_timestamp") == 1234567890
         self.assert_history_information(
             "motion/111",
             ["Workflow_timestamp set to {}", "1234567890", "Motion updated"],
         )
->>>>>>> f48bd79e
         assert counter.calls == 3
 
     def test_update_wrong_id(self) -> None:
