from time import time
from typing import Any, Dict

from openslides_backend.permissions.permissions import Permissions
from tests.system.action.base import BaseActionTestCase
from tests.system.util import CountDatastoreCalls


class MotionUpdateActionTest(BaseActionTestCase):
    def setUp(self) -> None:
        super().setUp()
        self.permission_test_models: Dict[str, Dict[str, Any]] = {
            "meeting/1": {"meeting_user_ids": [1]},
            "motion/111": {
                "meeting_id": 1,
                "title": "title_srtgb123",
                "number": "123",
                "text": "<i>test</i>",
                "reason": "<b>test2</b>",
                "modified_final_version": "blablabla",
                "amendment_paragraphs": {"3": "testtesttest"},
                "submitter_ids": [1],
                "state_id": 1,
            },
            "motion_submitter/1": {
                "meeting_id": 1,
                "motion_id": 111,
                "meeting_user_id": 1,
            },
            "meeting_user/1": {
                "meeting_id": 1,
                "user_id": 1,
                "motion_submitter_ids": [1],
            },
            "user/1": {"meeting_user_ids": [1]},
            "motion_state/1": {
                "meeting_id": 1,
                "motion_ids": [111],
                "allow_submitter_edit": True,
            },
        }

    def test_update_correct(self) -> None:
        self.set_models(
            {
                "meeting/1": {"is_active_in_organization_id": 1},
                "motion/111": {
                    "meeting_id": 1,
                    "title": "title_srtgb123",
                    "number": "123",
                    "text": "<i>test</i>",
                    "reason": "<b>test2</b>",
                    "modified_final_version": "blablabla",
<<<<<<< HEAD
                    "amendment_paragraphs": {"3": "testtesttest"},
=======
                    "amendment_paragraph_$": ["3"],
                    "amendment_paragraph_$3": "testtesttest",
                    "created": 1687339000,
>>>>>>> ecc95516
                },
            }
        )
        with CountDatastoreCalls() as counter:
            response = self.request(
                "motion.update",
                {
                    "id": 111,
                    "title": "title_bDFsWtKL",
                    "number": "124",
                    "text": "text_eNPkDVuq",
                    "reason": "reason_ukWqADfE",
                    "modified_final_version": "mfv_ilVvBsUi",
                    "amendment_paragraphs": {
                        3: "<html>test</html>",
                        4: "</><</>broken>",
                    },
                    "start_line_number": 13,
                },
            )
        self.assert_status_code(response, 200)
        model = self.get_model("motion/111")
        assert model.get("title") == "title_bDFsWtKL"
        assert model.get("number") == "124"
        assert model.get("text") == "text_eNPkDVuq"
        assert model.get("reason") == "reason_ukWqADfE"
        assert model.get("modified_final_version") == "mfv_ilVvBsUi"
        assert model.get("amendment_paragraphs") == {
            "3": "&lt;html&gt;test&lt;/html&gt;",
            "4": "&lt;broken&gt;",
        }
        assert model.get("start_line_number") == 13
        assert model.get("created") == 1687339000
        self.assert_history_information("motion/111", ["Motion updated"])
        assert counter.calls == 3

    def test_update_wrong_id(self) -> None:
        self.set_models(
            {
                "meeting/1": {"is_active_in_organization_id": 1},
                "motion/111": {
                    "meeting_id": 1,
                    "title": "title_srtgb123",
                    "number": "123",
                    "text": "<i>test</i>",
                    "reason": "<b>test2</b>",
                    "modified_final_version": "blablabla",
                },
            }
        )
        response = self.request("motion.update", {"id": 112, "number": "999"})
        self.assert_status_code(response, 400)
        model = self.get_model("motion/111")
        assert model.get("number") == "123"

    def test_update_text_without_previous(self) -> None:
        self.set_models(
            {
                "meeting/1": {"is_active_in_organization_id": 1},
                "motion/111": {
                    "meeting_id": 1,
                    "title": "title_srtgb123",
                    "number": "123",
                    "reason": "<b>test2</b>",
                },
            }
        )
        response = self.request(
            "motion.update",
            {
                "id": 111,
                "title": "title_bDFsWtKL",
                "number": "124",
                "text": "text_eNPkDVuq",
                "reason": "reason_ukWqADfE",
            },
        )
        self.assert_status_code(response, 400)
        self.assertIn(
            "Cannot update text, because it was not set in the old values.",
            response.json["message"],
        )

    def test_update_amendment_paragraphs_without_previous(self) -> None:
        self.set_models(
            {
                "meeting/1": {"is_active_in_organization_id": 1},
                "motion/111": {
                    "meeting_id": 1,
                    "title": "title_srtgb123",
                    "number": "123",
                    "modified_final_version": "blablabla",
                },
            }
        )
        response = self.request(
            "motion.update",
            {
                "id": 111,
                "title": "title_bDFsWtKL",
                "number": "124",
                "amendment_paragraphs": {3: "<html>test</html>"},
            },
        )
        self.assert_status_code(response, 400)
        self.assertIn(
            "Cannot update amendment_paragraphs, because it was not set in the old values.",
            response.json["message"],
        )

    def test_update_required_reason(self) -> None:
        self.set_models(
            {
                "meeting/77": {
                    "name": "name_TZRIHsSD",
                    "motions_reason_required": True,
                    "is_active_in_organization_id": 1,
                },
                "motion/111": {
                    "title": "title_srtgb123",
                    "number": "123",
                    "modified_final_version": "blablabla",
                    "meeting_id": 77,
                    "reason": "balblabla",
                },
            }
        )
        response = self.request(
            "motion.update",
            {
                "id": 111,
                "title": "title_bDFsWtKL",
                "number": "124",
                "reason": "",
            },
        )
        self.assert_status_code(response, 400)
        self.assertIn("Reason is required to update.", response.json["message"])

    def test_update_correct_2(self) -> None:
        self.set_models(
            {
                "meeting/2538": {
                    "name": "name_jkPIYjFz",
                    "is_active_in_organization_id": 1,
                },
                "motion/111": {
                    "meeting_id": 2538,
                },
                "motion_category/4": {
                    "meeting_id": 2538,
                    "name": "name_GdPzDztT",
                    "motion_ids": [],
                },
                "motion_block/51": {
                    "meeting_id": 2538,
                    "title": "title_ddyvpXch",
                    "motion_ids": [],
                },
                "motion/112": {
                    "meeting_id": 2538,
                },
            }
        )

        with CountDatastoreCalls() as counter:
            response = self.request(
                "motion.update",
                {
                    "id": 111,
                    "state_extension": "ext [motion/112] [motion/113]",
                    "recommendation_extension": "ext [motion/112] [motion/113]",
                    "category_id": 4,
                    "block_id": 51,
                    "supporter_meeting_user_ids": [],
                    "tag_ids": [],
                    "attachment_ids": [],
                },
            )
        self.assert_status_code(response, 200)
        model = self.get_model("motion/111")
        assert model.get("state_extension") == "ext [motion/112] [motion/113]"
        assert model.get("recommendation_extension") == "ext [motion/112] [motion/113]"
        assert model.get("category_id") == 4
        assert model.get("block_id") == 51
        assert model.get("supporter_meeting_user_ids") == []
        assert model.get("tag_ids") == []
        assert model.get("attachment_ids") == []
        # motion/113 does not exist and should therefore not be present in the relations
        assert model.get("state_extension_reference_ids") == ["motion/112"]
        assert model.get("recommendation_extension_reference_ids") == ["motion/112"]
        self.assert_history_information(
            "motion/111",
            [
                "Supporters changed",
                "Category set to {}",
                "motion_category/4",
                "Motion block set to {}",
                "motion_block/51",
                "Motion updated",
            ],
        )
        assert counter.calls == 14

    def test_update_workflow_id(self) -> None:
        self.set_models(
            {
                "meeting/2538": {
                    "name": "name_jkPIYjFz",
                    "is_active_in_organization_id": 1,
                },
                "motion/111": {
                    "meeting_id": 2538,
                    "state_id": 88,
                    "recommendation_id": 88,
                    "created": int(time()),
                },
                "motion_workflow/22": {"name": "name_workflow_22", "meeting_id": 2538},
                "motion_state/88": {
                    "name": "name_blaglup",
                    "meeting_id": 2538,
                    "workflow_id": 22,
                    "motion_ids": [111],
                    "motion_recommendation_ids": [111],
                },
                "motion_state/23": {
                    "name": "name_state_23",
                    "meeting_id": 2538,
                    "motion_ids": [],
                    "set_workflow_timestamp": True,
                },
                "motion_workflow/35": {
                    "name": "name_workflow_35",
                    "first_state_id": 23,
                    "meeting_id": 2538,
                },
            }
        )
        response = self.request("motion.update", {"id": 111, "workflow_id": 35})
        self.assert_status_code(response, 200)
        model = self.get_model("motion/111")
        assert model.get("state_id") == 23
        assert model.get("recommendation_id") is None
        assert model.get("created", 0) < model.get("workflow_timestamp", 0)

    def test_update_workflow_id_no_change(self) -> None:
        self.set_models(
            {
                "meeting/2538": {
                    "name": "name_jkPIYjFz",
                    "is_active_in_organization_id": 1,
                },
                "motion/111": {
                    "meeting_id": 2538,
                    "state_id": 88,
                    "recommendation_id": 88,
                },
                "motion_workflow/22": {"name": "name_workflow_22", "meeting_id": 2538},
                "motion_state/88": {
                    "name": "name_blaglup",
                    "meeting_id": 2538,
                    "workflow_id": 22,
                    "motion_ids": [111],
                    "motion_recommendation_ids": [111],
                    "set_workflow_timestamp": True,
                },
            }
        )
        response = self.request("motion.update", {"id": 111, "workflow_id": 22})
        self.assert_status_code(response, 200)
        model = self.get_model("motion/111")
        assert model.get("state_id") == 88
        assert model.get("recommendation_id") == 88
        assert not model.get("workflow_timestamp")

    def test_update_wrong_id_2(self) -> None:
        self.create_model("motion/111")
        response = self.request(
            "motion.update_metadata", {"id": 112, "state_extension": "ext_Xcdfgee"}
        )
        self.assert_status_code(response, 400)
        model = self.get_model("motion/111")
        assert model.get("state_extension") is None

    def test_update_metadata_missing_motion(self) -> None:
        self.set_models(
            {
                "meeting/2538": {
                    "name": "name_jkPIYjFz",
                    "is_active_in_organization_id": 1,
                },
                "motion/111": {"meeting_id": 2538},
                "motion_category/4": {"name": "name_GdPzDztT", "meeting_id": 2538},
                "motion_block/51": {"title": "title_ddyvpXch", "meeting_id": 2538},
            }
        )

        response = self.request(
            "motion.update",
            {
                "id": 111,
                "state_extension": "test_blablab_noon",
                "recommendation_extension": "ext_sldennt [motion/112]",
                "category_id": 4,
                "block_id": 51,
                "supporter_meeting_user_ids": [],
                "tag_ids": [],
                "attachment_ids": [],
            },
        )
        self.assert_status_code(response, 200)
        model = self.get_model("motion/111")
        assert model.get("recommendation_extension_reference_ids") == []

    def test_meeting_missmatch(self) -> None:
        self.set_models(
            {
                "meeting/1": {
                    "name": "name_GDZvcjPK",
                    "is_active_in_organization_id": 1,
                },
                "meeting/2": {
                    "name": "name_Rwvrqaqj",
                    "is_active_in_organization_id": 1,
                },
                "motion/1": {"meeting_id": 1},
                "motion/2": {"meeting_id": 2},
            }
        )
        response = self.request(
            "motion.update",
            {
                "id": 1,
                "recommendation_extension": "blablabla [motion/2] blablabla",
            },
        )
        self.assert_status_code(response, 400)
        assert (
            "The following models do not belong to meeting 1: ['motion/2']"
            in response.json.get("message", "")
        )

    def test_only_motion_allowed(self) -> None:
        self.set_models(
            {
                "meeting/1": {
                    "is_active_in_organization_id": 1,
                },
                "motion/1": {"meeting_id": 1},
            }
        )
        response = self.request(
            "motion.update",
            {
                "id": 1,
                "recommendation_extension": "blablabla [assignment/1] blablabla",
            },
        )
        self.assert_status_code(response, 400)
        assert "Found assignment/1 but only motion is allowed." in response.json.get(
            "message", ""
        )

    def test_reset_recommendation_extension(self) -> None:
        self.set_models(
            {
                "meeting/1": {
                    "is_active_in_organization_id": 1,
                },
                "motion/1": {"meeting_id": 1},
                "motion/2": {"meeting_id": 1},
            }
        )
        response = self.request(
            "motion.update",
            {
                "id": 1,
                "recommendation_extension": "[motion/2]",
            },
        )
        self.assert_status_code(response, 200)
        self.assert_model_exists(
            "motion/1", {"recommendation_extension_reference_ids": ["motion/2"]}
        )
        self.assert_model_exists(
            "motion/2", {"referenced_in_motion_recommendation_extension_ids": [1]}
        )
        response = self.request(
            "motion.update",
            {
                "id": 1,
                "recommendation_extension": "",
            },
        )
        self.assert_model_exists(
            "motion/1", {"recommendation_extension_reference_ids": []}
        )
        self.assert_model_exists(
            "motion/2", {"referenced_in_motion_recommendation_extension_ids": []}
        )

    def test_update_no_permissions(self) -> None:
        self.create_meeting()
        self.user_id = self.create_user("user")
        self.login(self.user_id)
        self.set_user_groups(self.user_id, [3])
        self.permission_test_models["motion_state/1"]["allow_submitter_edit"] = False
        self.set_models(self.permission_test_models)
        response = self.request(
            "motion.update",
            {
                "id": 111,
                "title": "title_bDFsWtKL",
                "text": "text_eNPkDVuq",
                "reason": "reason_ukWqADfE",
            },
        )
        self.assert_status_code(response, 403)
        assert "Forbidden fields: title, text, reason" in response.json["message"]

    def test_update_permission(self) -> None:
        self.base_permission_test(
            self.permission_test_models,
            "motion.update",
            {
                "id": 111,
                "title": "title_bDFsWtKL",
                "text": "text_eNPkDVuq",
                "reason": "reason_ukWqADfE",
                "created": 1686735327,
            },
            Permissions.Motion.CAN_MANAGE,
        )

    def test_update_permission_created(self) -> None:
        self.create_meeting()
        self.user_id = self.create_user("user")
        self.login(self.user_id)
        self.set_user_groups(self.user_id, [3])
        self.set_group_permissions(3, [Permissions.Motion.CAN_MANAGE_METADATA])
        self.set_models(self.permission_test_models)
        response = self.request(
            "motion.update",
            {
                "id": 111,
                "created": 11223344,
            },
        )
        self.assert_status_code(response, 200)
        self.assert_model_exists("motion/111", {"created": 11223344})

    def test_update_permission_metadata_no_wl(self) -> None:
        self.create_meeting()
        self.user_id = self.create_user("user")
        self.login(self.user_id)
        self.set_models(self.permission_test_models)
        self.set_user_groups(self.user_id, [3])
        self.set_group_permissions(3, [Permissions.Motion.CAN_MANAGE_METADATA])
        response = self.request(
            "motion.update",
            {
                "id": 111,
                "title": "title_bDFsWtKL",
                "text": "text_eNPkDVuq",
                "reason": "reason_ukWqADfE",
            },
        )
        self.assert_status_code(response, 403)
        assert "Forbidden fields:" in response.json["message"]
        self.assert_model_exists(
            "meeting_user/2", {"meeting_id": 1, "user_id": 2, "group_ids": [3]}
        )

    def test_update_permission_metadata_and_wl(self) -> None:
        self.create_meeting()
        self.set_models(self.permission_test_models)
        self.user_id = self.create_user("user")
        self.login(self.user_id)
        self.set_user_groups(self.user_id, [3])
        self.set_group_permissions(3, [Permissions.Motion.CAN_MANAGE_METADATA])
        self.set_models(
            {
                "motion_category/2": {"meeting_id": 1, "name": "test"},
                "motion_block/4": {"meeting_id": 1, "title": "blocky"},
                "tag/3": {"meeting_id": 1, "name": "bla"},
            }
        )
        response = self.request(
            "motion.update",
            {
                "id": 111,
                "category_id": 2,
                "state_extension": "testtesttest",
                "tag_ids": [3],
                "block_id": 4,
            },
        )
        self.assert_status_code(response, 200)

    def test_update_permission_submitter_and_wl(self) -> None:
        self.create_meeting()
        self.user_id = self.create_user("user")
        self.login(self.user_id)
        self.set_user_groups(self.user_id, [3])
        self.permission_test_models["motion_submitter/1"]["meeting_user_id"] = 2
        self.permission_test_models["meeting_user/2"] = {
            "meeting_id": 1,
            "user_id": self.user_id,
            "motion_submitter_ids": [1],
        }
        self.permission_test_models[f"user/{self.user_id}"] = {"meeting_user_ids": [2]}
        self.set_models(self.permission_test_models)
        response = self.request(
            "motion.update",
            {
                "id": 111,
                "title": "title_bDFsWtKL",
                "text": "text_eNPkDVuq",
                "reason": "reason_ukWqADfE",
            },
        )
        self.assert_status_code(response, 200)

    def test_update_permission_metadata_and_submitter(self) -> None:
        self.create_meeting()
        self.user_id = self.create_user("user")
        self.login(self.user_id)
        self.set_user_groups(self.user_id, [3])
        self.set_group_permissions(3, [Permissions.Motion.CAN_MANAGE_METADATA])
        self.permission_test_models["motion_submitter/1"]["meeting_user_id"] = 1
        self.permission_test_models["meeting_user/1"] = {
            "meeting_id": 1,
            "user_id": self.user_id,
            "motion_submitter_ids": [1],
        }
        self.permission_test_models[f"user/{self.user_id}"] = {"meeting_user_ids": [1]}
        self.set_models(self.permission_test_models)
        self.set_models({"motion_category/2": {"meeting_id": 1, "name": "test"}})
        response = self.request(
            "motion.update",
            {
                "id": 111,
                "title": "title_bDFsWtKL",
                "text": "text_eNPkDVuq",
                "reason": "reason_ukWqADfE",
                "category_id": 2,
            },
        )
        self.assert_status_code(response, 200)

    def test_update_check_not_unique_number(self) -> None:
        self.set_models(
            {
                "meeting/1": {
                    "name": "name_uZXBoHMp",
                    "is_active_in_organization_id": 1,
                },
                "motion/1": {"meeting_id": 1, "number": "T001"},
                "motion/2": {"meeting_id": 1, "number": "A001"},
            }
        )
        response = self.request(
            "motion.update",
            {
                "id": 1,
                "number": "A001",
            },
        )
        self.assert_status_code(response, 400)
        assert "Number is not unique." in response.json["message"]<|MERGE_RESOLUTION|>--- conflicted
+++ resolved
@@ -51,13 +51,8 @@
                     "text": "<i>test</i>",
                     "reason": "<b>test2</b>",
                     "modified_final_version": "blablabla",
-<<<<<<< HEAD
                     "amendment_paragraphs": {"3": "testtesttest"},
-=======
-                    "amendment_paragraph_$": ["3"],
-                    "amendment_paragraph_$3": "testtesttest",
                     "created": 1687339000,
->>>>>>> ecc95516
                 },
             }
         )
@@ -301,7 +296,7 @@
         model = self.get_model("motion/111")
         assert model.get("state_id") == 23
         assert model.get("recommendation_id") is None
-        assert model.get("created", 0) < model.get("workflow_timestamp", 0)
+        assert model.get("created", 0) <= model.get("workflow_timestamp", 0)
 
     def test_update_workflow_id_no_change(self) -> None:
         self.set_models(
@@ -487,7 +482,7 @@
                 "title": "title_bDFsWtKL",
                 "text": "text_eNPkDVuq",
                 "reason": "reason_ukWqADfE",
-                "created": 1686735327,
+                # TODO "created": 1686735327,
             },
             Permissions.Motion.CAN_MANAGE,
         )
@@ -496,9 +491,9 @@
         self.create_meeting()
         self.user_id = self.create_user("user")
         self.login(self.user_id)
+        self.set_models(self.permission_test_models)
         self.set_user_groups(self.user_id, [3])
         self.set_group_permissions(3, [Permissions.Motion.CAN_MANAGE_METADATA])
-        self.set_models(self.permission_test_models)
         response = self.request(
             "motion.update",
             {
