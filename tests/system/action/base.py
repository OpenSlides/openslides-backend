from collections import defaultdict
from copy import deepcopy
from typing import Any, cast
from unittest.mock import MagicMock

import pytest

from openslides_backend.action.action_handler import ActionHandler
from openslides_backend.action.action_worker import gunicorn_post_request
from openslides_backend.action.relations.relation_manager import RelationManager
from openslides_backend.action.util.action_type import ActionType
from openslides_backend.action.util.actions_map import actions_map
from openslides_backend.action.util.crypto import get_random_string
from openslides_backend.action.util.typing import ActionResults, Payload
from openslides_backend.http.application import OpenSlidesBackendWSGIApplication
from openslides_backend.http.views.action_view import ActionView
from openslides_backend.permissions.management_levels import OrganizationManagementLevel
from openslides_backend.permissions.permissions import Permission
from openslides_backend.services.database.commands import GetManyRequest
from openslides_backend.shared.exceptions import AuthenticationException
from openslides_backend.shared.filters import FilterOperator
from openslides_backend.shared.patterns import FullQualifiedId
from openslides_backend.shared.typing import HistoryInformation
from openslides_backend.shared.util import ONE_ORGANIZATION_FQID
from tests.system.action.util import get_internal_auth_header
from tests.system.base import BaseSystemTestCase
from tests.system.util import create_action_test_application, get_route_path
from tests.util import Response

from .mock_gunicorn_gthread_worker import MockGunicornThreadWorker

DEFAULT_PASSWORD = "password"
ACTION_URL = get_route_path(ActionView.action_route)
ACTION_URL_INTERNAL = get_route_path(ActionView.internal_action_route)
ACTION_URL_SEPARATELY = get_route_path(ActionView.action_route, "handle_separately")


class BaseActionTestCase(BaseSystemTestCase):
    def setUp(self) -> None:
        super().setUp()
        ActionHandler.MAX_RETRY = 1

    def reset_redis(self) -> None:
        # access auth database directly to reset it
        redis = self.auth.auth_handler.database.redis
        prefix = ":".join(
            (
                self.auth.auth_handler.database.AUTH_PREFIX,
                self.auth.auth_handler.TOKEN_DB_KEY,
            )
        )
        for key in redis.keys():
            if key.decode().startswith(prefix):
                redis.delete(key)

    def get_application(self) -> OpenSlidesBackendWSGIApplication:
        return create_action_test_application()

    def request(
        self,
        action: str,
        data: dict[str, Any],
        anonymous: bool = False,
        lang: str | None = None,
        internal: bool | None = None,
    ) -> Response:
        return self.request_multi(
            action,
            [data],
            anonymous=anonymous,
            lang=lang,
            internal=internal,
        )

    def request_multi(
        self,
        action: str,
        data: list[dict[str, Any]],
        anonymous: bool = False,
        lang: str | None = None,
        internal: bool | None = None,
    ) -> Response:
        ActionClass = actions_map.get(action)
        if internal is None:
            internal = bool(
                ActionClass and ActionClass.action_type != ActionType.PUBLIC
            )
        response = self.request_json(
            [
                {
                    "action": action,
                    "data": data,
                }
            ],
            anonymous=anonymous,
            lang=lang,
            internal=internal,
        )
        if response.status_code == 200:
            results = response.json.get("results", [])
            assert len(results) == 1
            assert results[0] is None or len(results[0]) == len(data)
        return response

    def request_json(
        self,
        payload: Payload,
        anonymous: bool = False,
        lang: str | None = None,
        internal: bool = False,
        atomic: bool = True,
    ) -> Response:
        client = self.client if not anonymous else self.anon_client
        headers = {}
        if lang:
            headers["Accept-Language"] = lang
        if internal and atomic:
            url = ACTION_URL_INTERNAL
            headers.update(get_internal_auth_header())
        elif atomic:
            url = ACTION_URL
        elif not internal:
            url = ACTION_URL_SEPARATELY
        else:
            raise NotImplementedError("Cannot send internal non-atomic requests.")
        response = client.post(url, json=payload, headers=headers)
        if response.status_code == 202:
            gunicorn_post_request(
                MockGunicornThreadWorker(),
                None,  # type: ignore
                None,  # type: ignore
                response,
            )
        return response

    def execute_action_internally(
        self, action_name: str, data: dict[str, Any], user_id: int = 0
    ) -> ActionResults | None:
        """
        Shorthand to execute an action internally where all permissions etc. are ignored.
        Useful when an action is just executed for the end result and not for testing it.
        """
        ActionClass = actions_map[action_name]
        action = ActionClass(
            self.services,
            self.datastore,
            RelationManager(self.datastore),
            MagicMock(),
            MagicMock(),
        )
        action_data = deepcopy(data)
        write_request, result = action.perform([action_data], user_id, internal=True)
        if write_request:
            self.datastore.write(write_request)
        self.datastore.reset()
        return result

<<<<<<< HEAD
    def create_motion(self, meeting_id: int, base: int = 1) -> None:
        """
        The meeting must already exist.
        Creates a motion and all other models required for this with id 1.
        You can specify another id by setting base.
        """
        self.set_models(
            {
                f"motion_workflow/{base}": {
                    "name": f"motion_workflow{base}",
                    "sequential_number": base,
                    "default_workflow_meeting_id": base,
                    "default_amendment_workflow_meeting_id": base,
                    "state_ids": [base],
                    "first_state_id": base,
                    "meeting_id": meeting_id,
                },
                f"motion_state/{base}": {
                    "name": f"motion_state{base}",
                    "weight": 36,
                    "workflow_id": base,
                    "first_state_of_workflow_id": base,
                    "meeting_id": meeting_id,
                },
                f"motion/{base}": {
                    "title": f"motion{base}",
                    "sequential_number": base,
                    "state_id": base,
                    "meeting_id": meeting_id,
                },
            }
        )
=======
    @with_database_context
    def create_committee(
        self,
        committee_id: int = 1,
        parent_id: int | None = None,
        name: str | None = None,
    ) -> None:
        if not name:
            name = f"Committee{committee_id}"
        committee_fqid = f"committee/{committee_id}"
        data: dict[str, dict[str, Any]] = {
            committee_fqid: {
                "organization_id": 1,
                "name": name,
            }
        }
        if parent_id:
            parent_fqid = f"committee/{parent_id}"
            parent = self.datastore.get(
                parent_fqid,
                ["all_parent_ids", "all_child_ids", "child_ids"],
                lock_result=False,
                use_changed_models=False,
            )
            data[parent_fqid] = {
                "child_ids": [*parent.get("child_ids", []), committee_id],
                "all_child_ids": [*parent.get("all_child_ids", []), committee_id],
            }
            data[committee_fqid]["parent_id"] = parent_id
            data[committee_fqid]["all_parent_ids"] = [
                *parent.get("all_parent_ids", []),
                parent_id,
            ]
            if grandparent_ids := parent.get("all_parent_ids", []):
                grandparents = self.datastore.get_many(
                    [GetManyRequest("committee", grandparent_ids, ["all_child_ids"])],
                    lock_result=False,
                    use_changed_models=False,
                ).get("committee", {})
                data.update(
                    {
                        f"committee/{id_}": {
                            "all_child_ids": [
                                *grandparents.get(id_, {}).get("all_child_ids", []),
                                committee_id,
                            ]
                        }
                        for id_ in grandparent_ids
                    }
                )
        self.set_models(data)
>>>>>>> 76bd4252

    def create_meeting(self, base: int = 1) -> None:
        """
        Creates meeting with id 1, committee 60 and groups with ids 1, 2, 3 by default.
        With base you can setup other meetings, but be cautious because of group-ids
        The groups have no permissions and no users by default.
        """
        committee_id = base + 59
        self.set_models(
            {
                f"meeting/{base}": {
                    "group_ids": [base, base + 1, base + 2],
                    "default_group_id": base,
                    "admin_group_id": base + 1,
                    "motions_default_workflow_id": base,
                    "motions_default_amendment_workflow_id": base,
                    "reference_projector_id": base,
                    "committee_id": committee_id,
                    "is_active_in_organization_id": 1,
                    "language": "en",
                    "motion_state_ids": [base],
                    "motion_workflow_ids": [base],
                },
                f"projector/{base}": {"sequential_number": base, "meeting_id": base},
                f"group/{base}": {
                    "meeting_id": base,
                    "default_group_for_meeting_id": base,
                    "name": f"group{base}",
                },
                f"group/{base+1}": {
                    "meeting_id": base,
                    "admin_group_for_meeting_id": base,
                    "name": f"group{base+1}",
                },
                f"group/{base+2}": {
                    "meeting_id": base,
                    "name": f"group{base+2}",
                },
                f"motion_workflow/{base}": {
                    "name": "flo",
                    "sequential_number": base,
                    "meeting_id": base,
                    "default_workflow_meeting_id": base,
                    "default_amendment_workflow_meeting_id": base,
                    "state_ids": [base],
                    "first_state_id": base,
                },
                f"motion_state/{base}": {
                    "name": "stasis",
                    "weight": 36,
                    "meeting_id": base,
                    "workflow_id": base,
                    "first_state_of_workflow_id": base,
                },
                f"committee/{committee_id}": {
                    "name": f"Commitee{committee_id}",
                    "meeting_ids": [base],
                },
                ONE_ORGANIZATION_FQID: {
                    "limit_of_meetings": 0,
                    "active_meeting_ids": [base],
                    "enable_electronic_voting": True,
                },
            }
        )

    def set_anonymous(
        self,
        enable: bool = True,
        meeting_id: int = 1,
        permissions: list[Permission] = [],
    ) -> int:
        """Also creates an anonymous group at the next-highest free group_id"""
        next_group_id = self.datastore.reserve_id("group")
        group_ids = self.get_model(f"meeting/{meeting_id}").get("group_ids", [])
        self.set_models(
            {
                f"meeting/{meeting_id}": {
                    "enable_anonymous": enable,
                    "group_ids": [*group_ids, next_group_id],
                    "anonymous_group_id": next_group_id,
                },
                f"group/{next_group_id}": {
                    "name": "Anonymous",
                    "meeting_id": meeting_id,
                    "anonymous_group_for_meeting_id": meeting_id,
                    "permissions": permissions,
                },
            }
        )
        return next_group_id

    def set_organization_management_level(
        self, level: OrganizationManagementLevel | None, user_id: int = 1
    ) -> None:
        self.update_model(f"user/{user_id}", {"organization_management_level": level})

    def set_committee_management_level(
        self, committee_ids: list[int], user_id: int = 1
    ) -> None:
        self.set_models(
            {
                f"committee/{committee_id}": {"manager_ids": [user_id]}
                for committee_id in committee_ids
            }
        )

    def add_group_permissions(
        self, group_id: int, permissions: list[Permission]
    ) -> None:
        group = self.get_model(f"group/{group_id}")
        self.set_group_permissions(group_id, group.get("permissions", []) + permissions)

    def remove_group_permissions(
        self, group_id: int, permissions: list[Permission]
    ) -> None:
        group = self.get_model(f"group/{group_id}")
        new_perms = [p for p in group.get("permissions", []) if p not in permissions]
        self.set_group_permissions(group_id, new_perms)

    def set_group_permissions(
        self, group_id: int, permissions: list[Permission]
    ) -> None:
        self.update_model(f"group/{group_id}", {"permissions": permissions})

    def create_user(
        self,
        username: str,
        group_ids: list[int] = [],
        organization_management_level: OrganizationManagementLevel | None = None,
        home_committee_id: int | None = None,
    ) -> int:
        """
        Create a user with the given username, groups and organization management level.
        """
        # TODO question the sense of getting the groups from datastore here as they stay unsused.
        partitioned_groups = self._fetch_groups(group_ids)
        id = 1
        while f"user/{id}" in self.created_fqids:
            id += 1
        self.set_models(
            {
                f"user/{id}": self._get_user_data(
                    username, partitioned_groups, organization_management_level
                ),
            }
        )
        if home_committee_id:
            self.set_home_committee(id, home_committee_id)
        self.set_user_groups(id, group_ids)
        return id

    @with_database_context
    def set_home_committee(self, user_id: int, home_committee_id: int) -> None:
        home_fqid = f"committee/{home_committee_id}"
        committee = self.datastore.get(
            home_fqid, ["native_user_ids"], lock_result=False
        )
        self.set_models(
            {
                f"user/{user_id}": {"home_committee_id": home_committee_id},
                home_fqid: {
                    "native_user_ids": [*committee.get("native_user_ids", []), user_id]
                },
            }
        )

    def _get_user_data(
        self,
        username: str,
        partitioned_groups: dict[int, list[dict[str, Any]]] = {},
        organization_management_level: OrganizationManagementLevel | None = None,
    ) -> dict[str, Any]:
        return {
            "username": username,
            "organization_management_level": organization_management_level,
            "is_active": True,
            "default_password": DEFAULT_PASSWORD,
            "password": self.auth.hash(DEFAULT_PASSWORD),
            "meeting_ids": list(partitioned_groups.keys()),
        }

    def create_user_for_meeting(self, meeting_id: int) -> int:
        meeting = self.get_model(f"meeting/{meeting_id}")
        if not meeting.get("default_group_id"):
            id = self.datastore.reserve_id("group")
            self.set_models(
                {
                    f"meeting/{meeting_id}": {
                        "group_ids": meeting.get("group_ids", []) + [id],
                        "default_group_id": id,
                    },
                    f"group/{id}": {
                        "meeting_id": meeting_id,
                        "default_group_for_meeting_id": meeting_id,
                    },
                }
            )
            meeting["default_group_id"] = id
        user_id = self.create_user("user_" + get_random_string(6))
        self.set_user_groups(user_id, [meeting["default_group_id"]])
        self.update_model(
            f"meeting/{meeting_id}",
            {"user_ids": list(set(meeting.get("user_ids", []) + [user_id]))},
        )
        return user_id

    # @with_database_context
    def set_user_groups(self, user_id: int, group_ids: list[int]) -> list[int]:
        """
        Sets the users groups, returns the meeting_user_ids
        """
        assert isinstance(group_ids, list)
        groups = self.datastore.get_many(
            [
                GetManyRequest(
                    "group",
                    group_ids,
                    ["id", "meeting_id", "meeting_user_ids"],
                )
            ],
            lock_result=False,
        )["group"]
        meeting_ids: list[int] = list({v["meeting_id"] for v in groups.values()})
        filtered_result = self.datastore.filter(
            "meeting_user",
            FilterOperator("user_id", "=", user_id),
            ["id", "user_id", "meeting_id", "group_ids"],
            lock_result=False,
        )
        meeting_users: dict[int, dict[str, Any]] = {
            data["meeting_id"]: dict(data)
            for data in filtered_result.values()
            if data["meeting_id"] in meeting_ids
        }
        last_meeting_user_id = max(
            [
                int(k[1])
                for key in self.created_fqids
                if (k := key.split("/"))[0] == "meeting_user"
            ]
            or [0]
        )
        meeting_users_new = {
            meeting_id: {
                "id": (last_meeting_user_id := last_meeting_user_id + 1),  # noqa: F841
                "user_id": user_id,
                "meeting_id": meeting_id,
                "group_ids": [],
            }
            for meeting_id in meeting_ids
            if meeting_id not in meeting_users
        }
        meeting_users.update(meeting_users_new)
        meetings = self.datastore.get_many(
            [
                GetManyRequest(
                    "meeting",
                    meeting_ids,
                    ["id", "meeting_user_ids", "user_ids"],
                )
            ],
            lock_result=False,
        )["meeting"]
        user = self.datastore.get(
            f"user/{user_id}",
            # TODO here was a wrong field 'user_meeting_ids' check if there can be performance improvements by now using 'meeting_user_ids'
            ["meeting_user_ids", "meeting_ids"],
            lock_result=False,
            use_changed_models=False,
        )

        def add_to_list(where: dict[str, Any], key: str, what: int) -> None:
            if key in where and where.get(key):
                if what not in where[key]:
                    where[key].append(what)
            else:
                where[key] = [what]

        for group in groups.values():
            meeting_id = group["meeting_id"]
            meeting_user_id = meeting_users[meeting_id]["id"]
            # meetings[meeting_id]["id"] = meeting_id
            add_to_list(meeting_users[meeting_id], "group_ids", group["id"])
            add_to_list(group, "meeting_user_ids", meeting_user_id)
            add_to_list(meetings[meeting_id], "meeting_user_ids", meeting_user_id)
            add_to_list(meetings[meeting_id], "user_ids", user_id)
            add_to_list(user, "meeting_user_ids", meeting_user_id)
            add_to_list(user, "meeting_ids", meeting_id)
        self.set_models(
            {
                f"user/{user_id}": user,
                **{f"meeting_user/{mu['id']}": mu for mu in meeting_users.values()},
                **{f"group/{group['id']}": group for group in groups.values()},
                **{
                    f"meeting/{meeting['id']}": meeting for meeting in meetings.values()
                },
            }
        )
        return [mu["id"] for mu in meeting_users.values()]

    # @with_database_context
    def _fetch_groups(self, group_ids: list[int]) -> dict[int, list[dict[str, Any]]]:
        """
        Helper method to partition the groups by their meeting id.
        """
        if not group_ids:
            return {}

        response = self.datastore.get_many(
            [
                GetManyRequest(
                    "group",
                    group_ids,
                    ["id", "meeting_id"],  # fields currently unused
                )
            ],
            lock_result=False,
        )
        partitioned_groups: dict[int, list[dict[str, Any]]] = defaultdict(list)
        for group in response.get("group", {}).values():
            partitioned_groups[group["meeting_id"]].append(group)
        return partitioned_groups

    def base_permission_test(
        self,
        models: dict[str, dict[str, Any]],
        action: str,
        action_data: dict[str, Any],
        permission: (
            Permission | list[Permission] | OrganizationManagementLevel | None
        ) = None,
        fail: bool | None = None,
        lock_meeting: bool = False,
        lock_out_calling_user: bool = False,
    ) -> None:
        self.create_meeting()
        self.user_id = self.create_user("user")
        self.login(self.user_id)
        if models:
            self.set_models(models)
        if lock_meeting:
            self.set_models({"meeting/1": {"locked_from_inside": True}})
        meeting_user_id = self.set_user_groups(self.user_id, [3])[0]
        if lock_out_calling_user:
            self.set_models({f"meeting_user/{meeting_user_id}": {"locked_out": True}})
        if permission:
            if isinstance(permission, OrganizationManagementLevel):
                self.set_organization_management_level(permission, self.user_id)
            elif isinstance(permission, list):
                self.set_group_permissions(3, permission)
            else:
                self.set_group_permissions(3, [permission])
        response = self.request(action, action_data)
        if fail is None:
            fail = not permission
        if fail:
            self.assert_status_code(response, 403)
            self.assertIn(
                f"You are not allowed to perform action {action}",
                response.json["message"],
            )
        else:
            self.assert_status_code(response, 200)

    def base_locked_out_superadmin_permission_test(
        self,
        models: dict[str, dict[str, Any]],
        action: str,
        action_data: dict[str, Any],
    ) -> None:
        self.base_permission_test(
            models,
            action,
            action_data,
            OrganizationManagementLevel.SUPERADMIN,
            True,
            True,
        )

    # @with_database_context
    def assert_history_information(
        self, fqid: FullQualifiedId, information: list[str] | None
    ) -> None:
        """
        Asserts that the last history information for the given model is the given information.
        """
        informations = self.datastore.history_information([fqid]).get(fqid)
        last_information = (
            cast(HistoryInformation, informations[-1]["information"])
            if informations
            else {}
        )
        if information is None:
            assert not informations or fqid not in last_information, informations
        else:
            assert informations
            self.assertEqual(last_information[fqid], information)

    # @with_database_context
    def assert_history_information_contains(
        self, fqid: FullQualifiedId, information: str
    ) -> None:
        """
        Asserts that the last history information for the given model is the given information.
        """
        informations = self.datastore.history_information([fqid]).get(fqid)
        last_information = (
            cast(HistoryInformation, informations[-1]["information"])
            if informations
            else {}
        )
        assert informations
        assert information in last_information[fqid]

    def assert_logged_in(self) -> None:
        self.auth.authenticate()  # assert that no exception is thrown

    def assert_logged_out(self) -> None:
        with pytest.raises(AuthenticationException):
            self.auth.authenticate()
        BaseSystemTestCase.auth_data = None<|MERGE_RESOLUTION|>--- conflicted
+++ resolved
@@ -155,41 +155,6 @@
         self.datastore.reset()
         return result
 
-<<<<<<< HEAD
-    def create_motion(self, meeting_id: int, base: int = 1) -> None:
-        """
-        The meeting must already exist.
-        Creates a motion and all other models required for this with id 1.
-        You can specify another id by setting base.
-        """
-        self.set_models(
-            {
-                f"motion_workflow/{base}": {
-                    "name": f"motion_workflow{base}",
-                    "sequential_number": base,
-                    "default_workflow_meeting_id": base,
-                    "default_amendment_workflow_meeting_id": base,
-                    "state_ids": [base],
-                    "first_state_id": base,
-                    "meeting_id": meeting_id,
-                },
-                f"motion_state/{base}": {
-                    "name": f"motion_state{base}",
-                    "weight": 36,
-                    "workflow_id": base,
-                    "first_state_of_workflow_id": base,
-                    "meeting_id": meeting_id,
-                },
-                f"motion/{base}": {
-                    "title": f"motion{base}",
-                    "sequential_number": base,
-                    "state_id": base,
-                    "meeting_id": meeting_id,
-                },
-            }
-        )
-=======
-    @with_database_context
     def create_committee(
         self,
         committee_id: int = 1,
@@ -240,7 +205,39 @@
                     }
                 )
         self.set_models(data)
->>>>>>> 76bd4252
+
+    def create_motion(self, meeting_id: int, base: int = 1) -> None:
+        """
+        The meeting must already exist.
+        Creates a motion and all other models required for this with id 1.
+        You can specify another id by setting base.
+        """
+        self.set_models(
+            {
+                f"motion_workflow/{base}": {
+                    "name": f"motion_workflow{base}",
+                    "sequential_number": base,
+                    "default_workflow_meeting_id": base,
+                    "default_amendment_workflow_meeting_id": base,
+                    "state_ids": [base],
+                    "first_state_id": base,
+                    "meeting_id": meeting_id,
+                },
+                f"motion_state/{base}": {
+                    "name": f"motion_state{base}",
+                    "weight": 36,
+                    "workflow_id": base,
+                    "first_state_of_workflow_id": base,
+                    "meeting_id": meeting_id,
+                },
+                f"motion/{base}": {
+                    "title": f"motion{base}",
+                    "sequential_number": base,
+                    "state_id": base,
+                    "meeting_id": meeting_id,
+                },
+            }
+        )
 
     def create_meeting(self, base: int = 1) -> None:
         """
