--- conflicted
+++ resolved
@@ -281,11 +281,7 @@
                 GetManyRequest(
                     "group",
                     group_ids,
-<<<<<<< HEAD
-                    ["id", "meeting_id", "user_ids", "meeting_user_ids"],
-=======
                     ["id", "meeting_id", "meeting_user_ids"],
->>>>>>> b306c213
                 )
             ],
             lock_result=False,
@@ -309,7 +305,6 @@
                 if (k := key.split("/"))[0] == "meeting_user"
             ]
             or [0]
-<<<<<<< HEAD
         )
         meeting_users_new = {
             meeting_id: {
@@ -338,36 +333,6 @@
             lock_result=False,
             use_changed_models=False,
         )
-=======
-        )
-        meeting_users_new = {
-            meeting_id: {
-                "id": (last_meeting_user_id := last_meeting_user_id + 1),  # noqa: F841
-                "user_id": user_id,
-                "meeting_id": meeting_id,
-                "group_ids": [],
-            }
-            for meeting_id in meeting_ids
-            if meeting_id not in meeting_users
-        }
-        meeting_users.update(meeting_users_new)
-        meetings = self.datastore.get_many(
-            [
-                GetManyRequest(
-                    "meeting",
-                    meeting_ids,
-                    ["id", "meeting_user_ids", "user_ids"],
-                )
-            ],
-            lock_result=False,
-        )["meeting"]
-        user = self.datastore.get(
-            f"user/{user_id}",
-            ["user_meeting_ids", "meeting_ids"],
-            lock_result=False,
-            use_changed_models=False,
-        )
->>>>>>> b306c213
 
         def add_to_list(where: dict[str, Any], key: str, what: int) -> None:
             if key in where and where.get(key):
