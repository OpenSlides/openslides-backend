--- conflicted
+++ resolved
@@ -89,28 +89,22 @@
         payload: Payload,
         anonymous: bool = False,
         lang: Optional[str] = None,
-<<<<<<< HEAD
         internal: bool = False,
-=======
         atomic: bool = True,
->>>>>>> 85919cd9
     ) -> Response:
         client = self.client if not anonymous else self.anon_client
         headers = {}
         if lang:
             headers["Accept-Language"] = lang
-<<<<<<< HEAD
-        if internal:
+        if internal and atomic:
             url = ACTION_URL_INTERNAL
             headers.update(get_internal_auth_header())
+        elif atomic:
+            url = ACTION_URL
+        elif not internal:
+            url = ACTION_URL_SEPARATELY
         else:
-            url = ACTION_URL
-=======
-        if atomic:
-            url = ACTION_URL
-        else:
-            url = ACTION_URL_SEPARATELY
->>>>>>> 85919cd9
+            raise NotImplementedError("Cannot send internal non-atomic requests.")
         response = client.post(url, json=payload, headers=headers)
         if response.status_code == 202:
             gunicorn_post_request(
