--- conflicted
+++ resolved
@@ -157,10 +157,6 @@
         self.datastore.reset()
         return result
 
-<<<<<<< HEAD
-=======
-    @with_database_context
->>>>>>> 3f2d2b37
     def create_committee(
         self,
         committee_id: int = 1,
@@ -173,11 +169,7 @@
         data: dict[str, dict[str, Any]] = {
             committee_fqid: {
                 "organization_id": 1,
-<<<<<<< HEAD
                 "name": name or f"com{committee_id}",
-=======
-                "name": name,
->>>>>>> 3f2d2b37
             }
         }
         if parent_id:
@@ -216,7 +208,6 @@
                 )
         self.set_models(data)
 
-<<<<<<< HEAD
     def create_motion(self, meeting_id: int, base: int = 1) -> None:
         """
         The meeting must already exist.
@@ -250,8 +241,6 @@
             }
         )
 
-=======
->>>>>>> 3f2d2b37
     def create_meeting(self, base: int = 1) -> None:
         """
         Creates meeting with id 1, committee 60 and groups with ids 1(Default), 2(Admin), 3 by default.
@@ -414,10 +403,7 @@
         group_ids: list[int] = [],
         organization_management_level: OrganizationManagementLevel | None = None,
         home_committee_id: int | None = None,
-<<<<<<< HEAD
         meeting_user_ids: list[int] = [],
-=======
->>>>>>> 3f2d2b37
     ) -> int:
         """
         Create a user with the given username, groups and organization management level.
@@ -435,16 +421,9 @@
         )
         if home_committee_id:
             self.set_home_committee(id, home_committee_id)
-<<<<<<< HEAD
         meeting_user_ids.extend(self.set_user_groups(id, group_ids))
         return id
 
-=======
-        self.set_user_groups(id, group_ids)
-        return id
-
-    @with_database_context
->>>>>>> 3f2d2b37
     def set_home_committee(self, user_id: int, home_committee_id: int) -> None:
         home_fqid = f"committee/{home_committee_id}"
         committee = self.datastore.get(
