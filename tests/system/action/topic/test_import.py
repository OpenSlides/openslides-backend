from datetime import datetime

from psycopg.types.json import Jsonb

from openslides_backend.action.mixins.import_mixins import ImportState
from tests.system.action.base import BaseActionTestCase
from tests.system.action.topic.test_json_upload import TopicJsonUploadForUseInImport


class TopicJsonImport(BaseActionTestCase):
    def setUp(self) -> None:
        super().setUp()
        self.create_meeting(22)
        self.set_models(
            {
                "import_preview/2": {
                    "state": ImportState.DONE,
                    "name": "topic",
                    "created": datetime.now(),
                    "result": Jsonb(
                        {
                            "rows": [
                                {
                                    "state": ImportState.NEW,
                                    "messages": [],
                                    "data": {
                                        "title": {
                                            "value": "test",
                                            "info": ImportState.NEW,
                                        },
                                        "meeting_id": 22,
                                    },
                                },
                            ],
                        }
                    ),
                },
            }
        )

    def test_import_correct(self) -> None:
        response = self.request("topic.import", {"id": 2, "import": True})
        self.assert_status_code(response, 200)
        self.assert_model_exists("topic/1", {"title": "test", "meeting_id": 22})
        self.assert_model_exists("meeting/22", {"topic_ids": [1]})
        self.assert_model_not_exists("import_preview/2")

    def test_import_abort_with_import_false(self) -> None:
        response = self.request("topic.import", {"id": 2, "import": False})
        self.assert_status_code(response, 200)
        self.assert_model_not_exists("topic/1")
        self.assert_model_not_exists("import_preview/2")

    def test_import_abort_with_import_false_but_wrong_type(self) -> None:
        self.set_models({"import_preview/2": {"name": "account"}})
        response = self.request("topic.import", {"id": 2, "import": False})
        self.assert_status_code(response, 400)
        self.assert_model_not_exists("topic/1")
        self.assert_model_exists("import_preview/2")  # may not delete "account" preview

    def test_import_abort_import_with_error(self) -> None:
        self.set_models(
            {
                "import_preview/2": {
                    "state": ImportState.ERROR,
                },
            }
        )
        response = self.request("topic.import", {"id": 2, "import": True})
        self.assert_status_code(response, 400)
        self.assertIn(
            "Error in import. Data will not be imported.", response.json["message"]
        )
        self.assert_model_not_exists("topic/1")
        self.assert_model_exists("import_preview/2")

    def test_import_found_id_and_text_field(self) -> None:
        self.create_topic(1, 22)
        self.set_models(
            {
<<<<<<< HEAD
                "topic/1": {"title": "test", "meeting_id": 22},
=======
>>>>>>> 9e52dbba
                "import_preview/2": {
                    "state": ImportState.DONE,
                    "name": "topic",
                    "created": datetime.now(),
                    "result": Jsonb(
                        {
                            "import": "topic",
                            "rows": [
                                {
                                    "state": ImportState.DONE,
                                    "messages": ["Existing topic will be updated."],
                                    "data": {
                                        "title": {
                                            "value": "test",
                                            "info": ImportState.WARNING,
                                            "id": 1,
                                        },
                                        "id": 1,
                                        "meeting_id": 22,
                                        "text": "this should be updated",
                                    },
                                },
                            ],
                        }
                    ),
                },
            }
        )
        response = self.request("topic.import", {"id": 2, "import": True})
        self.assert_status_code(response, 200)
        self.assert_model_exists(
            "topic/1",
            {"title": "test", "meeting_id": 22, "text": "this should be updated"},
        )

    def test_import_found_id_and_agenda_fields(self) -> None:
        self.create_topic(1, 22)
        self.set_models(
            {
<<<<<<< HEAD
                "topic/1": {
                    "title": "test",
                    "meeting_id": 22,
                    "agenda_item_id": 7,
                },
                "agenda_item/7": {
                    "content_object_id": "topic/1",
                    "meeting_id": 22,
                    "duration": 20,
                },
=======
                "agenda_item/1": {"duration": 20},
>>>>>>> 9e52dbba
                "import_preview/2": {
                    "state": ImportState.DONE,
                    "name": "topic",
                    "created": datetime.now(),
                    "result": Jsonb(
                        {
                            "import": "topic",
                            "rows": [
                                {
                                    "state": ImportState.DONE,
                                    "messages": ["Existing topic will be updated."],
                                    "data": {
                                        "title": {
                                            "value": "test",
                                            "info": ImportState.WARNING,
                                            "id": 1,
                                        },
                                        "id": 1,
                                        "meeting_id": 22,
                                        "agenda_comment": "test",
                                        "agenda_type": "hidden",
                                        "agenda_duration": 40,
                                    },
                                },
                            ],
                        }
                    ),
                },
            }
        )
        response = self.request("topic.import", {"id": 2, "import": True})
        self.assert_status_code(response, 200)
        self.assert_model_exists(
            "topic/1",
            {"title": "test", "meeting_id": 22, "agenda_item_id": 1},
        )
        self.assert_model_exists(
            "agenda_item/1",
            {
                "content_object_id": "topic/1",
                "comment": "test",
                "type": "hidden",
                "duration": 40,
            },
        )

    def test_import_duplicate_and_topic_deleted(self) -> None:
<<<<<<< HEAD
        self.set_models(
            {
                "topic/1": {"title": "test", "meeting_id": 22},
                "meeting/22": {"topic_ids": [1]},
            }
        )
=======
        self.create_topic(1, 22)
>>>>>>> 9e52dbba
        response = self.request(
            "topic.json_upload", {"meeting_id": 22, "data": [{"title": "test"}]}
        )
        self.assert_status_code(response, 200)
        self.assert_model_exists("import_preview/3")
        response = self.request("topic.delete", {"id": 1})
        self.assert_status_code(response, 200)
        self.assert_model_not_exists("topic/1")
        response = self.request("topic.import", {"id": 3, "import": True})
        self.assert_status_code(response, 200)
        result = response.json["results"][0][0]
        assert result["rows"][0] == {
            "state": ImportState.ERROR,
            "messages": [
                "Existing topic will be updated.",
                "Error: topic 1 not found anymore for updating topic 'test'.",
            ],
            "data": {
                "id": 1,
                "title": {"id": 1, "info": "error", "value": "test"},
                "meeting_id": 22,
            },
        }
        self.assert_model_not_exists("topic/2")


class TopicImportWithIncludedJsonUpload(TopicJsonUploadForUseInImport):
    def test_import_agenda_data(self) -> None:
        self.json_upload_agenda_data()
        response = self.request("topic.import", {"id": 1, "import": True})
        self.assert_status_code(response, 200)
        self.assert_model_exists("topic/1", {"title": "test"})
        self.assert_model_exists(
            "agenda_item/1",
            {"comment": "testtesttest", "type": "hidden", "duration": 50},
        )

    def test_import_duplicate_in_db(self) -> None:
        self.json_upload_duplicate_in_db()
        response = self.request("topic.import", {"id": 1, "import": True})
        self.assert_status_code(response, 200)
        result = response.json["results"][0][0]
        assert result["state"] == ImportState.DONE
        self.assert_model_exists(
            "topic/3", {"title": "test", "text": "new one", "meeting_id": 22}
        )
        self.assert_model_not_exists("topic/4")

    def test_import_done_switched_to_new(self) -> None:
        self.json_upload_duplicate_in_db()
        self.request("topic.delete", {"id": 3})
        self.assert_model_not_exists("topic/3")
        response = self.request("topic.import", {"id": 1, "import": True})
        self.assert_status_code(response, 200)
        result = response.json["results"][0][0]
        assert result["state"] == ImportState.ERROR
        assert result["rows"][0]["messages"] == [
            "Existing topic will be updated.",
            "Error: topic 3 not found anymore for updating topic 'test'.",
        ]

    def test_import_topic_switched_id(self) -> None:
        self.json_upload_duplicate_in_db()
        self.request("topic.delete", {"id": 3})
        self.assert_model_not_exists("topic/3")
<<<<<<< HEAD
        self.create_model("topic/4", {"title": "test", "meeting_id": 22})
=======
        self.create_topic(4, 22)
>>>>>>> 9e52dbba
        response = self.request("topic.import", {"id": 1, "import": True})
        self.assert_status_code(response, 200)
        result = response.json["results"][0][0]
        assert result["state"] == ImportState.ERROR
        assert result["rows"][0]["messages"] == [
            "Existing topic will be updated.",
            "Error: topic 'test' found in different id (4 instead of 3)",
        ]

    def test_import_topic_duplicate_id(self) -> None:
        self.json_upload_duplicate_in_db()
<<<<<<< HEAD
        self.create_model("topic/4", {"title": "test", "meeting_id": 22})
=======
        self.create_topic(4, 22)
>>>>>>> 9e52dbba
        response = self.request("topic.import", {"id": 1, "import": True})
        self.assert_status_code(response, 200)
        result = response.json["results"][0][0]
        assert result["state"] == ImportState.ERROR
        assert result["rows"][0]["messages"] == [
            "Existing topic will be updated.",
            "Error: topic 'test' is duplicated in import.",
        ]<|MERGE_RESOLUTION|>--- conflicted
+++ resolved
@@ -78,10 +78,6 @@
         self.create_topic(1, 22)
         self.set_models(
             {
-<<<<<<< HEAD
-                "topic/1": {"title": "test", "meeting_id": 22},
-=======
->>>>>>> 9e52dbba
                 "import_preview/2": {
                     "state": ImportState.DONE,
                     "name": "topic",
@@ -121,20 +117,7 @@
         self.create_topic(1, 22)
         self.set_models(
             {
-<<<<<<< HEAD
-                "topic/1": {
-                    "title": "test",
-                    "meeting_id": 22,
-                    "agenda_item_id": 7,
-                },
-                "agenda_item/7": {
-                    "content_object_id": "topic/1",
-                    "meeting_id": 22,
-                    "duration": 20,
-                },
-=======
                 "agenda_item/1": {"duration": 20},
->>>>>>> 9e52dbba
                 "import_preview/2": {
                     "state": ImportState.DONE,
                     "name": "topic",
@@ -182,16 +165,7 @@
         )
 
     def test_import_duplicate_and_topic_deleted(self) -> None:
-<<<<<<< HEAD
-        self.set_models(
-            {
-                "topic/1": {"title": "test", "meeting_id": 22},
-                "meeting/22": {"topic_ids": [1]},
-            }
-        )
-=======
         self.create_topic(1, 22)
->>>>>>> 9e52dbba
         response = self.request(
             "topic.json_upload", {"meeting_id": 22, "data": [{"title": "test"}]}
         )
@@ -257,11 +231,7 @@
         self.json_upload_duplicate_in_db()
         self.request("topic.delete", {"id": 3})
         self.assert_model_not_exists("topic/3")
-<<<<<<< HEAD
-        self.create_model("topic/4", {"title": "test", "meeting_id": 22})
-=======
         self.create_topic(4, 22)
->>>>>>> 9e52dbba
         response = self.request("topic.import", {"id": 1, "import": True})
         self.assert_status_code(response, 200)
         result = response.json["results"][0][0]
@@ -273,11 +243,7 @@
 
     def test_import_topic_duplicate_id(self) -> None:
         self.json_upload_duplicate_in_db()
-<<<<<<< HEAD
-        self.create_model("topic/4", {"title": "test", "meeting_id": 22})
-=======
         self.create_topic(4, 22)
->>>>>>> 9e52dbba
         response = self.request("topic.import", {"id": 1, "import": True})
         self.assert_status_code(response, 200)
         result = response.json["results"][0][0]
