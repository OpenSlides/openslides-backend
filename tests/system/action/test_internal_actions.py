from tempfile import NamedTemporaryFile
from typing import Any, Dict, Optional

from openslides_backend.http.views.action_view import (
    INTERNAL_AUTHORIZATION_HEADER,
    ActionView,
)
from openslides_backend.http.views.base_view import RouteFunction
from openslides_backend.shared.env import DEV_PASSWORD
from openslides_backend.shared.util import ONE_ORGANIZATION_FQID
from tests.system.util import disable_dev_mode, get_route_path
from tests.util import Response

from .base import BaseActionTestCase
from .util import get_internal_auth_header


class BaseInternalRequestTest(BaseActionTestCase):
    """
    Provides the ability to use the anonymous client to call an internal route.
    """

    route: RouteFunction

    def call_internal_route(
        self,
        payload: Any,
        internal_auth_password: Optional[str] = DEV_PASSWORD,
    ) -> Response:
        if internal_auth_password is None:
            headers = {}
        else:
            headers = get_internal_auth_header(internal_auth_password)
        return self.anon_client.post(
            get_route_path(self.route),
            json=payload,
            headers=headers,
        )


class BaseInternalPasswordTest(BaseInternalRequestTest):
    """
    Sets up a server-side password for internal requests.
    """

    internal_auth_password: str = "Q2^$2J9QXimW6lDPoGj4"

    def setUp(self) -> None:
        super().setUp()
        self.secret_file = NamedTemporaryFile()
        self.secret_file.write(self.internal_auth_password.encode("ascii"))
        self.secret_file.seek(0)
        self.app.env.vars["INTERNAL_AUTH_PASSWORD_FILE"] = self.secret_file.name

    def tearDown(self) -> None:
        super().tearDown()
        self.app.env.vars["INTERNAL_AUTH_PASSWORD_FILE"] = ""
        self.secret_file.close()


class BaseInternalActionTest(BaseInternalRequestTest):
    """
    Sets up a server-side password for internal requests.
    """

    route: RouteFunction = ActionView.internal_action_route

    def internal_request(
        self,
        action: str,
        data: Dict[str, Any],
        internal_auth_password: Optional[str] = DEV_PASSWORD,
    ) -> Response:
        return super().call_internal_route(
            [{"action": action, "data": [data]}], internal_auth_password
        )


class TestInternalActionsDev(BaseInternalActionTest):
    """
    Uses the anonymous client to call the internal action route. This should skip all permission checks, so the requests
    still succeed.

    Just rudimentary tests that the actions generally succeed since if that's the case, everything should be handled
    analogously to the external case, which is already tested sufficiently in the special test cases for the actions.

    Hint: This test assumes that OPENSLIDES_DEVELOPMENT is truthy.
    """

    def test_internal_user_create(self) -> None:
        response = self.internal_request("user.create", {"username": "test"})
        self.assert_status_code(response, 200)
        self.assert_model_exists("user/2", {"username": "test"})

    def test_internal_user_update(self) -> None:
        response = self.internal_request("user.update", {"id": 1, "username": "test"})
        self.assert_status_code(response, 200)
        self.assert_model_exists("user/1", {"username": "test"})

    def test_internal_user_delete(self) -> None:
        response = self.internal_request("user.delete", {"id": 1})
        self.assert_status_code(response, 200)
        self.assert_model_deleted("user/1")

    def test_internal_user_set_password(self) -> None:
        response = self.internal_request(
            "user.set_password", {"id": 1, "password": "new_password"}
        )
        self.assert_status_code(response, 200)
        model = self.get_model("user/1")
        assert self.auth.is_equals("new_password", model["password"])

    def test_internal_organization_initial_import(self) -> None:
        self.datastore.truncate_db()
        response = self.internal_request("organization.initial_import", {"data": {}})
        self.assert_status_code(response, 200)
        self.assert_model_exists(ONE_ORGANIZATION_FQID)
        self.assert_model_exists("user/1", {"username": "superadmin"})

    def test_internal_mismatching_passwords(self) -> None:
        response = self.internal_request(
            "user.create", {"username": "test"}, "wrong_pw"
        )
        self.assert_status_code(response, 401)
        self.assert_model_not_exists("user/2")

    def test_internal_no_password_in_request(self) -> None:
        response = self.internal_request("user.create", {"username": "test"}, None)
        self.assert_status_code(response, 401)
        self.assert_model_not_exists("user/2")

    def test_internal_wrong_password_in_request(self) -> None:
        response = self.internal_request("user.create", {"username": "test"}, "wrong")
        self.assert_status_code(response, 401)
        self.assert_model_not_exists("user/2")

<<<<<<< HEAD
    def test_internal_execute_stack_internal_via_public_route(self) -> None:
        self.datastore.truncate_db()
        response = self.request(
            "organization.initial_import", {"data": {}}, internal=False
        )
        self.assert_status_code(response, 400)
        self.assertEqual(
            response.json.get("message"),
            "Action organization.initial_import does not exist.",
        )
        self.assert_model_not_exists("organization/1")
=======
    def test_internal_wrongly_encoded_password(self) -> None:
        response = self.anon_client.post(
            get_route_path(self.route),
            json=[{"action": "user.create", "data": [{"username": "test"}]}],
            headers={INTERNAL_AUTHORIZATION_HEADER: "openslides"},
        )
        self.assert_status_code(response, 400)
        self.assert_model_not_exists("user/2")
>>>>>>> 85919cd9


@disable_dev_mode
class TestInternalActionsProd(BaseInternalActionTest):
    """
    The same as the TestInternalActionsDev class but in prod mode.
    """

    def test_internal_no_password_on_server(self) -> None:
        response = self.internal_request(
            "user.create", {"username": "test"}, "some password"
        )
        self.assert_status_code(response, 500)
        self.assert_model_not_exists("user/2")


@disable_dev_mode
class TestInternalActionsProdWithPasswordFile(
    BaseInternalActionTest, BaseInternalPasswordTest
):
    """
    Same as TestInternalActionsProd but with a server-side password set.
    """

    def test_internal_wrong_password(self) -> None:
        response = self.internal_request("user.create", {"username": "test"}, "wrong")
        self.assert_status_code(response, 401)
        self.assert_model_not_exists("user/2")

    def test_internal_execute_public_action(self) -> None:
        response = self.internal_request(
            "user.create", {"username": "test"}, self.internal_auth_password
        )
        self.assert_status_code(response, 200)
        self.assert_model_exists("user/2")

    def test_internal_execute_stack_internal_action(self) -> None:
        self.datastore.truncate_db()
        response = self.internal_request(
            "organization.initial_import", {"data": {}}, self.internal_auth_password
        )
        self.assert_status_code(response, 200)
        self.assert_model_exists(ONE_ORGANIZATION_FQID)

    def test_internal_execute_backend_internal_action(self) -> None:
        response = self.internal_request(
            "option.create",
            {"meeting_id": 1, "text": "test"},
            self.internal_auth_password,
        )
        self.assert_status_code(response, 400)
        self.assertEqual(
            response.json.get("message"), "Action option.create does not exist."
        )
        self.assert_model_not_exists("option/1")<|MERGE_RESOLUTION|>--- conflicted
+++ resolved
@@ -134,7 +134,6 @@
         self.assert_status_code(response, 401)
         self.assert_model_not_exists("user/2")
 
-<<<<<<< HEAD
     def test_internal_execute_stack_internal_via_public_route(self) -> None:
         self.datastore.truncate_db()
         response = self.request(
@@ -146,7 +145,7 @@
             "Action organization.initial_import does not exist.",
         )
         self.assert_model_not_exists("organization/1")
-=======
+
     def test_internal_wrongly_encoded_password(self) -> None:
         response = self.anon_client.post(
             get_route_path(self.route),
@@ -155,7 +154,6 @@
         )
         self.assert_status_code(response, 400)
         self.assert_model_not_exists("user/2")
->>>>>>> 85919cd9
 
 
 @disable_dev_mode
