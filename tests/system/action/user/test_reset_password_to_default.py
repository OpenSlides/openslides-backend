from openslides_backend.permissions.management_levels import OrganizationManagementLevel
from openslides_backend.permissions.permissions import Permission, Permissions
from tests.system.action.base import BaseActionTestCase

from .scope_permissions_mixin import ScopePermissionsTestMixin, UserScope


class UserResetPasswordToDefaultTest(ScopePermissionsTestMixin, BaseActionTestCase):
    def setUp(self) -> None:
        super().setUp()
        self.reset_redis()
        self.password = "pw_quSEYapV"
        self.create_model(
            "user/111",
            {
                "id": 111,
                "username": "username_srtgb123",
                "default_password": self.password,
            },
        )

    def test_reset_password_to_default(self) -> None:
        response = self.request("user.reset_password_to_default", {"id": 111})
        self.assert_status_code(response, 200)
        model = self.get_model("user/111")
        assert self.auth.is_equal(self.password, model.get("password", ""))
        self.assert_logged_in()

    def test_reset_with_logout(self) -> None:
        self.set_models({"user/1": {"default_password": self.password}})
        response = self.request("user.reset_password_to_default", {"id": 1})
        self.assert_status_code(response, 200)
        self.assert_logged_out()

    def test_scope_meeting_no_permission(self) -> None:
        self.setup_admin_scope_permissions(None)
        self.setup_scoped_user(UserScope.Meeting)
        response = self.request("user.reset_password_to_default", {"id": 111})
        self.assert_status_code(response, 403)
        self.assertIn(
            "You are not allowed to perform action user.reset_password_to_default. Missing permissions: OrganizationManagementLevel can_manage_users in organization 1 or CommitteeManagementLevel can_manage in committee 60 or Permission user.can_update in meeting 1",
            response.json["message"],
        )

    def test_scope_meeting_permission_in_organization(self) -> None:
        self.setup_admin_scope_permissions(UserScope.Organization)
        self.setup_scoped_user(UserScope.Meeting)
        response = self.request("user.reset_password_to_default", {"id": 111})
        self.assert_status_code(response, 200)
        model = self.get_model("user/111")
        assert self.auth.is_equal(self.password, model.get("password", ""))
        self.assert_logged_in()

    def test_scope_meeting_permission_in_committee(self) -> None:
        self.setup_admin_scope_permissions(UserScope.Committee)
        self.setup_scoped_user(UserScope.Meeting)
        response = self.request("user.reset_password_to_default", {"id": 111})
        self.assert_status_code(response, 200)
        model = self.get_model("user/111")
        assert self.auth.is_equal(self.password, model.get("password", ""))
        self.assert_logged_in()

    def test_scope_meeting_permission_in_meeting(self) -> None:
        self.assert_scope_meeting_permission_in_meeting(Permissions.User.CAN_UPDATE)

    def test_scope_meeting_permission_in_meeting_with_permission_parent(self) -> None:
        self.assert_scope_meeting_permission_in_meeting(Permissions.User.CAN_MANAGE)

    def assert_scope_meeting_permission_in_meeting(
        self, permission: Permission
    ) -> None:
        self.setup_admin_scope_permissions(UserScope.Meeting, permission)
        self.setup_admin_scope_permissions(UserScope.Meeting)
        self.setup_scoped_user(UserScope.Meeting)
        response = self.request("user.reset_password_to_default", {"id": 111})
        self.assert_status_code(response, 200)
        model = self.get_model("user/111")
        assert self.auth.is_equal(self.password, model.get("password", ""))
        self.assert_logged_in()

    def test_scope_committee_no_permission(self) -> None:
        self.setup_admin_scope_permissions(None)
        self.setup_scoped_user(UserScope.Committee)
        response = self.request("user.reset_password_to_default", {"id": 111})
        self.assert_status_code(response, 403)
        self.assertIn(
            "You are not allowed to perform action user.reset_password_to_default. Missing permissions: OrganizationManagementLevel can_manage_users in organization 1 or CommitteeManagementLevel can_manage in committee 60",
            response.json["message"],
        )

    def test_scope_committee_permission_in_organization(self) -> None:
        self.setup_admin_scope_permissions(UserScope.Organization)
        self.setup_scoped_user(UserScope.Committee)
        response = self.request("user.reset_password_to_default", {"id": 111})
        self.assert_status_code(response, 200)
        model = self.get_model("user/111")
        assert self.auth.is_equal(self.password, model.get("password", ""))
        self.assert_logged_in()

    def test_scope_committee_permission_in_committee(self) -> None:
        self.setup_admin_scope_permissions(UserScope.Committee)
        self.setup_scoped_user(UserScope.Committee)
        response = self.request("user.reset_password_to_default", {"id": 111})
        self.assert_status_code(response, 200)
        model = self.get_model("user/111")
        assert self.auth.is_equal(self.password, model.get("password", ""))
        self.assert_logged_in()

    def test_scope_committee_permission_in_meeting(self) -> None:
        self.setup_admin_scope_permissions(UserScope.Meeting)
        self.setup_scoped_user(UserScope.Committee)
        response = self.request("user.reset_password_to_default", {"id": 111})
        self.assert_status_code(response, 403)
        self.assertIn(
            "You are not allowed to perform action user.reset_password_to_default. Missing permissions: OrganizationManagementLevel can_manage_users in organization 1 or CommitteeManagementLevel can_manage in committee 60",
            response.json["message"],
        )

    def test_scope_organization_no_permission(self) -> None:
        self.setup_admin_scope_permissions(None)
        self.setup_scoped_user(UserScope.Organization)
        response = self.request("user.reset_password_to_default", {"id": 111})
        self.assert_status_code(response, 403)
        self.assertIn(
<<<<<<< HEAD
            "You are not allowed to perform action user.reset_password_to_default. Missing permissions: OrganizationManagementLevel can_manage_users in organization 1 or Permission user.can_update in meeting 4",
=======
            "You are not allowed to perform action user.reset_password_to_default. Missing permissions: OrganizationManagementLevel can_manage_users in organization 1 or Permission user.can_update in meeting 2",
>>>>>>> 3f2d2b37
            response.json["message"],
        )

    def test_scope_organization_permission_in_organization(self) -> None:
        self.setup_admin_scope_permissions(UserScope.Organization)
        self.setup_scoped_user(UserScope.Organization)
        response = self.request("user.reset_password_to_default", {"id": 111})
        self.assert_status_code(response, 200)
        model = self.get_model("user/111")
        assert self.auth.is_equal(self.password, model.get("password", ""))
        self.assert_logged_in()

    def test_scope_organization_permission_in_committee(self) -> None:
        self.setup_admin_scope_permissions(UserScope.Committee)
        response = self.request("user.reset_password_to_default", {"id": 111})
        self.assert_status_code(response, 403)
        self.assertIn(
            "You are not allowed to perform action user.reset_password_to_default. Missing permission: OrganizationManagementLevel can_manage_users in organization 1",
            response.json["message"],
        )

    def test_scope_multi_committee_permission_in_committee(self) -> None:
        self.setup_admin_scope_permissions(UserScope.Committee)
        self.setup_scoped_user(UserScope.Organization)
        response = self.request("user.reset_password_to_default", {"id": 111})
        self.assert_status_code(response, 200)
        model = self.get_model("user/111")
        assert self.auth.is_equal(self.password, model.get("password", ""))
        self.assert_logged_in()

    def test_scope_organization_permission_in_meeting(self) -> None:
        self.setup_admin_scope_permissions(UserScope.Meeting)
        self.setup_scoped_user(UserScope.Organization)
        response = self.request("user.reset_password_to_default", {"id": 111})
        self.assert_status_code(response, 403)
        self.assertIn(
<<<<<<< HEAD
            "You are not allowed to perform action user.reset_password_to_default. Missing permissions: OrganizationManagementLevel can_manage_users in organization 1 or Permission user.can_update in meeting 4",
=======
            "You are not allowed to perform action user.reset_password_to_default. Missing permissions: OrganizationManagementLevel can_manage_users in organization 1 or Permission user.can_update in meeting 2",
            response.json["message"],
        )

    def test_scope_organization_permission_in_meeting_archived_meetings_in_different_committees(
        self,
    ) -> None:
        message_template = self.prepare_archived_meetings_in_different_committees()
        response = self.request("user.reset_password_to_default", {"id": 111})
        self.assert_status_code(response, 403)
        self.assertIn(
            message_template.substitute(action_name="reset_password_to_default"),
>>>>>>> 3f2d2b37
            response.json["message"],
        )

    def test_scope_superadmin_with_oml_usermanager(self) -> None:
        self.setup_admin_scope_permissions(UserScope.Organization)
        self.setup_scoped_user(UserScope.Organization)
        self.set_models(
            {
                "user/111": {
                    "organization_management_level": OrganizationManagementLevel.SUPERADMIN
                }
            }
        )
        response = self.request("user.reset_password_to_default", {"id": 111})
        self.assert_status_code(response, 403)
        self.assertIn(
            "You are not allowed to perform action user.reset_password_to_default. Missing permission: OrganizationManagementLevel superadmin in organization 1",
            response.json["message"],
        )

    def test_reset_password_to_default_saml_id_error(self) -> None:
        self.update_model("user/111", {"saml_id": "111"})
        response = self.request("user.reset_password_to_default", {"id": 111})
        self.assert_status_code(response, 400)
        self.assertIn(
            "user 111 is a Single Sign On user and has no local OpenSlides password.",
            response.json["message"],
        )<|MERGE_RESOLUTION|>--- conflicted
+++ resolved
@@ -122,11 +122,7 @@
         response = self.request("user.reset_password_to_default", {"id": 111})
         self.assert_status_code(response, 403)
         self.assertIn(
-<<<<<<< HEAD
             "You are not allowed to perform action user.reset_password_to_default. Missing permissions: OrganizationManagementLevel can_manage_users in organization 1 or Permission user.can_update in meeting 4",
-=======
-            "You are not allowed to perform action user.reset_password_to_default. Missing permissions: OrganizationManagementLevel can_manage_users in organization 1 or Permission user.can_update in meeting 2",
->>>>>>> 3f2d2b37
             response.json["message"],
         )
 
@@ -163,10 +159,7 @@
         response = self.request("user.reset_password_to_default", {"id": 111})
         self.assert_status_code(response, 403)
         self.assertIn(
-<<<<<<< HEAD
             "You are not allowed to perform action user.reset_password_to_default. Missing permissions: OrganizationManagementLevel can_manage_users in organization 1 or Permission user.can_update in meeting 4",
-=======
-            "You are not allowed to perform action user.reset_password_to_default. Missing permissions: OrganizationManagementLevel can_manage_users in organization 1 or Permission user.can_update in meeting 2",
             response.json["message"],
         )
 
@@ -178,7 +171,6 @@
         self.assert_status_code(response, 403)
         self.assertIn(
             message_template.substitute(action_name="reset_password_to_default"),
->>>>>>> 3f2d2b37
             response.json["message"],
         )
 
