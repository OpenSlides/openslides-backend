--- conflicted
+++ resolved
@@ -6,28 +6,13 @@
 
 class UserBaseSamlAccount(BaseActionTestCase):
     def setUp(self) -> None:
-<<<<<<< HEAD
-        self.results = {
-            "idp_id": "111222333",
-            "title": "Dr.",
-            "first_name": "Max",
-            "last_name": "Mustermann",
-            "email": "test@example.com",
-            "gender": "male",
-            "pronoun": "er",
-            "is_active": True,
-            "is_physical_person": True,
-        }
-
-=======
->>>>>>> d578f5b2
         super().setUp()
         self.set_models(
             {
                 "organization/1": {
                     "saml_enabled": True,
                     "saml_attr_mapping": {
-                        "idp_id": "username",
+                        "saml_id": "username",
                         "title": "title",
                         "first_name": "firstName",
                         "last_name": "lastName",
@@ -66,7 +51,7 @@
             response.json["message"],
         )
 
-    def test_save_attr_no_idp_id_provided(self) -> None:
+    def test_save_attr_no_saml_id_provided(self) -> None:
         response = self.request(
             "user.save_saml_account", {"firstName": "Joe", "lastName": "Cartwright"}
         )
@@ -76,7 +61,7 @@
             response.json["message"],
         )
 
-    def test_save_attr_empty_idp_id_provided(self) -> None:
+    def test_save_attr_empty_saml_id_provided(self) -> None:
         response = self.request(
             "user.save_saml_account", {"username": "", "lastName": "Cartwright"}
         )
@@ -86,7 +71,7 @@
             response.json["message"],
         )
 
-    def test_save_attr_empty_idp_id_list_provided(self) -> None:
+    def test_save_attr_empty_saml_id_list_provided(self) -> None:
         response = self.request(
             "user.save_saml_account", {"username": [], "lastName": "Cartwright"}
         )
@@ -112,7 +97,7 @@
                 "organization/1": {
                     "saml_enabled": True,
                     "saml_attr_mapping": {
-                        "idp_id": "username",
+                        "saml_id": "username",
                         "default_number": "default_number",
                     },
                 }
