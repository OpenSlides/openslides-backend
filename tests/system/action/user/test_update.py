from datetime import datetime
from decimal import Decimal
from typing import Any, Literal
from zoneinfo import ZoneInfo

from openslides_backend.permissions.management_levels import OrganizationManagementLevel
from openslides_backend.permissions.permissions import Permission, Permissions
from openslides_backend.shared.util import ONE_ORGANIZATION_FQID
from tests.system.action.base import BaseActionTestCase


class UserUpdateActionTest(BaseActionTestCase):

    def permission_setup(self) -> None:
        """
        Sets up all necessary models for a permission test.
        Creates meeting 1 with committee 60 and groups 1,2,3.
        Creates and logs in a new user with group 1.
        Creates user 111.
        """
        self.create_meeting()
        self.user_id = self.create_user("test", group_ids=[1])
        self.login(self.user_id)
        self.set_models(
            {
                "user/111": {"username": "User111"},
            }
        )

    def two_meetings_test_fail_ADEFGH(
        self, committee_id: None | int = None, group_B_success: bool = False
    ) -> None:
        # test group A
        response = self.request(
            "user.update",
            {
                "id": 111,
                "pronoun": "I'm not gonna get updated.",
            },
        )
        self.assert_status_code(response, 403)
        self.assertIn(
            "You are not allowed to perform action user.update. Missing permissions: OrganizationManagementLevel can_manage_users in organization 1 or Permission user.can_update in meetings {1, 4}",
            response.json["message"],
        )
        self.assert_model_exists(
            "user/111",
            {
                "pronoun": None,
            },
        )
        # test group D
        response = self.request(
            "user.update",
            {
                "id": 111,
                "committee_management_ids": [1, 2],
            },
        )
        self.assert_status_code(response, 403)
        if committee_id:
            self.assertIn(
                f"You are not allowed to perform action user.update. Missing permission: CommitteeManagementLevel can_manage in committee {committee_id}",
                response.json["message"],
            )
            self.assert_model_exists(
                "user/111",
                {
                    "committee_management_ids": [committee_id],
                },
            )
        else:
            self.assertIn(
                "You are not allowed to perform action user.update. Missing permission: CommitteeManagementLevel can_manage in committee ",
                response.json["message"],
            )
            self.assert_model_exists(
                "user/111",
                {
                    "committee_management_ids": None,
                },
            )
        # test group E
        response = self.request(
            "user.update",
            {
                "id": 111,
                "organization_management_level": OrganizationManagementLevel.CAN_MANAGE_USERS,
            },
        )
        self.assert_status_code(response, 403)
        self.assertIn(
            "Your organization management level is not high enough to set a Level of can_manage_users.",
            response.json["message"],
        )
        self.assert_model_exists(
            "user/111",
            {
                "organization_management_level": None,
            },
        )
        # test group F
        response = self.request(
            "user.update",
            {
                "id": 111,
                "default_password": "I'm not gonna get updated.",
            },
        )
        self.assert_status_code(response, 403)
        self.assertIn(
            "You are not allowed to perform action user.update. Missing permissions: OrganizationManagementLevel can_manage_users in organization 1 or Permission user.can_update in meetings {1, 4}",
            response.json["message"],
        )
        self.assert_model_exists(
            "user/111",
            {
                "default_password": None,
            },
        )
        # test group G
        response = self.request(
            "user.update",
            {
                "id": 111,
                "is_demo_user": True,
            },
        )
        self.assert_status_code(response, 403)
        self.assertIn(
            "You are not allowed to perform action user.update. Missing OrganizationManagementLevel: superadmin",
            response.json["message"],
        )
        self.assert_model_exists(
            "user/111",
            {
                "is_demo_user": None,
            },
        )
        # test group H
        response = self.request(
            "user.update",
            {
                "id": 111,
                "saml_id": "I'm not gonna get updated.",
            },
        )
        self.assert_status_code(response, 400)
        self.assertIn(
            "The field 'saml_id' can only be used in internal action calls",
            response.json["message"],
        )
        self.assert_model_exists(
            "user/111",
            {
                "saml_id": None,
            },
        )

    def test_update_correct(self) -> None:
        self.create_model(
            "user/111",
            {"username": "username_srtgb123"},
        )
        response = self.request(
            "user.update", {"id": 111, "username": "username_Xcdfgee"}
        )
        self.assert_status_code(response, 200)
        model = self.get_model("user/111")
        assert model.get("username") == "username_Xcdfgee"
        self.assert_history_information("user/111", ["Personal data changed"])

    def test_update_some_more_fields(self) -> None:
        self.set_models(
            {
                "user/111": {"username": "username_srtgb123"},
                "committee/78": {"name": "name_xXRGTLAJ"},
            }
        )
        response = self.request(
            "user.update",
            {
                "id": 111,
                "pronoun": "Test",
                "username": "username_Xcdfgee",
                "default_vote_weight": "1.700000",
                "organization_management_level": OrganizationManagementLevel.CAN_MANAGE_USERS,
                "committee_management_ids": [78],
                "member_number": "1234-5768-9abc",
            },
        )
        self.assert_status_code(response, 200)
        self.assert_model_exists(
            "user/111",
            {
                "username": "username_Xcdfgee",
                "pronoun": "Test",
                "default_vote_weight": Decimal("1.7"),
                "committee_ids": [78],
                "committee_management_ids": [78],
                "organization_management_level": OrganizationManagementLevel.CAN_MANAGE_USERS,
                "member_number": "1234-5768-9abc",
            },
        )

    def test_update_with_meeting_user_fields(self) -> None:
        self.create_meeting()
        self.create_meeting(4)
        self.set_models(
            {
                "committee/60": {"manager_ids": [22]},
                "user/22": {
                    "username": "username_Xcdfgee",
                },
                "user/23": {
                    "username": "username_Xcdfgee",
                },
                "meeting_user/223": {"meeting_id": 1, "user_id": 23},
                "group/1": {"meeting_user_ids": [223]},
                "structure_level/31": {"name": "structs are good", "meeting_id": 1},
            }
        )
        request_fields = {
            "group_ids": [1],
            "number": "number",
            "structure_level_ids": [31],
            "vote_weight": "1.000000",
        }
        response = self.request(
            "user.update",
            {
                "id": 22,
                "committee_management_ids": [63],
                "meeting_id": 1,
                "vote_delegations_from_ids": [223],
                "comment": "comment<iframe></iframe>",
                "about_me": "<p>about</p><iframe></iframe>",
                "locked_out": True,
                **request_fields,
            },
        )
        self.assert_status_code(response, 200)
        self.assert_model_exists(
            "user/22",
            {
                "username": "username_Xcdfgee",
                "committee_management_ids": [63],
                "committee_ids": [60, 63],
                "meeting_ids": [1],
                "meeting_user_ids": [224],
            },
        )
        self.assert_model_exists(
            "meeting_user/224",
            {
                **request_fields,
                "vote_weight": Decimal(1),
                "user_id": 22,
                "meeting_id": 1,
                "vote_delegations_from_ids": [223],
                "comment": "comment&lt;iframe&gt;&lt;/iframe&gt;",
                "about_me": "<p>about</p>&lt;iframe&gt;&lt;/iframe&gt;",
                "locked_out": True,
            },
        )
        self.assert_model_exists(
            "user/23",
            {
                "committee_ids": [60],
                "meeting_ids": [1],
                "meeting_user_ids": [223],
            },
        )
        self.assert_model_exists(
            "meeting_user/223",
            {
                "user_id": 23,
                "meeting_id": 1,
                "group_ids": [1],
                "vote_delegated_to_id": 224,
            },
        )
        self.assert_history_information(
            "user/22",
            [
                "Participant added to meeting {}.",
                "meeting/1",
                "Participant added to group {} and structure level {} in meeting {}.",
                "group/1",
                "structure_level/31",
                "meeting/1",
                "Proxy voting rights for {} received in meeting {}",
                "user/23",
                "meeting/1",
                "Committee management changed",
            ],
        )
        self.assert_history_information(
            "user/23", ["Vote delegated to {} in meeting {}", "user/22", "meeting/1"]
        )

    def test_update_set_and_reset_vote_forwarded(self) -> None:
        self.create_meeting()
        self.set_models(
            {
                "user/22": {
                    "username": "username_Xcdfgee",
                },
                "user/23": {
                    "username": "username_Xcdfgee",
                },
                "meeting_user/222": {"meeting_id": 1, "user_id": 22, "group_ids": [1]},
                "meeting_user/223": {"meeting_id": 1, "user_id": 23, "group_ids": [1]},
                "group/1": {"meeting_user_ids": [222, 223]},
            }
        )
        response = self.request(
            "user.update",
            {
                "id": 22,
                "meeting_id": 1,
                "vote_delegated_to_id": 223,
            },
        )
        self.assert_status_code(response, 200)
        self.assert_model_exists(
            "meeting_user/222",
            {
                "user_id": 22,
                "meeting_id": 1,
                "vote_delegated_to_id": 223,
            },
        )
        self.assert_model_exists(
            "meeting_user/223",
            {
                "user_id": 23,
                "meeting_id": 1,
                "vote_delegations_from_ids": [222],
            },
        )

        response = self.request(
            "user.update",
            {
                "id": 22,
                "meeting_id": 1,
                "vote_delegated_to_id": None,
            },
        )
        self.assert_status_code(response, 200)
        self.assert_model_exists(
            "meeting_user/222",
            {
                "user_id": 22,
                "meeting_id": 1,
                "vote_delegated_to_id": None,
            },
        )
        self.assert_model_exists(
            "meeting_user/223",
            {
                "user_id": 23,
                "meeting_id": 1,
                "vote_delegations_from_ids": None,
            },
        )

    def test_update_vote_weight(self) -> None:
        self.create_meeting()
        self.set_models(
            {
                "user/111": {"username": "username_srtgb123"},
            }
        )
        response = self.request(
            "user.update", {"id": 111, "vote_weight": "2.000000", "meeting_id": 1}
        )
        self.assert_status_code(response, 200)
        self.assert_model_exists(
            "user/111", {"username": "username_srtgb123", "meeting_user_ids": [1]}
        )
        self.assert_model_exists(
            "meeting_user/1",
            {
                "meeting_id": 1,
                "user_id": 111,
                "vote_weight": Decimal(2),
            },
        )

    def test_update_prevent_zero_vote_weight(self) -> None:
        self.create_meeting()
        self.set_models(
            {
                "user/111": {
                    "username": "username_srtgb123",
                    "default_vote_weight": "1.000000",
                },
            }
        )
        response = self.request(
            "user.update",
            {"id": 111, "default_vote_weight": "0.000000", "meeting_id": 1},
        )
        self.assert_status_code(response, 400)
        self.assert_model_exists("user/111", {"default_vote_weight": Decimal(1)})

    def test_update_self_vote_delegation(self) -> None:
        self.create_meeting()
        self.set_models(
            {
                "user/111": {"username": "username_srtgb123"},
                "meeting_user/11": {"meeting_id": 1, "user_id": 111},
            }
        )
        response = self.request(
            "user.update", {"id": 111, "vote_delegated_to_id": 11, "meeting_id": 1}
        )
        self.assert_status_code(response, 400)
        assert (
            "User 111 can't delegate the vote to himself." in response.json["message"]
        )

    def test_update_self_vote_delegation_2(self) -> None:
        self.create_meeting()
        self.set_models(
            {
                "user/111": {"username": "username_srtgb123"},
                "meeting_user/11": {"meeting_id": 1, "user_id": 111},
            }
        )
        response = self.request(
            "user.update",
            {"id": 111, "vote_delegations_from_ids": [11], "meeting_id": 1},
        )
        self.assert_status_code(response, 400)
        assert (
            "User 111 can't delegate the vote to himself." in response.json["message"]
        )

    def test_committee_manager_without_committee_ids(self) -> None:
        """Giving committee management level requires committee_ids"""
        self.create_meeting()
        self.set_models(
            {
                "user/111": {
                    "username": "username_srtgb123",
                },
                "meeting_user/1111": {
                    "meeting_id": 1,
                    "user_id": 111,
                    "group_ids": [600],
                },
                "committee/61": {"name": "c61"},
                "meeting/1": {
                    "group_ids": [600],
                },
                "group/600": {
                    "name": "bites",
                    "meeting_user_ids": [1111],
                    "meeting_id": 1,
                },
            }
        )

        response = self.request(
            "user.update",
            {
                "id": 111,
                "username": "usersname",
                "committee_management_ids": [60, 61],
                "meeting_id": 1,
                "group_ids": [],
            },
        )
        self.assert_status_code(response, 200)
        self.assert_model_exists(
            "user/111",
            {
                "meeting_ids": None,
                "meeting_user_ids": [1111],
                "committee_management_ids": [60, 61],
                "committee_ids": [60, 61],
            },
        )
        self.assert_model_exists("meeting_user/1111", {"group_ids": None})
        self.assert_history_information(
            "user/111",
            [
                "Participant removed from group {} in meeting {}",
                "group/600",
                "meeting/60",
                "Personal data changed",
                "Committee management changed",
            ],
        )

    def test_committee_manager_remove_committee_ids(self) -> None:
        self.set_models(
            {
                "committee/1": {"name": "C1", "manager_ids": [111]},
                "user/111": {
                    "username": "username_Xcdfgee",
                },
            }
        )

        response = self.request(
            "user.update",
            {
                "id": 111,
                "committee_management_ids": [],
            },
        )
        self.assert_status_code(response, 200)
        self.assert_model_exists(
            "user/111", {"committee_management_ids": None, "committee_ids": None}
        )
        self.assert_model_exists("committee/1", {"user_ids": None})

    def test_committee_manager_add_and_remove_both(self) -> None:
        """test with 2 actions in 2 transaction"""
        self.create_meeting(11)
        self.create_meeting(22)
        self.create_meeting(33)
        self.set_models(
            {
                "committee/1": {
                    "name": "remove user",
                    "manager_ids": [123],
                },
                "committee/2": {
                    "name": "remove cml from_user",
                    "manager_ids": [123],
                },
                "committee/3": {"name": "add user", "meeting_ids": [33]},
                "committee/4": {"name": "add user with cml"},
                "meeting/11": {
                    "group_ids": [111],
                    "committee_id": 1,
                },
                "meeting/22": {
                    "group_ids": [222],
                    "committee_id": 2,
                },
                "meeting/33": {
                    "group_ids": [333],
                    "committee_id": 3,
                },
                "group/111": {
                    "name": "the",
                    "meeting_user_ids": [111],
                    "meeting_id": 11,
                },
                "group/222": {
                    "name": "dust",
                    "meeting_user_ids": [112],
                    "meeting_id": 22,
                },
                "group/333": {"name": "uh", "meeting_user_ids": [], "meeting_id": 33},
                "user/123": {
                    # "meeting_ids": [11, 22],
                    "username": "username_Xcdfgee",
                },
                "meeting_user/111": {
                    "meeting_id": 11,
                    "user_id": 123,
                    "group_ids": [111],
                },
                "meeting_user/112": {
                    "meeting_id": 22,
                    "user_id": 123,
                    "group_ids": [222],
                },
            }
        )

        response = self.request_json(
            [
                {
                    "action": "user.update",
                    "data": [
                        {
                            "id": 123,
                            "committee_management_ids": [4],
                            "meeting_id": 33,
                            "group_ids": [333],
                        }
                    ],
                },
                {
                    "action": "user.update",
                    "data": [
                        {
                            "id": 123,
                            "meeting_id": 11,
                            "group_ids": [],
                        }
                    ],
                },
            ],
            atomic=False,
        )
        self.assert_status_code(response, 200)
        self.assert_model_exists(
            "user/123",
            {
                "committee_management_ids": [4],
                "meeting_ids": [22, 33],
                "committee_ids": [2, 3, 4],
                "meeting_user_ids": [111, 112, 113],
            },
        )
        self.assert_model_exists("committee/1", {"user_ids": None})
        self.assert_model_exists("committee/2", {"user_ids": [123]})
        self.assert_model_exists("committee/3", {"user_ids": [123]})
        self.assert_model_exists("committee/4", {"user_ids": [123]})
        self.assert_model_exists("meeting/11", {"user_ids": None})
        self.assert_model_exists("meeting/22", {"user_ids": [123]})
        self.assert_model_exists("meeting/33", {"user_ids": [123]})

    def test_update_broken_email(self) -> None:
        self.create_model(
            "user/111",
            {"username": "username_srtgb123"},
        )
        response = self.request("user.update", {"id": 111, "email": "broken@@"})
        self.assert_status_code(response, 400)
        assert "email must be valid email." in response.json["message"]

    def test_wrong_id(self) -> None:
        self.create_model(
            "user/111",
            {"username": "username_srtgb123"},
        )
        response = self.request(
            "user.update", {"id": 112, "username": "username_Xcdfgee"}
        )
        self.assert_status_code(response, 400)
        self.assertIn(
            "Model 'user/112' does not exist.",
            response.json["message"],
        )
        model = self.get_model("user/111")
        assert model.get("username") == "username_srtgb123"

    def test_username_already_given(self) -> None:
        self.create_model("user/222", {"username": "username_Xcdfgee"})
        response = self.request("user.update", {"id": 222, "username": "admin"})
        self.assert_status_code(response, 400)
        self.assertIn(
            "A user with the username admin already exists.", response.json["message"]
        )

    def test_member_number_already_given(self) -> None:
        self.create_model(
            "user/221", {"username": "username_Xcdfgee", "member_number": "abcdefghij"}
        )
        self.create_model(
            "user/222", {"username": "username_Xcdfgee", "member_number": "klmnopqrst"}
        )
        response = self.request(
            "user.update", {"id": 222, "member_number": "abcdefghij"}
        )
        self.assert_status_code(response, 400)
        self.assertIn(
            "A user with the member_number abcdefghij already exists.",
            response.json["message"],
        )

    def test_clear_member_number(self) -> None:
        self.create_model(
            "user/222", {"username": "username_Xcdfgee", "member_number": "klmnopqrst"}
        )
        response = self.request("user.update", {"id": 222, "member_number": None})
        self.assert_status_code(response, 200)
        self.assert_model_exists("user/222", {"member_number": None})

    def test_same_username(self) -> None:
        response = self.request("user.update", {"id": 1, "username": "admin"})
        self.assert_status_code(response, 200)
        self.assert_model_exists("user/1", {"username": "admin"})

    def test_update_check_pronoun_too_long(self) -> None:
        self.create_model(
            "user/111",
            {"username": "username_srtgb123"},
        )
        response = self.request(
            "user.update", {"id": 111, "pronoun": "123456789012345678901234567890123"}
        )
        self.assert_status_code(response, 400)
        assert (
            "data.pronoun must be shorter than or equal to 32 characters"
            in response.json["message"]
        )

    def test_perm_nothing(self) -> None:
        self.permission_setup()
        response = self.request(
            "user.update",
            {
                "id": 111,
                "username": "username_Neu",
                "meeting_id": 1,
                "vote_weight": "1.000000",
                "group_ids": [1],
            },
        )
        self.assert_status_code(response, 403)
        self.assertIn(
            "The user needs OrganizationManagementLevel.can_manage_users or CommitteeManagementLevel.can_manage for committee of following meeting or Permission user.can_update for meeting 1",
            response.json["message"],
        )

    def test_perm_auth_error(self) -> None:
        self.permission_setup()
        response = self.request(
            "user.update",
            {
                "id": 111,
                "username": "username_Neu",
                "meeting_id": 1,
                "vote_weight": "1.000000",
                "group_ids": [1],
            },
            anonymous=True,
        )
        self.assert_status_code(response, 403)
        self.assertIn(
            "Anonymous is not allowed to execute user.update",
            response.json["message"],
        )

    def test_perm_superadmin(self) -> None:
        """
        SUPERADMIN may set fields of all groups and may set an other user as SUPERADMIN, too.
        The SUPERADMIN don't need to belong to a meeting in any way to change data!
        """
        self.permission_setup()
        self.set_organization_management_level(
            OrganizationManagementLevel.SUPERADMIN, self.user_id
        )
        self.set_models(
            {"user/111": {"username": "User111"}},
        )

        response = self.request(
            "user.update",
            {
                "id": 111,
                "username": "username_new",
                "organization_management_level": OrganizationManagementLevel.SUPERADMIN,
                "meeting_id": 1,
                "vote_weight": "1.000000",
                "group_ids": [1],
            },
        )
        self.assert_status_code(response, 200)
        self.assert_model_exists(
            "user/111",
            {
                "username": "username_new",
                "organization_management_level": OrganizationManagementLevel.SUPERADMIN,
                "meeting_user_ids": [2],
            },
        )
        self.assert_model_exists(
            "meeting_user/2",
            {
                "vote_weight": Decimal(1),
                "group_ids": [1],
            },
        )

    def test_perm_superadmin_withdraw_own_right(self) -> None:
        """
        SUPERADMIN may not withdraw his own OML right "superadmin",
        see Issue1350
        """
        self.permission_setup()
        self.set_organization_management_level(
            OrganizationManagementLevel.SUPERADMIN, self.user_id
        )

        response = self.request(
            "user.update",
            {
                "id": self.user_id,
                # "organization_management_level": OrganizationManagementLevel.CAN_MANAGE_ORGANIZATION,
                "organization_management_level": None,
            },
        )
        self.assert_status_code(response, 400)
        self.assertIn(
            "A user is not allowed to withdraw his own 'superadmin'-Organization-Management-Level.",
            response.json["message"],
        )

    def test_perm_superadmin_self_setting_inactive(self) -> None:
        """
        SUPERADMIN may not set himself inactive,
        see Issue1350
        """
        self.permission_setup()
        self.set_organization_management_level(
            OrganizationManagementLevel.SUPERADMIN, self.user_id
        )

        response = self.request(
            "user.update",
            {
                "id": self.user_id,
                "is_active": False,
            },
        )
        self.assert_status_code(response, 400)
        self.assertIn(
            "A superadmin is not allowed to set himself inactive.",
            response.json["message"],
        )

    def test_perm_group_A_oml_manage_user(self) -> None:
        """May update group A fields on organsisation scope, because belongs to 2 meetings in 2 committees, requiring OML level permission"""
        self.permission_setup()
        self.create_meeting(base=4)
        self.set_organization_management_level(
            OrganizationManagementLevel.CAN_MANAGE_USERS, self.user_id
        )
        self.set_user_groups(111, [1, 6])
        self.set_models(
            {
                "organization/1": {"gender_ids": [1, 2, 3, 4]},
                "gender/1": {"name": "male"},
                "gender/2": {"name": "female"},
                "gender/3": {"name": "diverse"},
                "gender/4": {"name": "non-binary"},
            }
        )

        response = self.request(
            "user.update",
            {
                "id": 111,
                "username": "new_username",
                "title": "new title",
                "first_name": "new first_name",
                "last_name": "new last_name",
                "is_active": True,
                "is_physical_person": True,
                "default_password": "new default_password",
                "gender_id": 2,
                "email": "info@openslides.com ",  # space intentionally, will be stripped
                "default_vote_weight": "1.234000",
                "can_change_own_password": False,
            },
        )
        self.assert_status_code(response, 200)
        self.assert_model_exists(
            "user/111",
            {
                "username": "new_username",
                "title": "new title",
                "first_name": "new first_name",
                "last_name": "new last_name",
                "is_active": True,
                "is_physical_person": True,
                "default_password": "new default_password",
                "gender_id": 2,
                "email": "info@openslides.com",
                "default_vote_weight": Decimal("1.234"),
                "can_change_own_password": False,
            },
        )

    def test_perm_group_A_cml_manage_user(self) -> None:
        """May update group A fields on committee scope. User belongs to 1 meeting in 1 committee"""
        self.permission_setup()
        self.set_committee_management_level([60], self.user_id)
        self.set_user_groups(111, [1])

        response = self.request(
            "user.update",
            {
                "id": 111,
                "username": "new_username",
            },
        )
        self.assert_status_code(response, 200)
        self.assert_model_exists(
            "user/111",
            {
                "username": "new_username",
                "meeting_ids": [1],
                "committee_ids": [60],
            },
        )

    def test_perm_group_A_cml_manage_user_with_two_committees(self) -> None:
        """May update group A fields on committee scope. User belongs to 1 meeting in 1 committee"""
        self.permission_setup()
        self.create_meeting(4)
        self.set_committee_management_level([60], self.user_id)
        self.set_user_groups(111, [1, 4])

        response = self.request(
            "user.update",
            {
                "id": 111,
                "username": "new_username",
            },
        )
        self.assert_status_code(response, 200)
        self.assert_model_exists(
            "user/111",
            {
                "username": "new_username",
                "meeting_ids": [1, 4],
                "committee_ids": [60, 63],
            },
        )

    def test_perm_group_A_cml_manage_user_archived_meeting_in_other_committee(
        self,
    ) -> None:
        """
        May update group A fields on committee scope. User belongs to 1 meeting in 1 committee
        User is member of an archived meeting in an other committee, but this doesn't may affect the result.
        """
        self.permission_setup()
        self.create_meeting(base=4)
        self.set_committee_management_level([60], self.user_id)
        self.set_user_groups(111, [1, 4])
        self.set_models(
            {
                "meeting/4": {"is_active_in_organization_id": None},
            }
        )

        response = self.request(
            "user.update",
            {
                "id": 111,
                "username": "new_username",
            },
        )
        self.assert_status_code(response, 200)
        self.assert_model_exists(
            "user/111",
            {
                "username": "new_username",
                "committee_ids": [60, 63],
            },
        )
        user111 = self.get_model("user/111")
        self.assertCountEqual(user111["meeting_ids"], [1, 4])

    def test_perm_group_A_meeting_manage_user_with_only_archived_meeting_no_permission(
        self,
    ) -> None:
        """
        May not update group A fields on meeting scope. User belongs to 1 archived meeting.
        """
        self.permission_setup()
        self.set_user_groups(self.user_id, [1])
        self.set_user_groups(111, [1])
        self.set_models(
            {
                "group/1": {"permissions": [Permissions.User.CAN_UPDATE]},
                "meeting/1": {"is_active_in_organization_id": None},
            },
        )

        response = self.request(
            "user.update",
            {
                "id": 111,
                "username": "new_username",
            },
        )
        self.assert_status_code(response, 403)
        self.assertIn(
            "You are not allowed to perform action user.update. Missing permissions: OrganizationManagementLevel can_manage_users in organization 1 or CommitteeManagementLevel can_manage in committee 60",
            response.json["message"],
        )

    def test_perm_group_A_cml_manage_user_with_only_archived_meeting(
        self,
    ) -> None:
        """May update group A fields on committee scope. User belongs to 1 archived meeting in 1 committee"""
        self.permission_setup()
        self.set_committee_management_level([60], self.user_id)
        self.set_user_groups(111, [1])
        self.set_models(
            {
                "meeting/1": {"is_active_in_organization_id": None},
            },
        )

        response = self.request(
            "user.update",
            {
                "id": 111,
                "username": "new_username",
            },
        )
        self.assert_status_code(response, 200)
        self.assert_model_exists(
            "user/111",
            {
                "username": "new_username",
                "meeting_ids": [1],
                "committee_ids": [60],
            },
        )

    def test_perm_group_A_meeting_manage_user(self) -> None:
        """
        May update group A fields on meeting scope. User belongs to 1 meeting without being part of a committee.
        Testing various scenarios:
        * both default group
        * default group has user.can_update permission
        * requesting user is in admin group
        """
        self.permission_setup()
        self.set_user_groups(self.user_id, [1])
        self.set_user_groups(111, [1])

        response = self.request(
            "user.update",
            {
                "id": 111,
                "username": "new_username",
                "pronoun": "pronoun",
            },
        )
        self.assert_status_code(response, 403)
        self.assertIn(
            "You are not allowed to perform action user.update. Missing permissions: OrganizationManagementLevel can_manage_users in organization 1 or CommitteeManagementLevel can_manage in committee 60 or Permission user.can_update in meeting {1}",
            response.json["message"],
        )
        self.assert_model_exists(
            "user/111",
            {
                "username": "User111",
                "pronoun": None,
                "meeting_ids": [1],
                "committee_ids": [60],
            },
        )

        self.update_model("group/1", {"permissions": ["user.can_update"]})
        response = self.request(
            "user.update",
            {
                "id": 111,
                "username": "new_user",
                "pronoun": "pro",
            },
        )
        self.assert_status_code(response, 200)
        self.assert_model_exists(
            "user/111",
            {
                "username": "new_user",
                "pronoun": "pro",
                "meeting_ids": [1],
                "committee_ids": [60],
            },
        )

        self.set_user_groups(self.user_id, [2])
        response = self.request(
            "user.update",
            {
                "id": 111,
                "username": "new_username",
                "pronoun": "pronoun",
            },
        )
        self.assert_status_code(response, 200)
        self.assert_model_exists(
            "user/111",
            {
                "username": "new_username",
                "pronoun": "pronoun",
                "meeting_ids": [1],
                "committee_ids": [60],
            },
        )

    def test_perm_group_A_belongs_to_same_meetings(self) -> None:
        """May update group A fields on any scope as long as admin user Ann belongs to all meetings user Ben belongs to. See issue 2522."""
        self.permission_setup()  # meeting 1 + logged in test user + user 111
        self.create_meeting(4)  # meeting 4
        # Admin groups of meeting/1 and meeting/4 for requesting user
        self.set_user_groups(self.user_id, [1, 4])
        # 111 into both meetings
        self.set_user_groups(111, [1, 4])
        self.two_meetings_test_fail_ADEFGH()
        # Admin group of meeting/1 and default group for meeting/4 for request user
        self.set_user_groups(self.user_id, [2, 4])
        # 111 into both meetings (admin group for meeting/4)
        self.set_user_groups(111, [1, 5])
        self.two_meetings_test_fail_ADEFGH()
        # test group B and C
        response = self.request(
            "user.update",
            {"id": 111, "number": "I'm not gonna get updated.", "meeting_id": 4},
        )
        self.assertIn(
            "The user needs OrganizationManagementLevel.can_manage_users or CommitteeManagementLevel.can_manage for committee of following meeting or Permission user.can_update for meeting 4",
            response.json["message"],
        )
        self.assert_status_code(response, 403)
        self.assert_model_exists(
            "user/111",
            {
                "number": None,
            },
        )
        # Admin groups of meeting/1 and meeting/4 for request user
        self.set_user_groups(self.user_id, [2, 5])
        # 111 into both meetings
        self.set_user_groups(111, [1, 4])
        response = self.request(
            "user.update",
            {
                "id": 111,
                "pronoun": "I'm gonna get updated.",
            },
        )
        self.assert_status_code(response, 200)
        self.assert_model_exists(
            "user/111",
            {
                "pronoun": "I'm gonna get updated.",
            },
        )

    def test_perm_group_A_belongs_to_same_meetings_can_update(self) -> None:
        """
        May update group A fields on any scope as long as requesting user has
        user.can_update rights in requested users meetings.
        Also makes sure being in multiple groups of a single meeting is no problem.
        """
        self.permission_setup()  # meeting 1 + logged in test user + user 111
        self.create_meeting(4)  # meeting 4
        self.update_model(
            "group/6",
            {"permissions": ["user.can_update"]},
        )
        # Admin group of meeting/1 and default group of meeting/4 for requesting user
        self.set_user_groups(self.user_id, [2, 4])
        # 111 into both meetings
        self.set_user_groups(111, [1, 4])
        self.two_meetings_test_fail_ADEFGH()
        # Admin groups of meeting/1 and meeting/4 (via group permission) for requesting user
        self.set_user_groups(self.user_id, [2, 4, 6])
        response = self.request(
            "user.update",
            {
                "id": 111,
                "pronoun": "I'm gonna get updated.",
            },
        )
        self.assert_status_code(response, 200)
        self.assert_model_exists(
            "user/111",
            {
                "pronoun": "I'm gonna get updated.",
            },
        )

    def test_perm_group_A_belongs_to_same_meetings_can_manage(self) -> None:
        """
        May update group A fields on any scope as long as requesting user has
        user.can_update rights in requested users meetings.
        Also makes sure being in multiple groups of a single meeting is no problem.
        """
        self.permission_setup()  # meeting 1 + logged in requesting user + user 111
        self.create_meeting(4)  # meeting 4
        self.update_model(
            "group/6",
            {"permissions": ["user.can_manage"]},
        )
        # Admin group of meeting/1 and default group of meeting/4 for requesting user
        self.set_user_groups(self.user_id, [2, 4])
        # 111 into both meetings
        self.set_user_groups(111, [1, 4])
        self.two_meetings_test_fail_ADEFGH()
        # Admin groups of meeting/1 and meeting/4 (via group permission) for requesting user
        self.set_user_groups(self.user_id, [1, 2, 4, 6])
        response = self.request(
            "user.update",
            {
                "id": 111,
                "pronoun": "I'm gonna get updated.",
            },
        )
        self.assert_status_code(response, 200)
        self.assert_model_exists(
            "user/111",
            {
                "pronoun": "I'm gonna get updated.",
            },
        )

    def test_perm_group_A_belongs_to_same_meetings_committee_admin(self) -> None:
        """May not update group A fields on any scope as long as admin user Ann belongs
        to all meetings user Ben belongs to but Ben is committee admin. See issue 2522.
        """
        self.permission_setup()  # meeting 1 + logged in requesting user + user 111
        self.create_meeting(4)  # meeting 4
        # Admin groups of meeting/1 and meeting/4 for requesting user
        self.set_user_groups(self.user_id, [2, 5])
        # 111 into both meetings
        self.set_user_groups(111, [1, 4])
        # 111 is committee admin
        committee_id = 60
        self.set_committee_management_level([committee_id], 111)
        self.two_meetings_test_fail_ADEFGH(committee_id)
        # test group B and C
        response = self.request(
            "user.update",
            {"id": 111, "number": "I'm not gonna get updated.", "meeting_id": 4},
        )
        self.assert_status_code(response, 200)
        self.assertIn(
            "Actions handled successfully",
            response.json["message"],
        )
        self.assert_model_exists(
            "user/111",
            {
                "number": None,
            },
        )
        response = self.request(
            "user.update",
            {
                "id": 111,
                "pronoun": "I'm not gonna get updated.",
            },
        )
        self.assert_status_code(response, 403)
        self.assertIn(
            "You are not allowed to perform action user.update. Missing permissions: OrganizationManagementLevel can_manage_users in organization 1 or Permission user.can_update in meetings {1, 4}",
            response.json["message"],
        )
        self.assert_model_exists(
            "user/111",
            {
                "pronoun": None,
            },
        )

    def test_perm_group_A_meeting_manage_user_archived_meeting(self) -> None:
        self.perm_group_A_meeting_manage_user_archived_meeting(
            Permissions.User.CAN_UPDATE
        )

    def test_perm_group_A_meeting_manage_user_archived_meeting_with_parent_permission(
        self,
    ) -> None:
        self.perm_group_A_meeting_manage_user_archived_meeting(
            Permissions.User.CAN_MANAGE
        )

    def perm_group_A_meeting_manage_user_archived_meeting(
        self, permission: Permission
    ) -> None:
        """
        May update group A fields on meeting scope. User belongs to 1 meeting without being part of a committee
        User is member of an archived meeting in an other committee, but this doesn't may affect the result.
        """
        self.permission_setup()
        self.create_meeting(base=4)
        self.set_user_groups(self.user_id, [2])
        self.set_user_groups(111, [1, 4])
        self.set_models(
            {
                "meeting/4": {"is_active_in_organization_id": None},
                "group/2": {"permissions": [permission]},
            }
        )
        response = self.request(
            "user.update",
            {
                "id": 111,
                "username": "new_username",
            },
        )
        self.assert_status_code(response, 200)
        self.assert_model_exists(
            "user/111",
            {
                "username": "new_username",
                "committee_ids": [60, 63],
            },
        )
        user111 = self.get_model("user/111")
        self.assertCountEqual(user111["meeting_ids"], [1, 4])

    def test_perm_group_A_meeting_manage_user_active_and_archived_meetings_in_same_committee(
        self,
    ) -> None:
        self.perm_group_A_meeting_manage_user_active_and_archived_meetings_in_same_committee(
            Permissions.User.CAN_UPDATE
        )

    def test_perm_group_A_meeting_manage_user_active_and_archived_meetings_in_same_committee_with_parent_permission(
        self,
    ) -> None:
        self.perm_group_A_meeting_manage_user_active_and_archived_meetings_in_same_committee(
            Permissions.User.CAN_MANAGE
        )

    def perm_group_A_meeting_manage_user_active_and_archived_meetings_in_same_committee(
        self, permission: Permission
    ) -> None:
        """
        May update group A fields on meeting scope. User belongs to 1 active meeting.
        User is member of an archived meeting in the same committee, but this doesn't may affect the result.
        """
        self.permission_setup()
        self.create_meeting(base=4)
        self.set_user_groups(self.user_id, [2])
        self.set_user_groups(111, [1, 4])
        self.set_models(
            {
                "meeting/4": {
                    "is_active_in_organization_id": None,
                    "committee_id": 60,
                },
                "group/2": {"permissions": [permission]},
            }
        )
        response = self.request(
            "user.update",
            {
                "id": 111,
                "username": "new_username",
            },
        )
        self.assert_status_code(response, 200)
        self.assert_model_exists("user/111", {"username": "new_username"})
        user111 = self.get_model("user/111")
        self.assertCountEqual(user111["meeting_ids"], [1, 4])

    def test_perm_group_A_no_permission(self) -> None:
        """May not update group A fields on organization scope, although having both committee permissions"""
        self.permission_setup()
        self.create_meeting(base=4)
        self.set_committee_management_level([60, 63], 111)
        self.set_user_groups(111, [1, 6])
        response = self.request(
            "user.update",
            {
                "id": 111,
                "username": "new_username",
            },
        )
        self.assert_status_code(response, 403)
        self.assertIn(
            "You are not allowed to perform action user.update. Missing permissions: OrganizationManagementLevel can_manage_users in organization 1 or Permission user.can_update in meetings {1, 4}",
            response.json["message"],
        )

    def test_perm_group_A_locked_meeting(self) -> None:
        """May update group A fields on a user who is in a locked meeting"""
        self.permission_setup()
        self.create_meeting(base=4)
        self.set_organization_management_level(
            OrganizationManagementLevel.SUPERADMIN, self.user_id
        )
        self.set_user_groups(111, [1, 6])
        self.set_models(
            {
                "organization/1": {"gender_ids": [2]},
                "gender/2": {"name": "female"},
                "meeting/4": {"locked_from_inside": True},
            }
        )

        response = self.request(
            "user.update",
            {
                "id": 111,
                "username": "new_username",
                "title": "new title",
                "first_name": "new first_name",
                "last_name": "new last_name",
                "is_active": True,
                "is_physical_person": True,
                "default_password": "new default_password",
                "gender_id": 2,
                "email": "info@openslides.com ",  # space intentionally, will be stripped
                "default_vote_weight": "1.234000",
                "can_change_own_password": False,
            },
        )
        self.assert_status_code(response, 200)

    def test_perm_group_F_default_password_for_superadmin_no_permission(self) -> None:
        """May not update the default_password for superadmin without having permission oml.SUPERADMIN"""
        self.permission_setup()
        self.set_organization_management_level(
            OrganizationManagementLevel.CAN_MANAGE_USERS, self.user_id
        )
        self.set_organization_management_level(
            OrganizationManagementLevel.SUPERADMIN, 111
        )

        response = self.request(
            "user.update",
            {
                "id": 111,
                "default_password": "new_one",
            },
        )
        self.assert_status_code(response, 403)
        self.assertIn(
            "Your organization management level is not high enough to change a user with a Level of superadmin!",
            response.json["message"],
        )

    def test_perm_group_F_cml_manage_user_with_two_committees(self) -> None:
        """May update group F fields on committee scope. User belongs to two meetings."""
        self.permission_setup()
        self.create_meeting(4)
        self.set_committee_management_level([60], self.user_id)
        self.set_user_groups(111, [1, 4])

        response = self.request(
            "user.update",
            {
                "id": 111,
                "default_password": "new_one",
            },
        )
        self.assert_status_code(response, 200)
        self.assert_model_exists(
            "user/111",
            {
                "default_password": "new_one",
            },
        )

    def test_perm_group_F_with_meeting_scope(self) -> None:
        """
        Test user update with various scenarios (admin in different meeting and committee no interference)
            * not in same meeting fails
            * same meeting but requesting user not in admin or permission group fails
            * same meeting requesting user with permission user.can_update works
            * same meeting both admin works
            * same meeting requesting user is committee admin works
        """
        self.permission_setup()
        self.create_meeting(4)
        self.set_user_groups(111, [2])
        self.set_user_groups(self.user_id, [5])
        self.set_committee_management_level([63], self.user_id)

        response = self.request(
            "user.update",
            {
                "id": 111,
                "default_password": "new_one",
            },
        )
        self.assert_status_code(response, 403)
        self.assertIn(
            "You are not allowed to perform action user.update. Missing permissions: OrganizationManagementLevel can_manage_users in organization 1 or CommitteeManagementLevel can_manage in committee 60 or Permission user.can_update in meeting {1}",
            response.json["message"],
        )
        self.assert_model_exists(
            "user/111",
            {
                "default_password": None,
            },
        )

        self.set_user_groups(self.user_id, [1, 5])
        response = self.request(
            "user.update",
            {
                "id": 111,
                "default_password": "new_one",
            },
        )
        self.assert_status_code(response, 403)
        self.assert_model_exists(
            "user/111",
            {
                "default_password": None,
            },
        )

        self.update_model("group/1", {"permissions": ["user.can_update"]})
        response = self.request(
            "user.update",
            {
                "id": 111,
                "default_password": "new_one",
            },
        )
        self.assert_status_code(response, 200)
        self.assert_model_exists(
            "user/111",
            {
                "default_password": "new_one",
            },
        )

        self.set_user_groups(self.user_id, [2, 5])
        response = self.request(
            "user.update",
            {
                "id": 111,
                "default_password": "newer_one",
            },
        )
        self.assert_status_code(response, 200)
        self.assert_model_exists(
            "user/111",
            {
                "default_password": "newer_one",
            },
        )

        self.set_committee_management_level([60], self.user_id)
        response = self.request(
            "user.update",
            {
                "id": 111,
                "default_password": "newest_one",
            },
        )
        self.assert_status_code(response, 200)
        self.assert_model_exists(
            "user/111",
            {
                "default_password": "newest_one",
            },
        )

    def test_perm_group_F_with_two_meeting_across_committees(self) -> None:
        """
        May not update group F fields unless requesting user has admin rights in
        all of requested users meetings. Also requested user can be admin himself.
        """
        self.permission_setup()
        self.create_meeting(4)
        self.set_user_groups(111, [1, 4])
        self.set_user_groups(self.user_id, [2, 4])

        response = self.request(
            "user.update",
            {
                "id": 111,
                "default_password": "new_one",
            },
        )
        self.assert_status_code(response, 403)
        self.assertIn(
            "You are not allowed to perform action user.update. Missing permissions: OrganizationManagementLevel can_manage_users in organization 1 or Permission user.can_update in meetings {1, 4}",
            response.json["message"],
        )
        self.assert_model_exists(
            "user/111",
            {
                "default_password": None,
            },
        )
        # assert meeting admin can change normal user
        self.set_user_groups(111, [1, 5])
        self.set_user_groups(self.user_id, [2, 5])
        response = self.request(
            "user.update",
            {
                "id": 111,
                "default_password": "new_one",
            },
        )
        self.assert_status_code(response, 200)
        self.assert_model_exists(
            "user/111",
            {
                "default_password": "new_one",
            },
        )

    def test_perm_group_B_user_can_update(self) -> None:
        """update group B fields for 2 meetings with simple user.can_update permissions"""
        self.permission_setup()
        self.create_meeting(base=4)
        self.set_organization_management_level(None, self.user_id)
        self.set_models(
            {
                "user/5": {"username": "user5"},
                "user/6": {"username": "user6"},
                "meeting/1": {
                    "structure_level_ids": [31],
                },
                "structure_level/31": {"name": "structs are okay", "meeting_id": 1},
            }
        )
        self.set_user_groups(
            self.user_id, [2, 5]
        )  # Admin groups of meeting/1 and meeting/4
        self.set_user_groups(5, [1, 6])
        self.set_user_groups(6, [1, 6])
        self.set_user_groups(111, [1, 6])
        self.set_models(
            {
                "meeting_user/8": {
                    "user_id": 111,
                    "meeting_id": 4,
                    "number": "number1 in 4",
                },
            }
        )

        response = self.request(
            "user.update",
            {
                "id": 111,
                "meeting_id": 1,
                "number": "number1",
                "structure_level_ids": [31],
                "vote_weight": "12.002345",
                "about_me": "about me 1",
                "comment": "comment for meeting/1",
                "vote_delegations_from_ids": [3, 5],  # from user/5 and 6 in meeting/1
            },
        )
        self.assert_status_code(response, 200)
        self.assert_model_exists(
            "user/111",
            {
                "username": "User111",
                "meeting_ids": [1, 4],
            },
        )
        self.assert_model_exists(
            "meeting_user/7",
            {
                "user_id": 111,
                "meeting_id": 1,
                "vote_delegations_from_ids": [3, 5],
                "number": "number1",
                "structure_level_ids": [31],
                "vote_weight": Decimal("12.002345"),
                "about_me": "about me 1",
                "comment": "comment for meeting/1",
            },
        )
        self.assert_model_exists(
            "meeting_user/8",
            {"user_id": 111, "meeting_id": 4, "number": "number1 in 4"},
        )
        self.assert_model_exists(
            "meeting_user/3", {"user_id": 5, "meeting_id": 1, "vote_delegated_to_id": 7}
        )
        self.assert_model_exists(
            "meeting_user/5", {"user_id": 6, "meeting_id": 1, "vote_delegated_to_id": 7}
        )

    def test_perm_group_B_user_can_update_no_permission(self) -> None:
        """Group B fields needs explicit user.can_update permission for meeting"""
        self.permission_setup()
        self.create_meeting(base=4)
        self.set_organization_management_level(None, self.user_id)
        self.set_user_groups(
            self.user_id, [3, 6]
        )  # Empty groups of meeting/1 and meeting/4
        self.set_user_groups(111, [1, 4])  # Default groups of meeting/1 and meeting/4
        self.set_group_permissions(3, [Permissions.User.CAN_UPDATE])

        response = self.request(
            "user.update",
            {
                "id": 111,
                "meeting_id": 4,
                "number": "number1 in 4",
            },
        )
        self.assert_status_code(response, 403)
        self.assertIn(
            "The user needs OrganizationManagementLevel.can_manage_users or CommitteeManagementLevel.can_manage for committee of following meeting or Permission user.can_update for meeting 4",
            response.json["message"],
        )

    def test_perm_group_B_locked_meeting(self) -> None:
        """Group B fields needs explicit user.can_update permission for a locked meeting"""
        self.permission_setup()
        self.create_meeting(base=4)
        self.set_organization_management_level(
            OrganizationManagementLevel.SUPERADMIN, self.user_id
        )
        self.set_user_groups(
            self.user_id, [3, 6]
        )  # Empty groups of meeting/1 and meeting/4
        self.set_user_groups(111, [1, 4])  # Default groups of meeting/1 and meeting/4
        self.set_group_permissions(3, [Permissions.User.CAN_UPDATE])
        self.set_models({"meeting/4": {"locked_from_inside": True}})

        response = self.request(
            "user.update",
            {
                "id": 111,
                "meeting_id": 4,
                "number": "number1 in 4",
            },
        )
        self.assert_status_code(response, 403)
        self.assertIn(
            "The user needs Permission user.can_update for meeting 4",
            response.json["message"],
        )

    def test_perm_group_C_oml_manager(self) -> None:
        """May update group C group_ids by OML permission"""
        self.permission_setup()
        self.set_organization_management_level(
            OrganizationManagementLevel.CAN_MANAGE_USERS, self.user_id
        )

        response = self.request(
            "user.update",
            {
                "id": 111,
                "meeting_id": 1,
                "group_ids": [1],
            },
        )
        self.assert_status_code(response, 200)
        self.assert_model_exists(
            "user/111", {"meeting_user_ids": [2], "meeting_ids": [1]}
        )
        self.assert_model_exists("meeting_user/2", {"group_ids": [1], "user_id": 111})

    def test_perm_group_C_committee_manager(self) -> None:
        """May update group C group_ids by committee permission"""
        self.permission_setup()
        self.set_committee_management_level([60], self.user_id)

        response = self.request(
            "user.update",
            {
                "id": 111,
                "meeting_id": 1,
                "group_ids": [1],
            },
        )
        self.assert_status_code(response, 200)
        self.assert_model_exists(
            "meeting_user/2",
            {"group_ids": [1], "user_id": 111},
        )

    def test_perm_group_C_user_can_update(self) -> None:
        """May update group C group_ids by user.can_update permission with admin group of all related meetings"""
        self.permission_setup()
        self.create_meeting(base=4)
        self.set_user_groups(self.user_id, [2, 5])  # Admin-groups
        self.set_user_groups(111, [2, 3, 5, 6])
        self.set_models(
            {
                "meeting/4": {"committee_id": 60},
            }
        )

        response = self.request(
            "user.update",
            {
                "id": 111,
                "meeting_id": 1,
                "group_ids": [1],
            },
        )

        self.assert_status_code(response, 200)
        self.assert_model_exists(
            "user/111", {"meeting_ids": [1, 4], "meeting_user_ids": [3, 4]}
        )
        self.assert_model_exists("meeting_user/3", {"meeting_id": 1, "group_ids": [1]})
        self.assert_model_exists(
            "meeting_user/4", {"meeting_id": 4, "group_ids": [5, 6]}
        )

    def test_perm_group_C_no_permission(self) -> None:
        """May not update group C group_ids"""
        self.permission_setup()

        response = self.request(
            "user.update",
            {
                "id": 111,
                "meeting_id": 1,
                "group_ids": [1],
            },
        )
        self.assert_status_code(response, 403)
        self.assertIn(
            "The user needs OrganizationManagementLevel.can_manage_users or CommitteeManagementLevel.can_manage for committee of following meeting or Permission user.can_update for meeting 1",
            response.json["message"],
        )

    def test_perm_group_C_locked_meeting(self) -> None:
        """May not update group C group_ids in locked_meetings"""
        self.permission_setup()
        self.set_organization_management_level(
            OrganizationManagementLevel.SUPERADMIN, self.user_id
        )
        self.set_models({"meeting/1": {"locked_from_inside": True}})

        response = self.request(
            "user.update",
            {
                "id": 111,
                "meeting_id": 1,
                "group_ids": [1],
            },
        )
        self.assert_status_code(response, 403)
        self.assertIn(
            "The user needs Permission user.can_update for meeting 1",
            response.json["message"],
        )

    def test_perm_group_C_locked_meeting_and_meeting_member(self) -> None:
        """May not update group C group_ids in a locked meeting without appropriate meeting-internal permission"""
        self.permission_setup()
        self.set_organization_management_level(
            OrganizationManagementLevel.SUPERADMIN, self.user_id
        )
        self.set_user_groups(self.user_id, [1])
        self.set_models({"meeting/1": {"locked_from_inside": True}})

        response = self.request(
            "user.update",
            {
                "id": 111,
                "meeting_id": 1,
                "group_ids": [1],
            },
        )
        self.assert_status_code(response, 403)
        self.assertIn(
            "The user needs Permission user.can_update for meeting 1",
            response.json["message"],
        )

    def test_perm_group_C_locked_meeting_cml(self) -> None:
        """Committee manager may not update group C group_ids if the meeting is locked"""
        self.permission_setup()
        self.set_committee_management_level([60], self.user_id)
        self.set_models({"meeting/1": {"locked_from_inside": True}})

        response = self.request(
            "user.update",
            {
                "id": 111,
                "meeting_id": 1,
                "group_ids": [1],
            },
        )
        self.assert_status_code(response, 403)
        self.assertIn(
            "The user needs Permission user.can_update for meeting 1",
            response.json["message"],
        )

    def test_perm_group_C_locked_meeting_cml_and_meeting_member(self) -> None:
        """Meeting manager may not update group C group_ids, if the meeting is locked and he doesn't have the correct meeting-internal permissions"""
        self.permission_setup()
        self.set_committee_management_level([60], self.user_id)
        self.set_user_groups(self.user_id, [1])
        self.set_models({"meeting/1": {"locked_from_inside": True}})

        response = self.request(
            "user.update",
            {
                "id": 111,
                "meeting_id": 1,
                "group_ids": [1],
            },
        )
        self.assert_status_code(response, 403)
        self.assertIn(
            "The user needs Permission user.can_update for meeting 1",
            response.json["message"],
        )

    def test_perm_group_C_locked_meeting_admin(self) -> None:
        """May update group C group_ids in a locked meeting as the meeting admin"""
        self.permission_setup()
        self.set_user_groups(self.user_id, [2])
        self.set_models({"meeting/1": {"locked_from_inside": True}})

        response = self.request(
            "user.update",
            {
                "id": 111,
                "meeting_id": 1,
                "group_ids": [1],
            },
        )
        self.assert_status_code(response, 200)

    def test_perm_group_C_locked_meeting_other_meeting(self) -> None:
        """
        May update group C group_ids for a non-locked meeting,
        even if the user is in another meeting, which is locked
        """
        self.permission_setup()
        self.create_meeting(base=4)
        self.set_organization_management_level(
            OrganizationManagementLevel.SUPERADMIN, self.user_id
        )
        self.set_user_groups(
            self.user_id, [3, 6]
        )  # Empty groups of meeting/1 and meeting/4
        self.set_user_groups(111, [1, 4])  # Default groups of meeting/1 and meeting/4
        self.set_group_permissions(3, [Permissions.User.CAN_UPDATE])
        self.set_models({"meeting/4": {"locked_from_inside": True}})

        response = self.request(
            "user.update",
            {
                "id": 111,
                "meeting_id": 1,
                "group_ids": [1],
            },
        )
        self.assert_status_code(response, 200)

    def test_perm_group_C_special_1(self) -> None:
        """group C group_ids adding meeting in same committee with committee permission"""
        self.permission_setup()
        self.create_meeting(base=4)
        self.set_committee_management_level([60], self.user_id)
        self.set_models(
            {
                "meeting/4": {"committee_id": 60},
                "meeting_user/2": {"meeting_id": 1, "user_id": 111, "group_ids": [1]},
                "group/1": {"meeting_user_ids": [2]},
            }
        )

        response = self.request(
            "user.update",
            {
                "id": 111,
                "meeting_id": 4,
                "group_ids": [5],
            },
        )
        self.assert_status_code(response, 200)
        self.assert_model_exists(
            "user/111",
            {"meeting_ids": [1, 4], "meeting_user_ids": [2, 3]},
        )
        self.assert_model_exists(
            "meeting_user/3",
            {"meeting_id": 4, "user_id": 111, "group_ids": [5]},
        )

    def test_perm_group_C_special_2_no_permission(self) -> None:
        """group C group_ids adding meeting in other committee
        with committee permission for both. Error 403, because touching
        2 committees requires OML permission
        """
        self.permission_setup()
        self.create_meeting(base=4)
        self.set_committee_management_level([60], self.user_id)
        self.set_models(
            {
                "meeting_user/2": {"meeting_id": 1, "user_id": 111, "group_ids": [1]},
            }
        )

        response = self.request(
            "user.update",
            {
                "id": 111,
                "meeting_id": 4,
                "group_ids": [5],
            },
        )
        self.assert_status_code(response, 403)
        self.assertIn(
            "The user needs OrganizationManagementLevel.can_manage_users or CommitteeManagementLevel.can_manage for committee of following meeting or Permission user.can_update for meeting 4",
            response.json["message"],
        )

    def test_perm_group_C_special_3_both_permissions(self) -> None:
        """group C group_ids adding meeting in same committee
        with meeting permission for both, which is allowed.
        """
        self.permission_setup()
        self.create_meeting(base=4)
        self.set_user_groups(self.user_id, [2, 5])  # Admin groups meeting/1 and 4
        self.set_models(
            {
                "meeting/4": {"committee_id": 60},
                "meeting_user/3": {
                    "user_id": 111,
                    "meeting_id": 1,
                    "group_ids": [1],
                },
                "group/1": {"meeting_user_ids": [3]},
            }
        )

        response = self.request(
            "user.update",
            {
                "id": 111,
                "meeting_id": 4,
                "group_ids": [5],
            },
        )
        self.assert_status_code(response, 200)
        self.assert_model_exists(
            "user/111",
            {"meeting_ids": [1, 4], "meeting_user_ids": [3, 4]},
        )
        self.assert_model_exists(
            "meeting_user/4",
            {"meeting_id": 4, "user_id": 111, "group_ids": [5]},
        )

    def test_perm_group_D_permission_with_OML(self) -> None:
        """May update Group D committee fields with OML level permission"""
        self.permission_setup()
        self.set_organization_management_level(
            OrganizationManagementLevel.CAN_MANAGE_USERS, self.user_id
        )

        response = self.request(
            "user.update",
            {
                "id": 111,
                "committee_management_ids": [60],
            },
        )
        self.assert_status_code(response, 200)
        self.assert_model_exists(
            "user/111",
            {
                "committee_management_ids": [60],
                "committee_ids": [60],
            },
        )

    def test_perm_group_D_permission_with_CML(self) -> None:
        """May update Group D committee fields with CML permission for all committees"""
        self.permission_setup()
        self.create_meeting(base=4)
        self.set_committee_management_level([60, 63], self.user_id)

        response = self.request(
            "user.update",
            {
                "id": 111,
                "committee_management_ids": [60, 63],
            },
        )
        self.assert_status_code(response, 200)
        user111 = self.assert_model_exists("user/111")
        self.assertCountEqual(user111.get("committee_management_ids", []), [60, 63])
        self.assertCountEqual(user111.get("committee_ids", []), [60, 63])

    def test_perm_group_D_no_permission(self) -> None:
        """May not update Group D committee fields, because of missing CML permission for one committee"""
        self.permission_setup()
        self.create_meeting(base=4)
        self.set_committee_management_level([60], self.user_id)
        self.set_committee_management_level([60], 111)

        response = self.request(
            "user.update",
            {
                "id": 111,
                "committee_management_ids": [63],
            },
        )
        self.assert_status_code(response, 403)
        self.assertIn(
            "You are not allowed to perform action user.update. Missing permission: CommitteeManagementLevel can_manage in committee 63",
            response.json["message"],
        )

    def test_perm_group_D_locked_meeting(self) -> None:
        """May update Group D committee fields if there is a locked meeting"""
        self.permission_setup()
        self.create_meeting(base=4)
        self.set_committee_management_level([60], self.user_id)
        self.set_committee_management_level([60], 111)
        self.set_organization_management_level(
            OrganizationManagementLevel.SUPERADMIN, self.user_id
        )
        self.set_models({"meeting/4": {"locked_from_inside": True}})

        response = self.request(
            "user.update",
            {
                "id": 111,
                "committee_management_ids": [63],
            },
        )
        self.assert_status_code(response, 200)

    def test_perm_group_D_permission_with_CML_and_untouched_committee(
        self,
    ) -> None:
        """
        May update Group D committee fields with CML permission for all committees.
        committee 63 without permission is untouched in payload and doesn't matter.
        In committee_ids it seems touched, but remains unchanged in committe_ids
        """
        self.permission_setup()
        self.create_meeting(base=4)
        self.set_committee_management_level([60], self.user_id)
        self.set_committee_management_level([63], 111)

        response = self.request(
            "user.update",
            {
                "id": 111,
                "committee_management_ids": [60, 63],
            },
        )
        self.assert_status_code(response, 200)
        user111 = self.assert_model_exists("user/111")
        self.assertCountEqual(user111.get("committee_ids", []), [60, 63])
        self.assertCountEqual(user111.get("committee_management_ids", []), [60, 63])

    def test_perm_group_D_permission_with_CML_missing_permission(
        self,
    ) -> None:
        """
        Misses committee 63 permission, because the request try to remove it from committee_ids
        """
        self.permission_setup()
        self.create_meeting(base=4)
        self.set_committee_management_level([60], self.user_id)
        self.set_committee_management_level([63], 111)

        response = self.request(
            "user.update",
            {
                "id": 111,
                "committee_management_ids": [60],
            },
        )
        self.assert_status_code(response, 403)
        self.assertIn(
            "You are not allowed to perform action user.update. Missing permission: CommitteeManagementLevel can_manage in committee 63",
            response.json["message"],
        )

    def test_perm_group_E_OML_high_enough(self) -> None:
        """OML level to set is sufficient"""
        self.permission_setup()
        self.set_organization_management_level(
            OrganizationManagementLevel.CAN_MANAGE_USERS, self.user_id
        )

        response = self.request(
            "user.update",
            {
                "id": 111,
                "organization_management_level": OrganizationManagementLevel.CAN_MANAGE_USERS,
            },
        )
        self.assert_status_code(response, 200)
        self.assert_model_exists(
            "user/111",
            {
                "organization_management_level": OrganizationManagementLevel.CAN_MANAGE_USERS
            },
        )
        self.assert_history_information(
            "user/111", ["Organization Management Level changed"]
        )

    def test_perm_group_E_OML_not_high_enough(self) -> None:
        """OML level to set is higher than level of request user"""
        self.permission_setup()
        self.set_organization_management_level(
            OrganizationManagementLevel.CAN_MANAGE_USERS, self.user_id
        )

        response = self.request(
            "user.update",
            {
                "id": 111,
                "organization_management_level": OrganizationManagementLevel.CAN_MANAGE_ORGANIZATION,
            },
        )
        self.assert_status_code(response, 403)
        self.assertIn(
            "Your organization management level is not high enough to set a Level of can_manage_organization.",
            response.json["message"],
        )

    def test_perm_group_E_locked_meeting(self) -> None:
        """May edit OML, even if the user is in a locked meeting"""
        self.permission_setup()
        self.set_organization_management_level(
            OrganizationManagementLevel.SUPERADMIN, self.user_id
        )
        self.set_models({"meeting/1": {"locked_from_inside": True}})

        response = self.request(
            "user.update",
            {
                "id": 111,
                "organization_management_level": OrganizationManagementLevel.CAN_MANAGE_ORGANIZATION,
            },
        )
        self.assert_status_code(response, 200)

    def test_perm_group_F_demo_user_permission(self) -> None:
        """demo_user only editable by Superadmin"""
        self.permission_setup()
        self.set_organization_management_level(
            OrganizationManagementLevel.SUPERADMIN, self.user_id
        )

        response = self.request(
            "user.update",
            {
                "id": 111,
                "is_demo_user": True,
            },
        )

        self.assert_status_code(response, 200)
        self.assert_model_exists(
            "user/111",
            {
                "is_demo_user": True,
            },
        )

    def test_perm_group_F_locked_meeting(self) -> None:
        """demo_user is editable by Superadmin, even on users in locked meetings"""
        self.permission_setup()
        self.set_organization_management_level(
            OrganizationManagementLevel.SUPERADMIN, self.user_id
        )
        self.set_models({"meeting/1": {"locked_from_inside": True}})

        response = self.request(
            "user.update",
            {
                "id": 111,
                "is_demo_user": True,
            },
        )

        self.assert_status_code(response, 200)

    def test_no_perm_group_H_internal_saml_id(self) -> None:
        self.permission_setup()
        self.set_organization_management_level(
            OrganizationManagementLevel.CAN_MANAGE_USERS, self.user_id
        )

        response = self.request(
            "user.update",
            {
                "id": 111,
                "saml_id": "test saml id",
            },
        )
        self.assert_status_code(response, 400)
        self.assertIn(
            "The field 'saml_id' can only be used in internal action calls",
            response.json["message"],
        )

    def test_perm_group_F_demo_user_no_permission(self) -> None:
        """demo_user only editable by Superadmin"""
        self.permission_setup()
        self.set_organization_management_level(
            OrganizationManagementLevel.CAN_MANAGE_ORGANIZATION, self.user_id
        )
        self.set_committee_management_level([60], self.user_id)
        self.set_user_groups(self.user_id, [2, 3])  # All including admin group

        response = self.request(
            "user.update",
            {
                "id": 111,
                "is_demo_user": True,
            },
        )

        self.assert_status_code(response, 403)
        self.assertIn(
            "You are not allowed to perform action user.update. Missing OrganizationManagementLevel: superadmin",
            response.json["message"],
        )

    def test_update_forbidden_username(self) -> None:
        self.create_model(
            "user/111",
            {"username": "username_srtgb123"},
        )
        response = self.request("user.update", {"id": 111, "username": "   "})
        self.assert_status_code(response, 400)
        assert "This username is forbidden." in response.json["message"]
        model = self.get_model("user/111")
        assert model.get("username") == "username_srtgb123"

    def test_update_username_with_spaces(self) -> None:
        self.create_model(
            "user/111",
            {"username": "username_srtgb123"},
        )
        response = self.request("user.update", {"id": 111, "username": "test name"})
        self.assert_status_code(response, 400)
        assert "Username may not contain spaces" in response.json["message"]
        model = self.get_model("user/111")
        assert model.get("username") == "username_srtgb123"

    def test_update_gender(self) -> None:
        self.create_model(
            "user/111",
            {"username": "username_srtgb123"},
        )
        self.set_models(
            {
                "organization/1": {"gender_ids": [1, 2, 3, 4]},
                "gender/1": {"name": "male"},
                "gender/2": {"name": "female"},
                "gender/3": {"name": "diverse"},
                "gender/4": {"name": "non-binary"},
            }
        )
        response = self.request("user.update", {"id": 111, "gender_id": 5})
        self.assert_status_code(response, 400)
        assert "Model 'gender/5' does not exist." in response.json["message"]

        response = self.request("user.update", {"id": 111, "gender_id": 3})
        self.assert_status_code(response, 200)
        self.assert_model_exists("user/111", {"gender_id": 3})

        response = self.request("user.update", {"id": 111, "gender_id": 4})
        self.assert_status_code(response, 200)
        self.assert_model_exists("user/111", {"gender_id": 4})

    def test_update_not_in_update_is_present_in_meeting_ids(self) -> None:
        self.create_model(
            "user/111",
            {"username": "username111"},
        )
        response = self.request(
            "user.update", {"id": 111, "is_present_in_meeting_ids": [1]}
        )
        self.assert_status_code(response, 400)
        assert (
            "data must not contain {'is_present_in_meeting_ids'} properties"
            in response.json["message"]
        )

    def test_update_change_group(self) -> None:
        self.create_meeting()
        user_id = self.create_user_for_meeting(1)
        # assert user is already in meeting
        self.assert_model_exists("meeting/1", {"user_ids": [user_id]})
        # change user group from 1 (default_group) to 2 in meeting 1
        response = self.request(
            "user.update", {"id": user_id, "meeting_id": 1, "group_ids": [2]}
        )
        self.assert_status_code(response, 200)
        self.assert_model_exists(
            "meeting_user/1", {"user_id": user_id, "group_ids": [2]}
        )
        self.assert_model_exists("meeting/1", {"user_ids": [user_id]})

    def test_update_change_superadmin(self) -> None:
        self.permission_setup()
        self.set_organization_management_level(
            OrganizationManagementLevel.CAN_MANAGE_ORGANIZATION, self.user_id
        )
        self.set_organization_management_level(
            OrganizationManagementLevel.SUPERADMIN, 111
        )

        response = self.request(
            "user.update",
            {
                "id": 111,
                "first_name": "Testy",
            },
        )
        self.assert_status_code(response, 403)
        assert (
            "Your organization management level is not high enough to change a user with a Level of superadmin!"
            in response.json["message"]
        )

    def test_update_demote_superadmin(self) -> None:
        self.permission_setup()
        self.set_organization_management_level(
            OrganizationManagementLevel.CAN_MANAGE_ORGANIZATION, self.user_id
        )
        self.set_organization_management_level(
            OrganizationManagementLevel.SUPERADMIN, 111
        )

        response = self.request(
            "user.update",
            {
                "id": 111,
                "organization_management_level": OrganizationManagementLevel.CAN_MANAGE_ORGANIZATION,
            },
        )
        self.assert_status_code(response, 403)
        assert (
            "Your organization management level is not high enough to change a user with a Level of superadmin!"
            in response.json["message"]
        )

    def test_update_change_superadmin_meeting_specific(self) -> None:
        self.permission_setup()
        self.set_user_groups(self.user_id, [2])
        self.set_organization_management_level(
            OrganizationManagementLevel.CAN_MANAGE_ORGANIZATION, self.user_id
        )
        self.set_organization_management_level(
            OrganizationManagementLevel.SUPERADMIN, 111
        )

        response = self.request(
            "user.update",
            {
                "id": 111,
                "meeting_id": 1,
                "comment": "test",
                "group_ids": [1],
            },
        )
        self.assert_status_code(response, 200)
        self.assert_model_exists("user/111", {"meeting_user_ids": [2]})
        self.assert_model_exists(
            "meeting_user/2", {"comment": "test", "group_ids": [1]}
        )

    def test_update_hit_user_limit(self) -> None:
        self.set_models(
            {
                ONE_ORGANIZATION_FQID: {"limit_of_users": 3},
                "user/2": {"username": "username_Xcdfgee", "is_active": True},
                "user/3": {"username": "username_Xcdfge", "is_active": True},
                "user/4": {"username": "username_Xcdfe", "is_active": False},
            }
        )
        response = self.request(
            "user.update",
            {
                "id": 4,
                "is_active": True,
            },
        )
        self.assert_status_code(response, 400)
        assert (
            "The number of active users cannot exceed the limit of users."
            == response.json["message"]
        )

    def test_update_user_limit_okay(self) -> None:
        self.set_models(
            {
                ONE_ORGANIZATION_FQID: {"limit_of_users": 4},
                "user/2": {"username": "username_Xcdfgee", "is_active": True},
                "user/3": {"username": "username_Xcdfge", "is_active": True},
                "user/4": {"username": "username_Xcdfe", "is_active": False},
            }
        )
        response = self.request(
            "user.update",
            {
                "id": 4,
                "is_active": True,
            },
        )
        self.assert_status_code(response, 200)
        self.assert_model_exists("user/4", {"is_active": True})
        self.assert_history_information("user/4", ["Set active"])

    def test_update_clear_user_sessions(self) -> None:
        self.permission_setup()
        self.set_user_groups(self.user_id, [2])
        response = self.request(
            "user.update",
            {
                "id": self.user_id,
                "is_active": False,
            },
        )
        self.assert_status_code(response, 200)
        self.assert_model_exists(f"user/{self.user_id}", {"is_active": False})
        self.assert_logged_out()

    def test_update_negative_default_vote_weight(self) -> None:
        self.create_model("user/111", {"username": "user111"})
        response = self.request(
            "user.update", {"id": 111, "default_vote_weight": "-1.123000"}
        )
        self.assert_status_code(response, 400)
        self.assertIn(
            "default_vote_weight must be bigger than or equal to 0.",
            response.json["message"],
        )

    def test_update_negative_vote_weight(self) -> None:
        self.create_meeting()
        self.set_models(
            {
                "user/111": {"username": "user111"},
            }
        )
        response = self.request(
            "user.update",
            {
                "id": 111,
                "meeting_id": 1,
                "vote_weight": "-6.000000",
            },
        )
        self.assert_status_code(response, 400)
        self.assertIn(
            "vote_weight must be bigger than or equal to 0.",
            response.json["message"],
        )

    def test_update_committee_membership_complex(self) -> None:
        self.create_meeting()
        self.create_meeting(4)
        self.create_meeting(7)
        self.set_models(
            {
                "committee/60": {"manager_ids": [223]},
                "committee/66": {"manager_ids": [223]},
                "group/11": {
                    "name": "froop",
                    "meeting_id": 1,
                    "meeting_user_ids": [1, 11],
                },
                "group/22": {"name": "troop", "meeting_id": 4, "meeting_user_ids": [2]},
                "group/33": {
                    "name": "shoop",
                    "meeting_id": 7,
                    "meeting_user_ids": [3, 12],
                },
                "user/222": {
                    # "meeting_ids": [1, 4, 7],
                    "username": "somebody",
                },
                "meeting_user/1": {
                    "meeting_id": 1,
                    "user_id": 222,
                },
                "meeting_user/2": {
                    "meeting_id": 4,
                    "user_id": 222,
                },
                "meeting_user/3": {
                    "meeting_id": 7,
                    "user_id": 222,
                },
                "user/223": {
                    # "meeting_ids": [1, 7],
                    "username": "ain't",
                },
                "meeting_user/11": {
                    "meeting_id": 1,
                    "user_id": 223,
                },
                "meeting_user/12": {
                    "meeting_id": 7,
                    "user_id": 223,
                },
            }
        )
        response = self.request(
            "user.update",
            {
                "id": 223,
                "committee_management_ids": [63, 66],
                "meeting_id": 4,
                "group_ids": [22],
            },
        )
        self.assert_status_code(response, 200)
        self.assert_model_exists(
            "user/223",
            {
                "committee_management_ids": [63, 66],
                "meeting_ids": [1, 4, 7],
                "committee_ids": [60, 63, 66],
                "meeting_user_ids": [11, 12, 13],
            },
        )
        self.assert_model_exists(
            "meeting_user/13", {"meeting_id": 4, "user_id": 223, "group_ids": [22]}
        )

        self.assert_model_exists("group/11", {"meeting_user_ids": [1, 11]})
        self.assert_model_exists("group/22", {"meeting_user_ids": [2, 13]})
        self.assert_model_exists("group/33", {"meeting_user_ids": [3, 12]})
        self.assert_model_exists(
            "meeting/1", {"user_ids": [222, 223], "meeting_user_ids": [1, 11]}
        )
        self.assert_model_exists(
            "meeting/4", {"user_ids": [222, 223], "meeting_user_ids": [2, 13]}
        )
        self.assert_model_exists(
            "meeting/7", {"user_ids": [222, 223], "meeting_user_ids": [3, 12]}
        )
        self.assert_model_exists("committee/60", {"user_ids": [222, 223]})
        self.assert_model_exists("committee/63", {"user_ids": [222, 223]})
        self.assert_model_exists("committee/66", {"user_ids": [222, 223]})

    def test_update_empty_default_vote_weight(self) -> None:
        response = self.request(
            "user.update",
            {
                "id": 1,
                "default_vote_weight": None,
            },
        )
        self.assert_status_code(response, 200)
        user = self.get_model("user/1")
        assert "default_vote_weight" not in user

    def test_update_strip_space(self) -> None:
        response = self.request(
            "user.update",
            {
                "id": 1,
                "first_name": " first name test ",
                "last_name": " last name test ",
            },
        )
        self.assert_status_code(response, 200)
        self.assert_model_exists(
            "user/1",
            {
                "first_name": "first name test",
                "last_name": "last name test",
            },
        )

    def test_update_no_OML_set(self) -> None:
        """Testing also that user is not locked out when is_active is set to True."""
        self.permission_setup()
        self.set_user_groups(self.user_id, [2])
        self.create_user("dummy", [2])

        response = self.request(
            "user.update",
            {
                "id": self.user_id,
                "meeting_id": 1,
                "group_ids": [1],
                "is_active": True,
            },
        )
        self.assert_status_code(response, 200)
        self.assert_logged_in()

    def test_update_history_user_updated_in_meeting(self) -> None:
        self.create_meeting()
        self.set_models(
            {
                "user/111": {"username": "user111"},
                "meeting_user/10": {
                    "user_id": 111,
                    "meeting_id": 1,
                },
            }
        )
        response = self.request(
            "user.update",
            {
                "id": 111,
                "meeting_id": 1,
                "vote_weight": "2.000000",
            },
        )
        self.assert_status_code(response, 200)
        self.assert_history_information(
            "user/111", ["Participant data updated in meeting {}", "meeting/1"]
        )

    def test_update_history_add_group(self) -> None:
        self.create_meeting()
        self.create_meeting(base=10)
        user_id = self.create_user(username="test")
        self.set_user_groups(user_id, [2, 10, 11, 12])

        response = self.request(
            "user.update",
            {
                "id": user_id,
                "meeting_id": 1,
                "group_ids": [2, 3],
            },
        )
        self.assert_status_code(response, 200)
        self.assert_history_information(
            f"user/{user_id}",
            ["Participant added to group {} in meeting {}", "group/3", "meeting/1"],
        )

    def test_update_history_add_group_to_default_group(self) -> None:
        self.create_meeting()
        self.create_meeting(base=10)
        user_id = self.create_user(username="test")
        self.set_user_groups(user_id, [1, 10, 11, 12])

        response = self.request(
            "user.update",
            {
                "id": user_id,
                "meeting_id": 1,
                "group_ids": [2],
            },
        )
        self.assert_status_code(response, 200)
        self.assert_history_information(
            f"user/{user_id}",
            ["Participant added to group {} in meeting {}", "group/2", "meeting/1"],
        )

    def test_update_history_add_multiple_groups(self) -> None:
        self.create_meeting()
        self.create_meeting(base=10)
        user_id = self.create_user(username="test")
        self.set_user_groups(user_id, [1, 10, 11, 12])

        response = self.request(
            "user.update",
            {
                "id": user_id,
                "meeting_id": 1,
                "group_ids": [2, 3],
            },
        )
        self.assert_status_code(response, 200)
        self.assert_history_information(
            f"user/{user_id}",
            ["Participant added to multiple groups in meeting {}", "meeting/1"],
        )

    def test_update_history_add_multiple_groups_with_default_group(self) -> None:
        self.create_meeting()
        user_id = self.create_user(username="test")
        self.set_models(
            {
                "meeting_user/1": {
                    "meeting_id": 1,
                    "user_id": user_id,
                },
            }
        )

        response = self.request(
            "user.update",
            {
                "id": user_id,
                "meeting_id": 1,
                "group_ids": [1, 2],
            },
        )
        self.assert_status_code(response, 200)
        self.assert_history_information(
            f"user/{user_id}",
            ["Participant added to group {} in meeting {}", "group/2", "meeting/1"],
        )

    def test_update_history_remove_group(self) -> None:
        self.create_meeting()
        user_id = self.create_user_for_meeting(1)
        self.assert_model_exists(
            f"user/{user_id}", {"meeting_ids": [1], "meeting_user_ids": [1]}
        )
        self.assert_model_exists(
            "meeting_user/1", {"user_id": user_id, "meeting_id": 1, "group_ids": [1]}
        )

        response = self.request(
            "user.update",
            {
                "id": user_id,
                "meeting_id": 1,
                "group_ids": [],
            },
        )
        self.assert_status_code(response, 200)
        self.assert_history_information(
            f"user/{user_id}",
            ["Participant removed from meeting {}", "meeting/1"],
        )

    def test_update_fields_with_equal_value_no_history(self) -> None:
        self.create_meeting()
        self.set_models(
            {
                "user/111": {
                    "username": "username_srtgb123",
                    "title": "test",
                    "is_active": True,
                    "organization_management_level": OrganizationManagementLevel.CAN_MANAGE_USERS,
                },
                "meeting_user/11": {
                    "user_id": 111,
                    "meeting_id": 1,
                    "structure_level_ids": [31],
                },
                "group/1": {"meeting_user_ids": [11]},
                "meeting/1": {
                    "structure_level_ids": [31],
                },
                "structure_level/31": {
                    "name": "structs are evil",
                    "meeting_id": 1,
                },
                "committee/60": {
                    "manager_ids": [111],
                },
            }
        )
        response = self.request(
            "user.update",
            {
                "id": 111,
                "title": "test",
                "is_active": True,
                "meeting_id": 1,
                "group_ids": [1],
                "structure_level_ids": [31],
                "organization_management_level": OrganizationManagementLevel.CAN_MANAGE_USERS,
                "committee_management_ids": [60],
            },
        )
        self.assert_status_code(response, 200)
        self.assert_history_information("user/111", None)

    def test_update_empty_cml_no_history(self) -> None:
        self.set_models(
            {
                "user/111": {
                    "username": "gonna",
                    "committee_management_ids": [],
                },
            }
        )
        response = self.request(
            "user.update",
            {
                "id": 111,
                "committee_management_ids": [],
            },
        )
        self.assert_status_code(response, 200)
        self.assert_history_information("user/111", None)

    def test_update_participant_data_with_existing_meetings(self) -> None:
        self.create_meeting()
        self.create_meeting(4)
        self.set_models(
            {
                "user/222": {"username": "jaja"},
                "meeting_user/42": {
                    "user_id": 222,
                    "meeting_id": 1,
                    "vote_weight": "1.000000",
                },
            }
        )
        response = self.request(
            "user.update",
            {
                "id": 222,
                "meeting_id": 4,
                "vote_weight": "1.500000",
            },
        )
        self.assert_status_code(response, 200)
        self.assert_history_information(
            "user/222",
            [
                "Participant added to meeting {}.",
                "meeting/4",
            ],
        )

    def test_update_participant_data_in_multiple_meetings_with_existing_meetings(
        self,
    ) -> None:
        self.create_meeting()
        self.create_meeting(4)
        self.create_meeting(7)
        self.set_models(
            {
                "user/222": {"username": "felix"},
                "meeting_user/42": {
                    "user_id": 222,
                    "meeting_id": 1,
                    "vote_weight": "1.000000",
                },
            }
        )
        response = self.request_multi(
            "user.update",
            [
                {
                    "id": 222,
                    "meeting_id": 4,
                    "vote_weight": "1.000000",
                },
                {
                    "id": 222,
                    "meeting_id": 7,
                    "vote_weight": "1.000000",
                },
            ],
        )
        self.assert_status_code(response, 200)
        self.assert_history_information(
            "user/222",
            [
                "Participant added to meeting {}.",
                "meeting/4",
                "Participant added to meeting {}.",
                "meeting/7",
            ],
        )

    def test_update_saml_id__can_change_own_password_error(self) -> None:
        self.create_model(
            "user/111",
            {"username": "srtgb123", "saml_id": "111"},
        )
        response = self.request(
            "user.update", {"id": 111, "can_change_own_password": True}
        )
        self.assert_status_code(response, 400)
        self.assertIn(
            "user 111 is a Single Sign On user and may not set the local default_passwort or the right to change it locally.",
            response.json["message"],
        )

    def test_update_saml_id_default_password_error(self) -> None:
        self.create_model(
            "user/111",
            {"username": "srtgb123", "saml_id": "111"},
        )
        response = self.request(
            "user.update", {"id": 111, "default_password": "secret"}
        )
        self.assert_status_code(response, 400)
        self.assertIn(
            "user 111 is a Single Sign On user and may not set the local default_passwort or the right to change it locally.",
            response.json["message"],
        )

    def test_group_removal_with_speaker(self) -> None:
        self.create_meeting(4)
        self.create_meeting(7)
        self.create_topic(1, 4)
        self.set_models(
            {
                "user/1234": {
                    "username": "username_abcdefgh123",
                    "is_present_in_meeting_ids": [4, 7],
                },
                "meeting_user/4444": {
                    "meeting_id": 4,
                    "user_id": 1234,
                    "speaker_ids": [14, 24],
                    "group_ids": [4],
                },
                "meeting_user/7777": {
                    "meeting_id": 7,
                    "user_id": 1234,
                    "speaker_ids": [25],
                    "group_ids": [7],
                },
                "meeting/4": {
                    "present_user_ids": [1234],
                },
                "meeting/7": {
                    "committee_id": 63,
                    "present_user_ids": [1234],
                },
<<<<<<< HEAD
                "topic/1": {"title": "tropic", "meeting_id": 4},
                "list_of_speakers/1": {
                    "meeting_id": 4,
                    "content_object_id": "topic/1",
                },
=======
>>>>>>> 9e52dbba
                "speaker/14": {
                    "list_of_speakers_id": 1,
                    "meeting_user_id": 4444,
                    "meeting_id": 4,
                },
                "speaker/24": {
                    "list_of_speakers_id": 1,
                    "meeting_user_id": 4444,
                    "meeting_id": 4,
                    "begin_time": datetime(2012, 5, 31, 0, 0, tzinfo=ZoneInfo("UTC")),
                },
                "speaker/25": {
                    "list_of_speakers_id": 1,
                    "meeting_user_id": 7777,
                    "meeting_id": 7,
                },
                "group/4": {"meeting_user_ids": [4444]},
                "group/7": {"meeting_user_ids": [7777]},
            }
        )
        response = self.request(
            "user.update", {"id": 1234, "group_ids": [], "meeting_id": 4}
        )

        self.assert_status_code(response, 200)
        self.assert_model_exists(
            "user/1234",
            {
                "username": "username_abcdefgh123",
                "meeting_user_ids": [4444, 7777],
                "is_present_in_meeting_ids": [7],
            },
        )
        self.assert_model_exists(
            "meeting/4",
            {
                "present_user_ids": None,
            },
        )
        self.assert_model_exists(
            "meeting/7",
            {
                "present_user_ids": [1234],
            },
        )
        self.assert_model_exists(
            "meeting_user/4444",
            {"group_ids": None, "speaker_ids": [24]},
        )
        self.assert_model_exists(
            "meeting_user/7777",
            {"group_ids": [7], "speaker_ids": [25]},
        )
        self.assert_model_exists(
            "speaker/24", {"meeting_user_id": 4444, "meeting_id": 4}
        )
        self.assert_model_exists(
            "speaker/25", {"meeting_user_id": 7777, "meeting_id": 7}
        )
        self.assert_model_not_exists("speaker/14")

    def test_partial_group_removal_with_speaker(self) -> None:
        self.create_meeting(4)
        self.create_topic(1, 4)
        self.set_models(
            {
                "user/1234": {
                    "username": "username_abcdefgh123",
                },
                "meeting_user/4444": {
                    "meeting_id": 4,
                    "user_id": 1234,
                    "speaker_ids": [14, 24],
                },
<<<<<<< HEAD
                "topic/1": {"title": "tropic", "meeting_id": 4},
                "list_of_speakers/1": {
                    "meeting_id": 4,
                    "content_object_id": "topic/1",
                },
=======
>>>>>>> 9e52dbba
                "speaker/14": {
                    "list_of_speakers_id": 1,
                    "meeting_user_id": 4444,
                    "meeting_id": 4,
                },
                "speaker/24": {
                    "list_of_speakers_id": 1,
                    "meeting_user_id": 4444,
                    "meeting_id": 4,
                    "begin_time": datetime(2012, 5, 31, 0, 0, tzinfo=ZoneInfo("UTC")),
                },
                "group/4": {"meeting_user_ids": [4444]},
                "group/6": {"meeting_user_ids": [4444]},
            }
        )
        response = self.request(
            "user.update", {"id": 1234, "group_ids": [6], "meeting_id": 4}
        )

        self.assert_status_code(response, 200)
        self.assert_model_exists(
            "user/1234",
            {
                "username": "username_abcdefgh123",
                "meeting_user_ids": [4444],
            },
        )
        self.assert_model_exists(
            "meeting_user/4444",
            {"group_ids": [6], "speaker_ids": [14, 24]},
        )
        self.assert_model_exists(
            "speaker/24", {"meeting_user_id": 4444, "meeting_id": 4}
        )
        self.assert_model_exists(
            "speaker/14", {"meeting_user_id": 4444, "meeting_id": 4}
        )

    def test_update_with_internal_fields(self) -> None:
        self.create_meeting()
        self.create_user("dummy2", [1])
        self.create_user("dummy3", [1])
        self.create_topic(1, 1)
        self.set_models(
            {
                "user/1": {
                    "username": "boady",
                    "poll_candidate_ids": [1],
                    "option_ids": [1],
                    "vote_ids": [1, 2],
                },
                "user/2": {"username": "john", "delegated_vote_ids": [2]},
                "meeting/1": {
                    "poll_ids": [1],
                    "option_ids": [1, 2],
                    "poll_candidate_list_ids": [1],
                    "poll_candidate_ids": [1],
                    "vote_ids": [1, 2],
                },
<<<<<<< HEAD
                "topic/1": {"title": "tropic", "meeting_id": 1},
=======
>>>>>>> 9e52dbba
                "poll/1": {
                    "title": "pull",
                    "type": "analog",
                    "pollmethod": "YNA",
                    "meeting_id": 1,
                    "option_ids": [1, 2],
                    "content_object_id": "topic/1",
                },
                "option/1": {
                    "meeting_id": 1,
                    "vote_ids": [1],
                    "content_object_id": "user/1",
                },
                "option/2": {
                    "meeting_id": 1,
                    "vote_ids": [2],
                    "content_object_id": "poll_candidate_list/1",
                },
                "poll_candidate_list/1": {
                    "meeting_id": 1,
                    "option_id": 2,
                    "poll_candidate_ids": [1],
                },
                "poll_candidate/1": {
                    "poll_candidate_list_id": 1,
                    "meeting_id": 1,
                    "user_id": 1,
                    "weight": 3,
                },
                "vote/1": {
                    "meeting_id": 1,
                    "option_id": 1,
                    "user_id": 1,
                    "user_token": "dfjdskjfksdjf",
                },
                "vote/2": {
                    "meeting_id": 1,
                    "option_id": 2,
                    "user_id": 1,
                    "delegated_user_id": 2,
                    "user_token": "dfjdskjfksdjf",
                },
            }
        )
        response = self.request(
            "user.update",
            {
                "id": 3,
                "is_present_in_meeting_ids": [1],
                "option_ids": [1],
                "poll_candidate_ids": [1],
                "poll_voted_ids": [1],
                "vote_ids": [1],
                "delegated_vote_ids": [2],
            },
            internal=True,
        )
        self.assert_status_code(response, 200)
        expected: dict[str, dict[str, Any]] = {
            "user/3": {
                "is_present_in_meeting_ids": [1],
                "option_ids": [1],
                "poll_candidate_ids": [1],
                "poll_voted_ids": [1],
                "vote_ids": [1],
                "delegated_vote_ids": [2],
            },
            "meeting/1": {
                "present_user_ids": [3],
            },
            "poll/1": {"voted_ids": [3]},
            "option/1": {"content_object_id": "user/3"},
            "poll_candidate/1": {
                "user_id": 3,
            },
            "vote/1": {"user_id": 3},
            "vote/2": {"delegated_user_id": 3},
        }
        for fqid, model in expected.items():
            self.assert_model_exists(fqid, model)

    def test_update_with_internal_fields_error(self) -> None:
        self.create_meeting()
        self.create_user("dummy2", [1])
        self.create_user("dummy3", [1])
        response = self.request(
            "user.update",
            {
                "id": 3,
                "is_present_in_meeting_ids": [1],
                "option_ids": [1],
                "poll_candidate_ids": [1],
                "poll_voted_ids": [1],
                "vote_ids": [1],
                "delegated_vote_ids": [2],
            },
            internal=False,
        )
        self.assert_status_code(response, 400)
        message: str = response.json["message"]
        assert message.startswith("data must not contain {")
        assert message.endswith("} properties")
        for field in [
            "'is_present_in_meeting_ids'",
            "'option_ids'",
            "'poll_candidate_ids'",
            "'poll_voted_ids'",
            "'vote_ids'",
            "'delegated_vote_ids'",
        ]:
            self.assertIn(field, message)

    def test_update_groups_on_last_meeting_admin(self) -> None:
        self.create_meeting()
        self.create_user("username_srtgb123", [2])
        response = self.request(
            "user.update", {"id": 2, "meeting_id": 1, "group_ids": [3]}
        )
        self.assert_status_code(response, 400)
        self.assertIn(
            "Cannot remove last admin from meeting(s) 1",
            response.json["message"],
        )

    def test_update_groups_on_both_last_meeting_admins(self) -> None:
        self.create_meeting()
        self.create_user("username_srtgb123", [2])
        self.create_user("username_srtgb456", [2])
        response = self.request_multi(
            "user.update",
            [
                {"id": 2, "meeting_id": 1, "group_ids": [3]},
                {"id": 3, "meeting_id": 1, "group_ids": [3]},
            ],
        )
        self.assert_status_code(response, 400)
        self.assertIn(
            "Cannot remove last admin from meeting(s) 1",
            response.json["message"],
        )

    def test_update_groups_on_last_meeting_admin_multi(self) -> None:
        self.create_meeting()
        self.create_meeting(4)
        self.create_user("username_srtgb123", [2])
        self.create_user("username_srtgb456", [5])
        response = self.request_multi(
            "user.update",
            [
                {"id": 2, "meeting_id": 1, "group_ids": [3]},
                {"id": 3, "meeting_id": 4, "group_ids": [6]},
            ],
        )
        self.assert_status_code(response, 400)
        self.assertIn(
            "Cannot remove last admin from meeting(s) 1, 4",
            response.json["message"],
        )

    def test_update_groups_on_last_meeting_admin_in_template_meeting(self) -> None:
        self.create_meeting()
        self.set_models(
            {
                "meeting/1": {"template_for_organization_id": 1},
                "organization/1": {"template_meeting_ids": [1]},
            }
        )
        self.create_user("username_srtgb123", [2])
        response = self.request(
            "user.update", {"id": 2, "meeting_id": 1, "group_ids": [3]}
        )
        self.assert_status_code(response, 200)

    def test_update_groups_on_last_meeting_admin_and_add_a_new_admin(self) -> None:
        self.create_meeting()
        self.create_user("username_srtgb123", [2])
        self.create_user("username_srtgb456", [1])
        response = self.request_multi(
            "user.update",
            [
                {"id": 2, "meeting_id": 1, "group_ids": [3]},
                {"id": 3, "meeting_id": 1, "group_ids": [2]},
            ],
        )
        self.assert_status_code(response, 200)
        self.assert_model_exists("meeting_user/1", {"user_id": 2, "group_ids": [3]})
        self.assert_model_exists("meeting_user/2", {"user_id": 3, "group_ids": [2]})

    def test_update_anonymous_group_id(self) -> None:
        self.create_meeting()
        self.set_models(
            {
                "meeting/1": {"anonymous_group_id": 4},
                "group/4": {
                    "name": "May the 4th be with u! .. Or not!",
                    "meeting_id": 1,
                },
            }
        )
        user_id = self.create_user("dummy", [1])
        response = self.request(
            "user.update",
            {
                "id": user_id,
                "meeting_id": 1,
                "group_ids": [1, 4],
            },
        )
        self.assert_status_code(response, 400)
        self.assertIn(
            "Cannot add explicit users to a meetings anonymous group",
            response.json["message"],
        )

    def create_data_for_locked_out_test(self) -> dict[str, tuple[int, int | None]]:
        """
        Creates two meetings and a bunch of users with different roles.
        The return dict has the format {username: (user_id,meeting_user_id)}
        """
        self.create_meeting()  # committee:60; groups: default:1, admin:2, can_manage:3
        self.create_meeting(4)  # committee:63; groups: default:4, admin:5, can_update:6
        self.add_group_permissions(3, [Permissions.User.CAN_MANAGE])
        self.add_group_permissions(6, [Permissions.User.CAN_UPDATE])
        users: dict[str, tuple[int, int | None]] = {}
        users["superad"] = (
            self.create_user("superad", [], OrganizationManagementLevel.SUPERADMIN),
            None,
        )
        users["orgaad"] = (
            self.create_user(
                "orgaad", [], OrganizationManagementLevel.CAN_MANAGE_ORGANIZATION
            ),
            None,
        )
        users["userad"] = (
            self.create_user(
                "userad", [], OrganizationManagementLevel.CAN_MANAGE_USERS
            ),
            None,
        )
        users["committeead60"] = self.create_user("committeead60"), None
        users["meetingad1"] = self.create_user("meetingad1", [2]), 1
        users["can_manage1"] = self.create_user("can_manage1", [3]), 2
        users["can_update4"] = self.create_user("can_update1", [6]), 3
        users["participant1"] = self.create_user("participant1", [1]), 4
        users["account"] = self.create_user("account"), None
        self.set_models(
            {
                "committee/60": {"manager_ids": [users["committeead60"][0]]},
            }
        )
        self.create_user("dummy_meeting_ad", [2])
        return users

    def test_update_locked_out_on_self_error(self) -> None:
        self.create_data_for_locked_out_test()
        self.set_user_groups(1, [1])
        response = self.request(
            "user.update",
            {
                "id": 1,
                "meeting_id": 1,
                "locked_out": True,
            },
        )
        self.assert_status_code(response, 400)
        self.assertIn(
            "You may not lock yourself out of a meeting",
            response.json["message"],
        )

    def assert_lock_out_user(
        self,
        username: Literal[
            "superad",
            "orgaad",
            "userad",
            "committeead60",
            "meetingad1",
            "can_manage1",
            "can_update4",
            "participant1",
            "account",
        ],
        meeting_id: int,
        lock_out: bool | None = True,
        other_data: dict[str, Any] = {},
        add_to_meeting: int | None = None,
        lock_before: bool = False,
        errormsg: str | None = None,
    ) -> None:
        """
        Checks if the locking errors work based on the data from the create_data_for_locked_out_test function.
        Parameters are:
        - username: The name of the user that should be updated
        - meeting_id: Id of the meeting in which the user should potentially be locked
        - lock_out: Whether the 'locked_out' field should be set and to what value (None means leave out)
        - other_data: The rest of the payload
        - add_to_meeting: Will add the user to the specified meeting's default group beforehand
        - lock_before: If true, the user will be locked out of the meeting before calling the action
        - errormsg: The expected error message, if left empty the request is expected to end in success
        """
        users = self.create_data_for_locked_out_test()
        user_id, meeting_user_id = users[username]
        if add_to_meeting:
            self.set_user_groups(user_id, [meeting_id])
        if lock_before and meeting_user_id:
            self.set_models({f"meeting_user/{meeting_user_id}": {"locked_out": True}})
        data = {
            "id": user_id,
            "meeting_id": meeting_id,
            **other_data,
        }
        if lock_out is not None:
            data["locked_out"] = lock_out
        response = self.request(
            "user.update",
            data,
        )
        if errormsg is not None:
            self.assert_status_code(response, 400)
            self.assertIn(
                errormsg,
                response.json["message"],
            )
        else:
            self.assert_status_code(response, 200)

    def test_update_locked_out_foreign_cml_allowed(self) -> None:
        self.assert_lock_out_user(
            "account", 1, other_data={"committee_management_ids": [63]}
        )

    def test_update_locked_out_user_child_cml_allowed(self) -> None:
        self.create_committee(60)
        self.create_committee(63, parent_id=60)
        self.assert_lock_out_user(
            "account", 1, other_data={"committee_management_ids": [63]}
        )

    def test_update_locked_out_user_home_committee_allowed(self) -> None:
        self.assert_lock_out_user("account", 1, other_data={"home_committee_id": 60})

    def test_update_locked_out_user_child_home_committee_allowed(self) -> None:
        self.create_committee(60)
        self.create_committee(63, parent_id=60)
        self.assert_lock_out_user("account", 1, other_data={"home_committee_id": 63})

    def test_update_locked_out_user_foreign_home_committee_allowed(self) -> None:
        self.assert_lock_out_user("account", 1, other_data={"home_committee_id": 63})

    def test_update_locked_out_superadmin_error(self) -> None:
        self.assert_lock_out_user(
            "account",
            1,
            other_data={"organization_management_level": "superadmin"},
            errormsg="Cannot give OrganizationManagementLevel superadmin to user 10 as he is locked out of meeting(s) 1",
        )

    def test_update_locked_out_other_oml_error(self) -> None:
        self.assert_lock_out_user(
            "account",
            1,
            other_data={"organization_management_level": "can_manage_users"},
            errormsg="Cannot give OrganizationManagementLevel can_manage_users to user 10 as he is locked out of meeting(s) 1",
        )

    def test_update_locked_out_cml_error(self) -> None:
        self.assert_lock_out_user(
            "account",
            1,
            other_data={"committee_management_ids": [60]},
            errormsg="Cannot set user 10 as manager for committee(s) 60 due to being locked out of meeting(s) 1",
        )

    def test_create_locked_out_user_parent_cml_error(self) -> None:
        self.create_committee(59)
        self.create_committee(60, parent_id=59)
        self.assert_lock_out_user(
            "account",
            1,
            other_data={"committee_management_ids": [59]},
            errormsg="Cannot set user 10 as manager for committee(s) 59 due to being locked out of meeting(s) 1",
        )

    def test_update_locked_out_meeting_admin_error(self) -> None:
        self.assert_lock_out_user(
            "account",
            1,
            other_data={"group_ids": [2]},
            errormsg="Group(s) 2 have user.can_manage permissions and may therefore not be used by users who are locked out",
        )

    def test_update_locked_out_can_update_allowed(self) -> None:
        self.assert_lock_out_user(
            "account",
            4,
            other_data={"group_ids": [6]},
        )

    def test_update_locked_out_on_foreign_cml_allowed(self) -> None:
        self.assert_lock_out_user("committeead60", 4, add_to_meeting=4)

    def test_update_locked_out_on_superadmin_error(self) -> None:
        self.assert_lock_out_user(
            "superad",
            1,
            add_to_meeting=1,
            errormsg="Cannot lock user from meeting 1 as long as he has the OrganizationManagementLevel superadmin",
        )

    def test_update_locked_out_on_other_oml_error(self) -> None:
        self.assert_lock_out_user(
            "orgaad",
            1,
            add_to_meeting=1,
            errormsg="Cannot lock user from meeting 1 as long as he has the OrganizationManagementLevel can_manage_organization",
        )

    def test_update_locked_out_on_cml_error(self) -> None:
        self.assert_lock_out_user(
            "committeead60",
            1,
            errormsg="Cannot lock user out of meeting 1 as he is manager of the meetings committee",
        )

    def test_update_locked_out_on_meeting_admin_error(self) -> None:
        self.assert_lock_out_user(
            "meetingad1",
            1,
            errormsg="Group(s) 2 have user.can_manage permissions and may therefore not be used by users who are locked out",
        )

    def test_update_locked_out_on_can_manage_error(self) -> None:
        self.assert_lock_out_user(
            "can_manage1",
            1,
            errormsg="Group(s) 3 have user.can_manage permissions and may therefore not be used by users who are locked out",
        )

    def test_update_locked_out_on_can_update_allowed(self) -> None:
        self.assert_lock_out_user(
            "can_update4",
            4,
        )

    def test_update_locked_out_on_foreign_meeting_admin_allowed(self) -> None:
        self.assert_lock_out_user("meetingad1", 4, add_to_meeting=4)

    def test_update_locked_out_on_foreign_can_manage_allowed(self) -> None:
        self.assert_lock_out_user("can_manage1", 4, add_to_meeting=4)

    def test_update_other_oml_on_locked_out_user_error(self) -> None:
        self.assert_lock_out_user(
            "participant1",
            1,
            other_data={"organization_management_level": "can_manage_users"},
            lock_out=None,
            lock_before=True,
            errormsg="Cannot give OrganizationManagementLevel can_manage_users to user 9 as he is locked out of meeting(s) 1",
        )

    def test_update_cml_on_locked_out_user_error(self) -> None:
        self.assert_lock_out_user(
            "participant1",
            1,
            other_data={"committee_management_ids": [60]},
            lock_out=None,
            lock_before=True,
            errormsg="Cannot set user 9 as manager for committee(s) 60 due to being locked out of meeting(s) 1",
        )

    def test_update_parent_cml_on_locked_out_user_error(self) -> None:
        self.create_committee(59)
        self.create_committee(60, parent_id=59)
        self.assert_lock_out_user(
            "participant1",
            1,
            other_data={"committee_management_ids": [59]},
            lock_out=None,
            lock_before=True,
            errormsg="Cannot set user 9 as manager for committee(s) 59 due to being locked out of meeting(s) 1",
        )

    def test_update_child_cml_on_locked_out_user_error(self) -> None:
        self.create_committee(60)
        self.create_committee(61, parent_id=60)
        self.assert_lock_out_user(
            "participant1",
            1,
            other_data={"committee_management_ids": [61]},
            lock_out=None,
            lock_before=True,
        )

    def test_update_meeting_admin_on_locked_out_user_error(self) -> None:
        self.assert_lock_out_user(
            "participant1",
            1,
            other_data={"group_ids": [2]},
            lock_out=None,
            lock_before=True,
            errormsg="Group(s) 2 have user.can_manage permissions and may therefore not be used by users who are locked out",
        )

    def test_update_locked_out_remove_superadmin(self) -> None:
        self.assert_lock_out_user(
            "superad", 1, other_data={"organization_management_level": None}
        )

    def test_update_locked_out_remove_cml(self) -> None:
        self.assert_lock_out_user(
            "committeead60", 1, other_data={"committee_management_ids": None}
        )

    def test_update_locked_out_remove_meeting_admin(self) -> None:
        self.assert_lock_out_user(
            "meetingad1",
            1,
            other_data={"group_ids": [1]},
        )

    def test_update_locked_out_remove_can_manage(self) -> None:
        self.assert_lock_out_user(
            "can_manage1",
            1,
            other_data={"group_ids": [1]},
        )

    def test_update_oml_remove_locked_out(self) -> None:
        self.assert_lock_out_user(
            "participant1",
            1,
            other_data={"organization_management_level": "can_manage_organization"},
            lock_before=True,
            lock_out=False,
        )

    def test_update_cml_remove_locked_out(self) -> None:
        self.assert_lock_out_user(
            "participant1",
            1,
            other_data={"committee_management_ids": [60]},
            lock_before=True,
            lock_out=False,
        )

    def test_update_meeting_admin_remove_locked_out(self) -> None:
        self.assert_lock_out_user(
            "participant1",
            1,
            other_data={"group_ids": [2]},
            lock_before=True,
            lock_out=False,
        )

    def test_update_can_update_remove_locked_out(self) -> None:
        self.assert_lock_out_user(
            "account",
            4,
            other_data={"group_ids": [6]},
            lock_before=True,
            lock_out=False,
        )

    def test_update_permission_as_locked_out(self) -> None:
        self.permission_setup()
        self.create_meeting(base=4)
        meeting_user_ids = self.set_user_groups(self.user_id, [3, 6])  # Admin-groups
        self.set_group_permissions(3, [Permissions.User.CAN_UPDATE])
        self.set_group_permissions(6, [Permissions.User.CAN_UPDATE])
        self.set_user_groups(111, [1, 4])
        self.set_models(
            {
                "meeting/4": {"committee_id": 60},
                **{
                    f"meeting_user/{m_user_id}": {"locked_out": True}
                    for m_user_id in meeting_user_ids
                },
            }
        )

        response = self.request(
            "user.update",
            {
                "id": 111,
                "meeting_id": 1,
                "group_ids": [1],
            },
        )

        self.assert_status_code(response, 403)
        self.assertIn(
            "The user needs OrganizationManagementLevel.can_manage_users or CommitteeManagementLevel.can_manage for committee of following meeting or Permission user.can_update for meeting 1",
            response.json["message"],
        )

    def test_add_participant_as_orga_admin(self) -> None:
        self.permission_setup()
        self.set_organization_management_level(
            OrganizationManagementLevel.CAN_MANAGE_ORGANIZATION, self.user_id
        )
        self.set_user_groups(self.user_id, [])
        response = self.request(
            "user.update",
            {
                "id": 111,
                "meeting_id": 1,
                "group_ids": [3],
                "vote_delegations_from_ids": [],
            },
        )

        self.assert_status_code(response, 200)
        user = self.assert_model_exists("user/111")
        assert len(meeting_user_ids := user.get("meeting_user_ids", [])) == 1
        self.assert_model_exists(
            f"meeting_user/{meeting_user_ids[0]}", {"meeting_id": 1, "group_ids": [3]}
        )

    def test_update_with_home_committee(self) -> None:
        self.create_committee(3)
        self.create_user("dracula")
        response = self.request(
            "user.update",
            {"id": 2, "home_committee_id": 3},
        )
        self.assert_status_code(response, 200)
        self.assert_model_exists(
            "user/2", {"username": "dracula", "home_committee_id": 3}
        )

    def test_update_with_home_committee_cml(self) -> None:
        self.create_committee(3)
        self.create_user("mina")
        self.set_committee_management_level([3])
        self.set_organization_management_level(None)
        response = self.request(
            "user.update",
            {"id": 2, "home_committee_id": 3},
        )
        self.assert_status_code(response, 200)
        self.assert_model_exists("user/2", {"username": "mina", "home_committee_id": 3})

    def test_update_with_external_true(self) -> None:
        self.create_user("jonathan")
        response = self.request(
            "user.update",
            {"id": 2, "external": True},
        )
        self.assert_status_code(response, 200)
        self.assert_model_exists("user/2", {"username": "jonathan", "external": True})

    def test_update_with_external_true_unsets_home_committee(self) -> None:
        self.create_committee()
        self.create_user("jonathan", home_committee_id=1)
        response = self.request(
            "user.update",
            {"id": 2, "external": True},
        )
        self.assert_status_code(response, 200)
        self.assert_model_exists(
            "user/2",
            {"username": "jonathan", "external": True, "home_committee_id": None},
        )

    def test_update_with_external_false(self) -> None:
        self.create_user("jack")
        response = self.request(
            "user.update",
            {"id": 2, "external": False},
        )
        self.assert_status_code(response, 200)
        self.assert_model_exists("user/2", {"username": "jack", "external": False})

    def test_update_with_external_false_doesnt_unset_home_committee(self) -> None:
        self.create_committee()
        self.create_user("jack", home_committee_id=1)
        response = self.request(
            "user.update",
            {"id": 2, "external": False},
        )
        self.assert_status_code(response, 200)
        self.assert_model_exists(
            "user/2", {"username": "jack", "external": False, "home_committee_id": 1}
        )

    def test_update_with_with_home_committee_and_external_true(self) -> None:
        self.create_committee(3)
        self.create_user("renfield")
        response = self.request(
            "user.update",
            {"id": 2, "home_committee_id": 3, "external": True},
        )
        self.assert_status_code(response, 400)
        self.assertIn(
            "Cannot set external to true and set a home committee at the same time.",
            response.json["message"],
        )

    def test_update_with_home_committee_and_external_false(self) -> None:
        """Also tests for parent CML"""
        self.create_committee(2)
        self.create_committee(3, parent_id=2)
        self.create_user("vanHelsing")
        self.set_committee_management_level([2])
        self.set_organization_management_level(None)
        response = self.request(
            "user.update",
            {"id": 2, "home_committee_id": 3, "external": False},
        )
        self.assert_status_code(response, 200)
        self.assert_model_exists(
            "user/2",
            {"username": "vanHelsing", "home_committee_id": 3, "external": False},
        )

    def test_update_with_home_committee_wrong_CML(self) -> None:
        self.create_committee(2)
        self.create_committee(3)
        self.create_user("quincy")
        self.set_committee_management_level([2])
        self.set_organization_management_level(None)
        response = self.request(
            "user.update",
            {
                "id": 2,
                "home_committee_id": 3,
            },
        )
        self.assert_status_code(response, 403)
        self.assertIn(
            "You are not allowed to perform action user.update. Missing permission: CommitteeManagementLevel can_manage in committee {3}",
            response.json["message"],
        )

    def test_update_with_home_committee_no_perm(self) -> None:
        self.create_committee(3)
        self.create_user("arthur")
        self.set_organization_management_level(None)
        response = self.request(
            "user.update",
            {
                "id": 2,
                "home_committee_id": 3,
            },
        )
        self.assert_status_code(response, 403)
        self.assertIn(
            "You are not allowed to perform action user.update. Missing permission: CommitteeManagementLevel can_manage in committee {3}",
            response.json["message"],
        )

    def test_update_overwrite_home_committee(self) -> None:
        self.create_committee(3)
        self.create_user("dracula")
        response = self.request(
            "user.update",
            {"id": 2, "home_committee_id": 3},
        )
        self.assert_status_code(response, 200)
        self.assert_model_exists(
            "user/2", {"username": "dracula", "home_committee_id": 3}
        )

    def test_update_overwrite_home_committee_both_cml(self) -> None:
        self.create_committee(2)
        self.create_committee(3)
        self.create_user("mina", home_committee_id=2)
        self.set_committee_management_level([2, 3])
        self.set_organization_management_level(None)
        response = self.request(
            "user.update",
            {"id": 2, "home_committee_id": 3},
        )
        self.assert_status_code(response, 200)
        self.assert_model_exists("user/2", {"username": "mina", "home_committee_id": 3})

    def test_update_overwrite_home_committee_both_parent_cml(self) -> None:
        self.create_committee(1)
        self.create_committee(2, parent_id=1)
        self.create_committee(3, parent_id=1)
        self.create_user("mina", home_committee_id=2)
        self.set_committee_management_level([1])
        self.set_organization_management_level(None)
        response = self.request(
            "user.update",
            {"id": 2, "home_committee_id": 3},
        )
        self.assert_status_code(response, 200)
        self.assert_model_exists("user/2", {"username": "mina", "home_committee_id": 3})

    def test_update_overwrite_home_committee_wrong_CML(self) -> None:
        self.create_committee(1)
        self.create_committee(2)
        self.create_committee(3)
        self.create_user("quincy", home_committee_id=1)
        self.set_committee_management_level([2])
        self.set_organization_management_level(None)
        response = self.request(
            "user.update",
            {
                "id": 2,
                "home_committee_id": 3,
            },
        )
        self.assert_status_code(response, 403)
        self.assertIn(
            "You are not allowed to perform action user.update. Missing permission: CommitteeManagementLevel can_manage in committees {1, 3}",
            response.json["message"],
        )

    def test_update_overwrite_home_committee_old_home_committee_CML(self) -> None:
        self.create_committee(2)
        self.create_committee(3)
        self.create_user("quincy", home_committee_id=2)
        self.set_committee_management_level([2])
        self.set_organization_management_level(None)
        response = self.request(
            "user.update",
            {
                "id": 2,
                "home_committee_id": 3,
            },
        )
        self.assert_status_code(response, 403)
        self.assertIn(
            "You are not allowed to perform action user.update. Missing permission: CommitteeManagementLevel can_manage in committee {3}",
            response.json["message"],
        )

    def test_update_overwrite_home_committee_new_home_committee_CML(self) -> None:
        self.create_committee(2)
        self.create_committee(3)
        self.create_user("quincy", home_committee_id=2)
        self.set_committee_management_level([3])
        self.set_organization_management_level(None)
        response = self.request(
            "user.update",
            {
                "id": 2,
                "home_committee_id": 3,
            },
        )
        self.assert_status_code(response, 403)
        self.assertIn(
            "You are not allowed to perform action user.update. Missing permission: CommitteeManagementLevel can_manage in committee {2}",
            response.json["message"],
        )

    def test_update_overwrite_home_committee_no_perm(self) -> None:
        self.create_committee(2)
        self.create_committee(3)
        self.create_user("arthur", home_committee_id=2)
        self.set_organization_management_level(None)
        response = self.request(
            "user.update",
            {
                "id": 2,
                "home_committee_id": 3,
            },
        )
        self.assert_status_code(response, 403)
        self.assertIn(
            "You are not allowed to perform action user.update. Missing permission: CommitteeManagementLevel can_manage in committees {2, 3}",
            response.json["message"],
        )

    def test_update_overwrite_home_committee_OML_orga(self) -> None:
        self.create_committee(2)
        self.create_committee(3)
        self.create_user("arthur", home_committee_id=2)
        self.set_organization_management_level(
            OrganizationManagementLevel.CAN_MANAGE_ORGANIZATION
        )
        response = self.request(
            "user.update",
            {
                "id": 2,
                "home_committee_id": 3,
            },
        )
        self.assert_status_code(response, 200)
        self.assert_model_exists("user/2", {"home_committee_id": 3})

    def test_update_overwrite_home_committee_OML_users(self) -> None:
        self.create_committee(2)
        self.create_committee(3)
        self.create_user("arthur", home_committee_id=2)
        self.set_organization_management_level(
            OrganizationManagementLevel.CAN_MANAGE_USERS
        )
        response = self.request(
            "user.update",
            {
                "id": 2,
                "home_committee_id": 3,
            },
        )
        self.assert_status_code(response, 403)
        self.assertIn(
            "You are not allowed to perform action user.update. Missing permission: CommitteeManagementLevel can_manage in committees {2, 3}",
            response.json["message"],
        )

    def test_update_overwrite_home_committee_as_meeting_admin(self) -> None:
        self.create_committee(3)
        self.create_meeting()
        self.create_user("arthur", group_ids=[1], home_committee_id=60)
        self.set_organization_management_level(None)
        self.set_user_groups(1, [2])
        response = self.request(
            "user.update",
            {
                "id": 2,
                "home_committee_id": 3,
            },
        )
        self.assert_status_code(response, 403)
        self.assertIn(
            "You are not allowed to perform action user.update. Missing permission: CommitteeManagementLevel can_manage in committees {3, 60}",
            response.json["message"],
        )

    def test_update_add_user_to_meeting_and_home_committee(self) -> None:
        self.create_committee(3)
        self.create_meeting()
        self.create_user("arthur")
        self.set_organization_management_level(None)
        self.set_user_groups(1, [2])
        self.set_committee_management_level([3])
        response = self.request(
            "user.update",
            {"id": 2, "home_committee_id": 3, "meeting_id": 1, "group_ids": [1]},
        )
        self.assert_status_code(response, 200)
        meeting_user_ids = self.assert_model_exists("user/2", {"home_committee_id": 3})[
            "meeting_user_ids"
        ]
        assert len(meeting_user_ids) == 1
        self.assert_model_exists(
            f"meeting_user/{meeting_user_ids[0]}", {"meeting_id": 1, "group_ids": [1]}
        )

    def test_update_committee_membership_calculation_with_home_committee(
        self,
    ) -> None:
        self.create_meeting()  # and committee 60
        self.create_committee(61)
        self.create_committee(62)
        self.create_meeting(4)  # and committee 63
        self.create_committee(64)
        self.create_committee(65)
        self.create_meeting(7)  # and committee 66
        testcases: list[dict[str, Any]] = [
            {
                "name": "acctJoinMeeting",
                "payload_m_id": 1,
                "payload_group_ids": [1],
                "expected_committees": [60],
            },
            {
                "name": "acctJoinCommittee",
                "payload_hc_id": 60,
                "expected_committees": [60],
            },
            {
                "name": "acctBecomeAdmin",
                "payload_cm_ids": [60],
                "expected_committees": [60],
            },
            {
                "name": "acctJoinMeetingNCommittee",
                "payload_m_id": 1,
                "payload_group_ids": [1],
                "payload_hc_id": 60,
                "expected_committees": [60],
            },
            {
                "name": "acctJoinCommitteeNBecomeAdmin",
                "payload_hc_id": 60,
                "payload_cm_ids": [60],
                "expected_committees": [60],
            },
            {
                "name": "acctJoinMeetingNBecomeAdmin",
                "payload_m_id": 1,
                "payload_group_ids": [1],
                "payload_cm_ids": [60],
                "expected_committees": [60],
            },
            {
                "name": "acctAll",
                "payload_m_id": 1,
                "payload_group_ids": [1],
                "payload_hc_id": 60,
                "payload_cm_ids": [60],
                "expected_committees": [60],
            },
            {
                "name": "acctAllDifferent",
                "payload_m_id": 1,
                "payload_group_ids": [1],
                "payload_hc_id": 61,
                "payload_cm_ids": [62, 64],
                "expected_committees": [60, 61, 62, 64],
            },
            {
                "name": "ptcpJoinMeeting",
                "meeting_ids": [7],
                "payload_m_id": 1,
                "payload_group_ids": [1],
                "expected_committees": [60, 66],
            },
            {
                "name": "ptcpJoinCommittee",
                "meeting_ids": [7],
                "payload_hc_id": 60,
                "expected_committees": [60, 66],
            },
            {
                "name": "ptcpBecomeAdmin",
                "meeting_ids": [7],
                "payload_cm_ids": [60],
                "expected_committees": [60, 66],
            },
            {
                "name": "ptcpJoinMeetingNCommittee",
                "meeting_ids": [4, 7],
                "payload_m_id": 1,
                "payload_group_ids": [1],
                "payload_hc_id": 60,
                "expected_committees": [60, 63, 66],
            },
            {
                "name": "ptcpJoinCommitteeNBecomeAdmin",
                "meeting_ids": [7],
                "payload_hc_id": 60,
                "payload_cm_ids": [60],
                "expected_committees": [60, 66],
            },
            {
                "name": "ptcpJoinMeetingNBecomeAdmin",
                "meeting_ids": [7],
                "payload_m_id": 1,
                "payload_group_ids": [1],
                "payload_cm_ids": [60],
                "expected_committees": [60, 66],
            },
            {
                "name": "ptcpAll",
                "meeting_ids": [7],
                "payload_m_id": 1,
                "payload_group_ids": [1],
                "payload_hc_id": 60,
                "payload_cm_ids": [60],
                "expected_committees": [60, 66],
            },
            {
                "name": "ptcpAllDifferent",
                "meeting_ids": [4, 7],
                "payload_m_id": 1,
                "payload_group_ids": [1],
                "payload_hc_id": 61,
                "payload_cm_ids": [62, 63, 64],
                "expected_committees": [60, 61, 62, 63, 64, 66],
            },
            {
                "name": "ptcpLeave",
                "meeting_ids": [7],
                "payload_m_id": 7,
                "expected_committees": [],
            },
            {
                "name": "ptcpLeaveJoinSameCommittee",
                "meeting_ids": [7],
                "payload_m_id": 7,
                "payload_hc_id": 66,
                "expected_committees": [66],
            },
            {
                "name": "ptcpLeaveJoinOtherCommittee",
                "meeting_ids": [7],
                "payload_m_id": 7,
                "payload_hc_id": 60,
                "expected_committees": [60],
            },
            {
                "name": "ptcpLeaveBecomeAdmin",
                "meeting_ids": [1],
                "payload_m_id": 1,
                "payload_cm_ids": [60],
                "expected_committees": [60],
            },
            {
                "name": "ntusJoinMeeting",
                "home_committee_id": 60,
                "payload_m_id": 1,
                "payload_group_ids": [1],
                "expected_committees": [60],
            },
            {
                "name": "ntusJoinCommittee",
                "home_committee_id": 60,
                "payload_hc_id": 62,
                "expected_committees": [62],
            },
            {
                "name": "ntusBecomeAdmin",
                "home_committee_id": 60,
                "payload_cm_ids": [60],
                "expected_committees": [60],
            },
            {
                "name": "ntusJoinMeetingNCommittee",
                "home_committee_id": 60,
                "payload_m_id": 1,
                "payload_group_ids": [1],
                "payload_hc_id": 62,
                "expected_committees": [60, 62],
            },
            {
                "name": "ntusJoinCommitteeNBecomeAdmin",
                "home_committee_id": 64,
                "payload_hc_id": 60,
                "payload_cm_ids": [60],
                "expected_committees": [60],
            },
            {
                "name": "ntusJoinMeetingNBecomeAdmin",
                "home_committee_id": 60,
                "payload_m_id": 1,
                "payload_group_ids": [1],
                "payload_cm_ids": [60],
                "expected_committees": [60],
            },
            {
                "name": "ntusAll",
                "home_committee_id": 66,
                "payload_m_id": 1,
                "payload_group_ids": [1],
                "payload_hc_id": 60,
                "payload_cm_ids": [60],
                "expected_committees": [60],
            },
            {
                "name": "ntusAllDifferent",
                "home_committee_id": 60,
                "payload_m_id": 1,
                "payload_group_ids": [1],
                "payload_hc_id": 61,
                "payload_cm_ids": [62, 63, 64],
                "expected_committees": [60, 61, 62, 63, 64],
            },
            {
                "name": "ntusSwitch",
                "home_committee_id": 60,
                "payload_hc_id": 61,
                "expected_committees": [61],
            },
            {
                "name": "ntusLeave",
                "home_committee_id": 60,
                "payload_hc_id": 0,
                "expected_committees": [],
            },
            {
                "name": "ntusLeaveJoinSameCommitteeMeeting",
                "home_committee_id": 60,
                "payload_m_id": 1,
                "payload_group_ids": [2],
                "payload_hc_id": 0,
                "expected_committees": [60],
            },
            {
                "name": "ntusLeaveBecomeAdmin",
                "home_committee_id": 60,
                "payload_hc_id": 0,
                "payload_cm_ids": [60],
                "expected_committees": [60],
            },
            {
                "name": "ntusLeaveBecomeOtherAdmin",
                "home_committee_id": 60,
                "payload_hc_id": 0,
                "payload_cm_ids": [65],
                "expected_committees": [65],
            },
            {
                "name": "cmadJoinMeeting",
                "committee_management_ids": [60],
                "payload_m_id": 4,
                "payload_group_ids": [4],
                "expected_committees": [60, 63],
            },
            {
                "name": "cmadJoinCommittee",
                "committee_management_ids": [60],
                "payload_hc_id": 60,
                "expected_committees": [60],
            },
            {
                "name": "cmadBecomeAdmin",
                "committee_management_ids": [60],
                "payload_cm_ids": [60, 63],
                "expected_committees": [60, 63],
            },
            {
                "name": "cmadJoinMeetingNCommittee",
                "committee_management_ids": [60],
                "payload_m_id": 4,
                "payload_group_ids": [5],
                "payload_hc_id": 62,
                "expected_committees": [60, 62, 63],
            },
            {
                "name": "cmadJoinCommitteeNBecomeAdmin",
                "committee_management_ids": [60],
                "payload_hc_id": 61,
                "payload_cm_ids": [60, 66],
                "expected_committees": [60, 61, 66],
            },
            {
                "name": "cmadJoinMeetingNBecomeAdmin",
                "committee_management_ids": [60],
                "payload_m_id": 4,
                "payload_group_ids": [4],
                "payload_cm_ids": [60, 61, 62, 63],
                "expected_committees": [60, 61, 62, 63],
            },
            {
                "name": "cmadAll",
                "committee_management_ids": [60],
                "payload_m_id": 1,
                "payload_group_ids": [1],
                "payload_hc_id": 60,
                "payload_cm_ids": [60, 61],
                "expected_committees": [60, 61],
            },
            {
                "name": "cmadAllDifferent",
                "committee_management_ids": [66],
                "payload_m_id": 4,
                "payload_group_ids": [4],
                "payload_hc_id": 61,
                "payload_cm_ids": [60, 62],
                "expected_committees": [60, 61, 62, 63],
            },
            {
                "name": "cmadSwitch",
                "committee_management_ids": [60],
                "payload_cm_ids": [65],
                "expected_committees": [65],
            },
            {
                "name": "cmadRmOne",
                "committee_management_ids": [60, 61],
                "payload_cm_ids": [61],
                "expected_committees": [61],
            },
            {
                "name": "cmadRmAll",
                "committee_management_ids": [60, 61],
                "payload_cm_ids": [],
                "expected_committees": [],
            },
            {
                "name": "cmadRmJoinSameCommitteeMeeting",
                "committee_management_ids": [60],
                "payload_m_id": 1,
                "payload_group_ids": [2],
                "payload_cm_ids": [],
                "expected_committees": [60],
            },
            {
                "name": "cmadRmJoinSameCommittee",
                "committee_management_ids": [60],
                "payload_hc_id": 60,
                "payload_cm_ids": [],
                "expected_committees": [60],
            },
            {
                "name": "cmadRmJoinOtherCommittee",
                "committee_management_ids": [60],
                "payload_hc_id": 61,
                "payload_cm_ids": [],
                "expected_committees": [61],
            },
            {
                "name": "all",
                "meeting_ids": [1],
                "home_committee_id": 61,
                "committee_management_ids": [62],
                "payload_m_id": 4,
                "payload_group_ids": [6],
                "payload_hc_id": 64,
                "payload_cm_ids": [65, 66],
                "expected_committees": [60, 63, 64, 65, 66],
            },
        ]
        payloads: list[dict[str, Any]] = []
        meeting_to_user_ids: dict[int, list[int]] = {i: [] for i in range(1, 8, 3)}
        committee_to_manager_ids: dict[int, list[int]] = {i: [] for i in range(60, 67)}
        committee_to_expected_user_ids: dict[int, list[int]] = {
            i: [] for i in range(60, 67)
        }
        data: dict[str, dict[str, Any]] = {}
        for testcase in testcases:
            user_id = self.create_user(testcase["name"])
            committee_ids: set[int] = set()
            user_data: dict[str, Any] = dict()
            if meeting_ids := testcase.get("meeting_ids"):
                user_data["meeting_user_ids"] = [
                    m_id * 100 + user_id for m_id in meeting_ids
                ]
                for m_id in meeting_ids:
                    data[f"meeting_user/{m_id * 100 + user_id}"] = {
                        "user_id": user_id,
                        "meeting_id": m_id,
                        "group_ids": [m_id],
                    }
                    meeting_to_user_ids[m_id].append(user_id)
                    committee_ids.add(m_id + 59)
            if home_committee_id := testcase.get("home_committee_id"):
                user_data["home_committee_id"] = home_committee_id
            for c_id in testcase.get("committee_management_ids", {}):
                committee_to_manager_ids[c_id].append(user_id)
            if user_data:
                data[f"user/{user_id}"] = user_data
            payload: dict[str, Any] = {"id": user_id}
            if meeting_id := testcase.get("payload_m_id"):
                payload["meeting_id"] = meeting_id
                payload["group_ids"] = testcase.get("payload_group_ids", [])
            if home_committee_id := testcase.get("payload_hc_id"):
                payload["home_committee_id"] = home_committee_id
            elif home_committee_id == 0:
                payload["home_committee_id"] = None
            if (committee_management_ids := testcase.get("payload_cm_ids")) is not None:
                payload["committee_management_ids"] = committee_management_ids
            payloads.append(payload)
            for c_id in testcase["expected_committees"]:
                committee_to_expected_user_ids[c_id].append(user_id)
        data.update(
            {
                **{
                    f"group/{id_}": {
                        "meeting_user_ids": [id_ * 100 + u_id for u_id in user_ids],
                    }
                    for id_, user_ids in meeting_to_user_ids.items()
                },
                **{
                    f"committee/{id_}": {"manager_ids": manager_ids}
                    for id_, manager_ids in committee_to_manager_ids.items()
                },
            }
        )
        self.set_models(data)

        response = self.request_multi("user.update", payloads)

        self.assert_status_code(response, 200)
        for user_id, ids in committee_to_expected_user_ids.items():
            comm = sorted(self.get_model(f"committee/{user_id}").get("user_ids", []))
            assert comm == ids
        for user_id, testcase in enumerate(testcases, 2):
            user = sorted(self.get_model(f"user/{user_id}").get("committee_ids", []))
            assert user == testcase["expected_committees"]

    def test_update_with_home_committee_as_multi_meeting_admin_group_A(self) -> None:
        self.create_committee(8)
        self.create_meeting()
        self.create_meeting(4)
        self.create_meeting(7)
        alice_id = self.create_user("alice", [1, 4, 7], home_committee_id=8)
        self.set_user_groups(1, [2, 5, 8])
        self.set_organization_management_level(None)
        response = self.request(
            "user.update",
            {
                "id": alice_id,
                "first_name": "Alice",
            },
        )
        self.assert_status_code(response, 403)
        self.assertIn(
            "You are not allowed to perform action user.update. Missing permissions: OrganizationManagementLevel can_manage_users in organization 1 or CommitteeManagementLevel can_manage in committee 8",
            response.json["message"],
        )

    def test_update_with_home_committee_as_multi_committee_admin_group_A(self) -> None:
        self.create_committee(8)
        self.create_meeting()
        self.create_meeting(4)
        self.create_meeting(7)
        alice_id = self.create_user("alice", [1, 4, 7], home_committee_id=8)
        self.set_committee_management_level([60, 63, 66])
        self.set_organization_management_level(None)
        response = self.request(
            "user.update",
            {
                "id": alice_id,
                "first_name": "Alice",
            },
        )
        self.assert_status_code(response, 403)
        self.assertIn(
            "You are not allowed to perform action user.update. Missing permissions: OrganizationManagementLevel can_manage_users in organization 1 or CommitteeManagementLevel can_manage in committee 8",
            response.json["message"],
        )

    def test_update_with_home_committee_as_multi_meeting_admin_group_F(self) -> None:
        self.create_committee(8)
        self.create_meeting()
        self.create_meeting(4)
        self.create_meeting(7)
        alice_id = self.create_user("alice", [1, 4, 7], home_committee_id=8)
        self.set_user_groups(1, [2, 5, 8])
        self.set_organization_management_level(None)
        response = self.request(
            "user.update",
            {
                "id": alice_id,
                "default_password": "defP",
            },
        )
        self.assert_status_code(response, 403)
        self.assertIn(
            "You are not allowed to perform action user.update. Missing permissions: OrganizationManagementLevel can_manage_users in organization 1 or CommitteeManagementLevel can_manage in committee 8",
            response.json["message"],
        )

    def test_update_with_home_committee_as_multi_committee_admin_group_F(self) -> None:
        self.create_committee(8)
        self.create_meeting()
        self.create_meeting(4)
        self.create_meeting(7)
        alice_id = self.create_user("alice", [1, 4, 7], home_committee_id=8)
        self.set_committee_management_level([60, 63, 66])
        self.set_organization_management_level(None)
        response = self.request(
            "user.update",
            {
                "id": alice_id,
                "default_password": "defP",
            },
        )
        self.assert_status_code(response, 403)
        self.assertIn(
            "You are not allowed to perform action user.update. Missing permissions: OrganizationManagementLevel can_manage_users in organization 1 or CommitteeManagementLevel can_manage in committee 8",
            response.json["message"],
        )


class UserUpdateHomeCommitteePermissionTest(BaseActionTestCase):
    committeePerms: set[int] = set()
    baseCommitteePerms: set[int] = set()
    meetingPerms: set[int] = set()
    ownOml: OrganizationManagementLevel | None = None
    userOml: OrganizationManagementLevel | None = None
    lock_meeting_1: bool = False

    def setUp(self) -> None:
        super().setUp()
        self.lowerOml = self.userOml and (not self.ownOml or self.ownOml < self.userOml)
        if not self.baseCommitteePerms:
            self.baseCommitteePerms = self.committeePerms
        self.create_meeting()
        self.create_meeting(4)
        self.create_user(
            "Bob", organization_management_level=self.userOml, home_committee_id=60
        )
        self.set_organization_management_level(self.ownOml)
        if self.baseCommitteePerms:
            self.set_committee_management_level(
                committee_ids=list(self.baseCommitteePerms)
            )
        if self.meetingPerms:
            self.set_user_groups(1, [id_ + 1 for id_ in self.meetingPerms])
        if self.lock_meeting_1:
            self.set_models({"meeting/1": {"locked_from_inside": True}})

    def update_with_home_committee_group_A(self) -> None:
        response = self.request(
            "user.update",
            {
                "id": 2,
                "username": "BobTheBuilder",
            },
        )
        if self.lowerOml:
            self.assertIn(
                "Your organization management level is not high enough to change a user with a Level of superadmin!",
                response.json["message"],
            )
        elif 60 not in self.committeePerms and not self.ownOml:
            self.assert_status_code(response, 403)
            self.assertIn(
                "You are not allowed to perform action user.update. Missing permissions: OrganizationManagementLevel can_manage_users in organization 1 or CommitteeManagementLevel can_manage in committee 60",
                response.json["message"],
            )
        else:
            self.assert_status_code(response, 200)
            self.assert_model_exists("user/2", {"username": "BobTheBuilder"})

    def update_with_home_committee_group_B(self) -> None:
        m_user_ids = self.set_user_groups(2, [1])
        response = self.request(
            "user.update",
            {
                "id": 2,
                "meeting_id": 1,
                "number": "No.1",
            },
        )
        no_low_level_perms = (
            1 not in self.meetingPerms and 60 not in self.committeePerms
        )
        if self.lock_meeting_1 and 1 not in self.meetingPerms:
            self.assert_status_code(response, 403)
            self.assertIn(
                "The user needs Permission user.can_update for meeting 1",
                response.json["message"],
            )
        elif no_low_level_perms and not self.ownOml:
            # Fails in group C check
            self.assert_status_code(response, 403)
            self.assertIn(
                "The user needs OrganizationManagementLevel.can_manage_users or CommitteeManagementLevel.can_manage for committee of following meeting or Permission user.can_update for meeting 1",
                response.json["message"],
            )
        elif (
            no_low_level_perms
            and self.ownOml == OrganizationManagementLevel.CAN_MANAGE_USERS
        ):
            # Fails in group B check
            self.assert_status_code(response, 403)
            self.assertIn(
                "You are not allowed to perform action user.update. Missing permission: Permission user.can_update in meeting 1",
                response.json["message"],
            )
        else:
            self.assert_status_code(response, 200)
            self.assert_model_exists(
                f"meeting_user/{m_user_ids[0]}", {"number": "No.1"}
            )

    def update_with_home_committee_group_B_other_committee_meeting(self) -> None:
        m_user_ids = self.set_user_groups(2, [4])
        response = self.request(
            "user.update",
            {
                "id": 2,
                "meeting_id": 4,
                "number": "No.1",
            },
        )
        no_low_level_perms = (
            4 not in self.meetingPerms and 63 not in self.committeePerms
        )
        if no_low_level_perms and not self.ownOml:
            # Fails in group C check
            self.assert_status_code(response, 403)
            self.assertIn(
                "The user needs OrganizationManagementLevel.can_manage_users or CommitteeManagementLevel.can_manage for committee of following meeting or Permission user.can_update for meeting 4",
                response.json["message"],
            )
        elif (
            no_low_level_perms
            and self.ownOml == OrganizationManagementLevel.CAN_MANAGE_USERS
        ):
            # Fails in group B check
            self.assert_status_code(response, 403)
            self.assertIn(
                "You are not allowed to perform action user.update. Missing permission: Permission user.can_update in meeting 4",
                response.json["message"],
            )
        else:
            self.assert_status_code(response, 200)
            self.assert_model_exists(
                f"meeting_user/{m_user_ids[0]}", {"number": "No.1"}
            )

    def update_with_home_committee_group_C(self) -> None:
        self.set_user_groups(2, [1])
        response = self.request(
            "user.update",
            {"id": 2, "meeting_id": 1, "group_ids": [1]},
        )
        if self.lock_meeting_1 and 1 not in self.meetingPerms:
            self.assert_status_code(response, 403)
            self.assertIn(
                "The user needs Permission user.can_update for meeting 1",
                response.json["message"],
            )
        elif (
            1 not in self.meetingPerms
            and 60 not in self.committeePerms
            and not self.ownOml
        ):
            self.assert_status_code(response, 403)
            self.assertIn(
                "The user needs OrganizationManagementLevel.can_manage_users or CommitteeManagementLevel.can_manage for committee of following meeting or Permission user.can_update for meeting 1",
                response.json["message"],
            )
        else:
            self.assert_status_code(response, 200)
            meeting_users = [
                self.get_model(f"meeting_user/{id_}")
                for id_ in self.get_model("user/2")["meeting_user_ids"]
            ]
            assert (
                meeting_user := meeting_users[
                    [m_user["meeting_id"] == 1 for m_user in meeting_users].index(True)
                ]
            )
            assert meeting_user.get("meeting_id") == 1
            assert meeting_user.get("group_ids") == [1]

    def update_with_home_committee_group_D(self) -> None:
        response = self.request(
            "user.update",
            {
                "id": 2,
                "committee_management_ids": [60],
            },
        )
        if self.lowerOml:
            self.assertIn(
                "Your organization management level is not high enough to change a user with a Level of superadmin!",
                response.json["message"],
            )
        elif 60 not in self.committeePerms and not self.ownOml:
            self.assert_status_code(response, 403)
            self.assertIn(
                "You are not allowed to perform action user.update. Missing permission: CommitteeManagementLevel can_manage in committee 60",
                response.json["message"],
            )
        else:
            self.assert_status_code(response, 200)
            self.assert_model_exists("user/2", {"committee_management_ids": [60]})

    def update_with_home_committee_group_D_other_committee(self) -> None:
        response = self.request(
            "user.update",
            {
                "id": 2,
                "committee_management_ids": [63],
            },
        )
        if self.lowerOml:
            self.assertIn(
                "Your organization management level is not high enough to change a user with a Level of superadmin!",
                response.json["message"],
            )
        elif 63 not in self.committeePerms and not self.ownOml:
            self.assert_status_code(response, 403)
            self.assertIn(
                "You are not allowed to perform action user.update. Missing permission: CommitteeManagementLevel can_manage in committee 63",
                response.json["message"],
            )
        else:
            self.assert_status_code(response, 200)
            self.assert_model_exists("user/2", {"committee_management_ids": [63]})

    def update_with_home_committee_group_E(self) -> None:
        response = self.request(
            "user.update",
            {
                "id": 2,
                "organization_management_level": OrganizationManagementLevel.CAN_MANAGE_USERS,
            },
        )
        if self.lowerOml:
            self.assertIn(
                "Your organization management level is not high enough to change a user with a Level of superadmin!",
                response.json["message"],
            )
        elif not self.ownOml:
            self.assert_status_code(response, 403)
            self.assertIn(
                "Your organization management level is not high enough to set a Level of can_manage_users",
                response.json["message"],
            )
        else:
            self.assert_status_code(response, 200)
            self.assert_model_exists(
                "user/2",
                {
                    "organization_management_level": OrganizationManagementLevel.CAN_MANAGE_USERS
                },
            )

    def update_with_home_committee_group_F(self) -> None:
        response = self.request(
            "user.update",
            {
                "id": 2,
                "default_password": "defP",
            },
        )
        if self.lowerOml:
            self.assertIn(
                "Your organization management level is not high enough to change a user with a Level of superadmin!",
                response.json["message"],
            )
        elif 60 not in self.committeePerms and not self.ownOml:
            self.assert_status_code(response, 403)
            self.assertIn(
                "You are not allowed to perform action user.update. Missing permissions: OrganizationManagementLevel can_manage_users in organization 1 or CommitteeManagementLevel can_manage in committee 60",
                response.json["message"],
            )
        else:
            self.assert_status_code(response, 200)
            self.assert_model_exists("user/2", {"default_password": "defP"})

    def update_with_home_committee_group_G(self) -> None:
        response = self.request(
            "user.update",
            {
                "id": 2,
                "is_demo_user": True,
            },
        )
        if self.lowerOml:
            self.assertIn(
                "Your organization management level is not high enough to change a user with a Level of superadmin!",
                response.json["message"],
            )
        elif not self.ownOml or self.ownOml < OrganizationManagementLevel.SUPERADMIN:
            self.assert_status_code(response, 403)
            self.assertIn(
                "You are not allowed to perform action user.update. Missing OrganizationManagementLevel: superadmin",
                response.json["message"],
            )
        else:
            self.assert_status_code(response, 200)
            self.assert_model_exists("user/2", {"is_demo_user": True})


class UserUpdateHomeCommitteePermissionTestNoPermissions(
    UserUpdateHomeCommitteePermissionTest
):
    def test_update_with_home_committee_group_A_no_perm(self) -> None:
        self.update_with_home_committee_group_A()

    def test_update_with_home_committee_group_B_no_perm(self) -> None:
        self.update_with_home_committee_group_B()


class UserUpdateHomeCommitteePermissionTestAsMeetingAdmin(
    UserUpdateHomeCommitteePermissionTest
):
    meetingPerms: set[int] = {1}

    def test_update_with_home_committee_group_A_as_meeting_admin(self) -> None:
        self.update_with_home_committee_group_A()

    def test_update_with_home_committee_group_B_as_meeting_admin(self) -> None:
        self.update_with_home_committee_group_B()

    def test_update_with_home_committee_group_B_other_committee_meeting_as_meeting_admin(
        self,
    ) -> None:
        self.update_with_home_committee_group_B_other_committee_meeting()

    def test_update_with_home_committee_group_C_as_meeting_admin(self) -> None:
        self.update_with_home_committee_group_C()

    def test_update_with_home_committee_group_F_as_meeting_admin(self) -> None:
        self.update_with_home_committee_group_F()


class UserUpdateHomeCommitteePermissionTestAsCommitteeAdmin(
    UserUpdateHomeCommitteePermissionTest
):
    committeePerms: set[int] = {60}

    def test_update_with_home_committee_group_A_as_committee_admin(self) -> None:
        self.update_with_home_committee_group_A()

    def test_update_with_home_committee_group_B_as_committee_admin(self) -> None:
        self.update_with_home_committee_group_B()

    def test_update_with_home_committee_group_B_other_committee_meeting_as_committee_admin(
        self,
    ) -> None:
        self.update_with_home_committee_group_B_other_committee_meeting()

    def test_update_with_home_committee_group_C_as_committee_admin(self) -> None:
        self.update_with_home_committee_group_C()

    def test_update_with_home_committee_group_D_as_committee_admin(self) -> None:
        self.update_with_home_committee_group_D()

    def test_update_with_home_committee_group_D_other_committee_as_committee_admin(
        self,
    ) -> None:
        self.update_with_home_committee_group_D_other_committee()

    def test_update_with_home_committee_group_E_as_committee_admin(self) -> None:
        self.update_with_home_committee_group_E()

    def test_update_with_home_committee_group_F_as_committee_admin(self) -> None:
        self.update_with_home_committee_group_F()

    def test_update_with_home_committee_group_G_as_committee_admin(self) -> None:
        self.update_with_home_committee_group_G()


class UserUpdateHomeCommitteePermissionTestAsForeignCommitteeAdmin(
    UserUpdateHomeCommitteePermissionTest
):
    committeePerms: set[int] = {63}

    def test_update_with_home_committee_group_A_as_foreign_committee_admin(
        self,
    ) -> None:
        self.update_with_home_committee_group_A()

    def test_update_with_home_committee_group_B_as_foreign_committee_admin(
        self,
    ) -> None:
        self.update_with_home_committee_group_B()

    def test_update_with_home_committee_group_C_as_foreign_committee_admin(
        self,
    ) -> None:
        self.update_with_home_committee_group_C()

    def test_update_with_home_committee_group_D_as_foreign_committee_admin(
        self,
    ) -> None:
        self.update_with_home_committee_group_D()

    def test_update_with_home_committee_group_D_other_committee_as_foreign_committee_admin(
        self,
    ) -> None:
        self.update_with_home_committee_group_D_other_committee()


class UserUpdateHomeCommitteePermissionTestAsUserAdmin(
    UserUpdateHomeCommitteePermissionTest
):
    ownOml: OrganizationManagementLevel | None = (
        OrganizationManagementLevel.CAN_MANAGE_USERS
    )

    def test_update_with_home_committee_group_A_as_user_admin(self) -> None:
        self.update_with_home_committee_group_A()

    def test_update_with_home_committee_group_B_as_user_admin(self) -> None:
        self.update_with_home_committee_group_B()

    def test_update_with_home_committee_group_C_as_user_admin(self) -> None:
        self.update_with_home_committee_group_C()

    def test_update_with_home_committee_group_D_as_user_admin(self) -> None:
        self.update_with_home_committee_group_D()

    def test_update_with_home_committee_group_E_as_user_admin(self) -> None:
        self.update_with_home_committee_group_E()

    def test_update_with_home_committee_group_F_as_user_admin(self) -> None:
        self.update_with_home_committee_group_F()


class UserUpdateHomeCommitteePermissionTestAsOrgaAdmin(
    UserUpdateHomeCommitteePermissionTest
):
    ownOml: OrganizationManagementLevel | None = (
        OrganizationManagementLevel.CAN_MANAGE_ORGANIZATION
    )

    def test_update_with_home_committee_group_E_as_orga_admin(self) -> None:
        self.update_with_home_committee_group_E()

    def test_update_with_home_committee_group_F_as_orga_admin(self) -> None:
        self.update_with_home_committee_group_F()

    def test_update_with_home_committee_group_G_as_orga_admin(self) -> None:
        self.update_with_home_committee_group_G()


class UserUpdateHomeCommitteePermissionTestAsSuperadmin(
    UserUpdateHomeCommitteePermissionTest
):
    ownOml: OrganizationManagementLevel | None = OrganizationManagementLevel.SUPERADMIN

    def test_update_with_home_committee_group_F_as_superadmin(self) -> None:
        self.update_with_home_committee_group_F()

    def test_update_with_home_committee_group_G_as_superadmin(self) -> None:
        self.update_with_home_committee_group_G()


class UserUpdateHomeCommitteePermissionTestAsLowerOml(
    UserUpdateHomeCommitteePermissionTest
):
    ownOml: OrganizationManagementLevel | None = (
        OrganizationManagementLevel.CAN_MANAGE_ORGANIZATION
    )
    userOml: OrganizationManagementLevel | None = OrganizationManagementLevel.SUPERADMIN

    def test_update_with_home_committee_group_A_as_lower_oml(self) -> None:
        self.update_with_home_committee_group_A()

    def test_update_with_home_committee_group_B_as_lower_oml(self) -> None:
        self.update_with_home_committee_group_B()

    def test_update_with_home_committee_group_E_as_lower_oml(self) -> None:
        self.update_with_home_committee_group_E()

    def test_update_with_home_committee_group_F_as_lower_oml(self) -> None:
        self.update_with_home_committee_group_F()


class UserUpdateHomeCommitteeTraditionalOrgaScopePermissionTestAsMeetingAdmin(
    UserUpdateHomeCommitteePermissionTest
):
    meetingPerms: set[int] = {1}

    def setUp(self) -> None:
        super().setUp()
        self.set_user_groups(2, [4])

    def test_update_with_home_committee_old_orga_scope_group_B_as_meeting_admin(
        self,
    ) -> None:
        self.update_with_home_committee_group_B()

    def test_update_with_home_committee_old_orga_scope_group_B_other_committee_meeting_as_meeting_admin(
        self,
    ) -> None:
        self.update_with_home_committee_group_B_other_committee_meeting()

    def test_update_with_home_committee_old_orga_scope_group_C_as_meeting_admin(
        self,
    ) -> None:
        self.update_with_home_committee_group_C()

    def test_update_with_home_committee_old_orga_scope_group_F_as_meeting_admin(
        self,
    ) -> None:
        self.update_with_home_committee_group_F()


class UserUpdateHomeCommitteeTraditionalOrgaScopePermissionTestAsCommitteeAdmin(
    UserUpdateHomeCommitteePermissionTest
):
    committeePerms: set[int] = {60}

    def setUp(self) -> None:
        super().setUp()
        self.set_user_groups(2, [4])

    def test_update_with_home_committee_old_orga_scope_group_A_as_committee_admin(
        self,
    ) -> None:
        self.update_with_home_committee_group_A()

    def test_update_with_home_committee_old_orga_scope_group_B_as_committee_admin(
        self,
    ) -> None:
        self.update_with_home_committee_group_B()

    def test_update_with_home_committee_old_orga_scope_group_B_other_committee_meeting_as_committee_admin(
        self,
    ) -> None:
        self.update_with_home_committee_group_B_other_committee_meeting()

    def test_update_with_home_committee_old_orga_scope_group_C_as_committee_admin(
        self,
    ) -> None:
        self.update_with_home_committee_group_C()

    def test_update_with_home_committee_old_orga_scope_group_D_as_committee_admin(
        self,
    ) -> None:
        self.update_with_home_committee_group_D()

    def test_update_with_home_committee_old_orga_scope_group_F_as_committee_admin(
        self,
    ) -> None:
        self.update_with_home_committee_group_F()


class UserUpdateHomeCommitteeLockedMeetingPermissionTestAsMeetingAdmin(
    UserUpdateHomeCommitteePermissionTest
):
    meetingPerms: set[int] = {1}
    lock_meeting_1 = True

    def test_update_with_home_committee_locked_meeting_group_B_as_meeting_admin(
        self,
    ) -> None:
        self.update_with_home_committee_group_B()

    def test_update_with_home_committee_locked_meeting_group_C_as_meeting_admin(
        self,
    ) -> None:
        self.update_with_home_committee_group_C()


class UserUpdateHomeCommitteeLockedMeetingPermissionTestAsCommitteeAdmin(
    UserUpdateHomeCommitteePermissionTest
):
    committeePerms: set[int] = {60}
    lock_meeting_1 = True

    def test_update_with_home_committee_locked_meeting_group_B_as_committee_admin(
        self,
    ) -> None:
        self.update_with_home_committee_group_B()

    def test_update_with_home_committee_locked_meeting_group_C_as_committee_admin(
        self,
    ) -> None:
        self.update_with_home_committee_group_C()


class UserUpdateHomeCommitteeLockedMeetingPermissionTestAsUserManager(
    UserUpdateHomeCommitteePermissionTest
):
    ownOml: OrganizationManagementLevel | None = (
        OrganizationManagementLevel.CAN_MANAGE_USERS
    )
    lock_meeting_1 = True

    def test_update_with_home_committee_locked_meeting_group_B_as_user_admin(
        self,
    ) -> None:
        self.update_with_home_committee_group_B()

    def test_update_with_home_committee_locked_meeting_group_C_as_user_admin(
        self,
    ) -> None:
        self.update_with_home_committee_group_C()


class UserUpdateHomeCommitteeLockedMeetingPermissionTestAsOrgaAdmin(
    UserUpdateHomeCommitteePermissionTest
):
    ownOml: OrganizationManagementLevel | None = (
        OrganizationManagementLevel.CAN_MANAGE_ORGANIZATION
    )
    lock_meeting_1 = True

    def test_update_with_home_committee_locked_meeting_group_B_as_orga_admin(
        self,
    ) -> None:
        self.update_with_home_committee_group_B()

    def test_update_with_home_committee_locked_meeting_group_C_as_orga_admin(
        self,
    ) -> None:
        self.update_with_home_committee_group_C()


class UserUpdateHomeCommitteePermissionTestAsParentCommitteeAdmin(
    UserUpdateHomeCommitteePermissionTest
):
    baseCommitteePerms: set[int] = {60}
    committeePerms: set[int] = {60, 63}

    def setUp(self) -> None:
        super().setUp()
        self.set_models({"committee/60": {"parent_id": 63}})

    def test_update_with_home_committee_group_A_as_parent_committee_admin(self) -> None:
        self.update_with_home_committee_group_A()

    def test_update_with_home_committee_group_B_as_parent_committee_admin(self) -> None:
        self.update_with_home_committee_group_B()

    def test_update_with_home_committee_group_C_as_parent_committee_admin(self) -> None:
        self.update_with_home_committee_group_C()

    def test_update_with_home_committee_group_D_as_parent_committee_admin(self) -> None:
        self.update_with_home_committee_group_D()

    def test_update_with_home_committee_group_E_as_parent_committee_admin(self) -> None:
        self.update_with_home_committee_group_E()

    def test_update_with_home_committee_group_F_as_parent_committee_admin(self) -> None:
        self.update_with_home_committee_group_F()

    def test_update_with_home_committee_group_G_as_parent_committee_admin(self) -> None:
        self.update_with_home_committee_group_G()<|MERGE_RESOLUTION|>--- conflicted
+++ resolved
@@ -3005,14 +3005,6 @@
                     "committee_id": 63,
                     "present_user_ids": [1234],
                 },
-<<<<<<< HEAD
-                "topic/1": {"title": "tropic", "meeting_id": 4},
-                "list_of_speakers/1": {
-                    "meeting_id": 4,
-                    "content_object_id": "topic/1",
-                },
-=======
->>>>>>> 9e52dbba
                 "speaker/14": {
                     "list_of_speakers_id": 1,
                     "meeting_user_id": 4444,
@@ -3087,14 +3079,6 @@
                     "user_id": 1234,
                     "speaker_ids": [14, 24],
                 },
-<<<<<<< HEAD
-                "topic/1": {"title": "tropic", "meeting_id": 4},
-                "list_of_speakers/1": {
-                    "meeting_id": 4,
-                    "content_object_id": "topic/1",
-                },
-=======
->>>>>>> 9e52dbba
                 "speaker/14": {
                     "list_of_speakers_id": 1,
                     "meeting_user_id": 4444,
@@ -3154,10 +3138,6 @@
                     "poll_candidate_ids": [1],
                     "vote_ids": [1, 2],
                 },
-<<<<<<< HEAD
-                "topic/1": {"title": "tropic", "meeting_id": 1},
-=======
->>>>>>> 9e52dbba
                 "poll/1": {
                     "title": "pull",
                     "type": "analog",
