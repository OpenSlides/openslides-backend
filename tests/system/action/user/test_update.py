--- conflicted
+++ resolved
@@ -704,11 +704,6 @@
                 "default_password": "new default_password",
                 "gender": "female",
                 "email": "info@openslides.com ",  # space intentionally, will be stripped
-<<<<<<< HEAD
-                "default_structure_level": "new default_structure_level",
-=======
-                "default_number": "new default_number",
->>>>>>> 218ca391
                 "default_vote_weight": "1.234000",
                 "can_change_own_password": False,
             },
@@ -726,11 +721,6 @@
                 "default_password": "new default_password",
                 "gender": "female",
                 "email": "info@openslides.com",
-<<<<<<< HEAD
-                "default_structure_level": "new default_structure_level",
-=======
-                "default_number": "new default_number",
->>>>>>> 218ca391
                 "default_vote_weight": "1.234000",
                 "can_change_own_password": False,
             },
