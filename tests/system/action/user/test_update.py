from datetime import datetime
from decimal import Decimal
from typing import Any, Literal
from zoneinfo import ZoneInfo

from openslides_backend.permissions.management_levels import OrganizationManagementLevel
from openslides_backend.permissions.permissions import Permission, Permissions
from openslides_backend.shared.util import ONE_ORGANIZATION_FQID
from tests.system.action.base import BaseActionTestCase


class UserUpdateActionTest(BaseActionTestCase):

    def permission_setup(self) -> None:
        """
        Sets up all necessary models for a permission test.
        Creates meeting 1 with committee 60 and groups 1,2,3.
        Creates and logs in a new user with group 1.
        Creates user 111.
        """
        self.create_meeting()
        self.user_id = self.create_user("test", group_ids=[1])
        self.login(self.user_id)
        self.set_models(
            {
                "user/111": {"username": "User111"},
            }
        )

    def two_meetings_test_fail_ADEFGH(
        self, committee_id: None | int = None, group_B_success: bool = False
    ) -> None:
        # test group A
        response = self.request(
            "user.update",
            {
                "id": 111,
                "pronoun": "I'm not gonna get updated.",
            },
        )
        self.assert_status_code(response, 403)
        self.assertIn(
            "You are not allowed to perform action user.update. Missing permissions: OrganizationManagementLevel can_manage_users in organization 1 or Permission user.can_update in meetings {1, 4}",
            response.json["message"],
        )
        self.assert_model_exists(
            "user/111",
            {
                "pronoun": None,
            },
        )
        # test group D
        response = self.request(
            "user.update",
            {
                "id": 111,
                "committee_management_ids": [1, 2],
            },
        )
        self.assert_status_code(response, 403)
        if committee_id:
            self.assertIn(
                f"You are not allowed to perform action user.update. Missing permission: CommitteeManagementLevel can_manage in committee {committee_id}",
                response.json["message"],
            )
            self.assert_model_exists(
                "user/111",
                {
                    "committee_management_ids": [committee_id],
                },
            )
        else:
            self.assertIn(
                "You are not allowed to perform action user.update. Missing permission: CommitteeManagementLevel can_manage in committee ",
                response.json["message"],
            )
            self.assert_model_exists(
                "user/111",
                {
                    "committee_management_ids": None,
                },
            )
        # test group E
        response = self.request(
            "user.update",
            {
                "id": 111,
                "organization_management_level": OrganizationManagementLevel.CAN_MANAGE_USERS,
            },
        )
        self.assert_status_code(response, 403)
        self.assertIn(
            "Your organization management level is not high enough to set a Level of can_manage_users.",
            response.json["message"],
        )
        self.assert_model_exists(
            "user/111",
            {
                "organization_management_level": None,
            },
        )
        # test group F
        response = self.request(
            "user.update",
            {
                "id": 111,
                "default_password": "I'm not gonna get updated.",
            },
        )
        self.assert_status_code(response, 403)
        self.assertIn(
            "You are not allowed to perform action user.update. Missing permissions: OrganizationManagementLevel can_manage_users in organization 1 or Permission user.can_update in meetings {1, 4}",
            response.json["message"],
        )
        self.assert_model_exists(
            "user/111",
            {
                "default_password": None,
            },
        )
        # test group G
        response = self.request(
            "user.update",
            {
                "id": 111,
                "is_demo_user": True,
            },
        )
        self.assert_status_code(response, 403)
        self.assertIn(
            "You are not allowed to perform action user.update. Missing OrganizationManagementLevel: superadmin",
            response.json["message"],
        )
        self.assert_model_exists(
            "user/111",
            {
                "is_demo_user": None,
            },
        )
        # test group H
        response = self.request(
            "user.update",
            {
                "id": 111,
                "saml_id": "I'm not gonna get updated.",
            },
        )
        self.assert_status_code(response, 400)
        self.assertIn(
            "The field 'saml_id' can only be used in internal action calls",
            response.json["message"],
        )
        self.assert_model_exists(
            "user/111",
            {
                "saml_id": None,
            },
        )

    def test_update_correct(self) -> None:
        self.create_model(
            "user/111",
            {"username": "username_srtgb123"},
        )
        response = self.request(
            "user.update", {"id": 111, "username": "username_Xcdfgee"}
        )
        self.assert_status_code(response, 200)
        model = self.get_model("user/111")
        assert model.get("username") == "username_Xcdfgee"
        self.assert_history_information("user/111", ["Personal data changed"])

    def test_update_some_more_fields(self) -> None:
        self.set_models(
            {
                "user/111": {"username": "username_srtgb123"},
                "committee/78": {"name": "name_xXRGTLAJ"},
            }
        )
        response = self.request(
            "user.update",
            {
                "id": 111,
                "pronoun": "Test",
                "username": "username_Xcdfgee",
                "default_vote_weight": "1.700000",
                "organization_management_level": OrganizationManagementLevel.CAN_MANAGE_USERS,
                "committee_management_ids": [78],
                "member_number": "1234-5768-9abc",
            },
        )
        self.assert_status_code(response, 200)
        self.assert_model_exists(
            "user/111",
            {
                "username": "username_Xcdfgee",
                "pronoun": "Test",
                "default_vote_weight": Decimal("1.7"),
                "committee_ids": [78],
                "committee_management_ids": [78],
                "organization_management_level": OrganizationManagementLevel.CAN_MANAGE_USERS,
                "member_number": "1234-5768-9abc",
            },
        )

    def test_update_with_meeting_user_fields(self) -> None:
        self.create_meeting()
        self.create_meeting(4)
        self.set_models(
            {
                "committee/60": {"manager_ids": [22]},
                "user/22": {
                    "username": "username_Xcdfgee",
                },
                "user/23": {
                    "username": "username_Xcdfgee",
                },
                "meeting_user/223": {"meeting_id": 1, "user_id": 23},
                "group/1": {"meeting_user_ids": [223]},
                "structure_level/31": {"name": "structs are good", "meeting_id": 1},
            }
        )
        request_fields = {
            "group_ids": [1],
            "number": "number",
            "structure_level_ids": [31],
            "vote_weight": "1.000000",
        }
        response = self.request(
            "user.update",
            {
                "id": 22,
                "committee_management_ids": [63],
                "meeting_id": 1,
                "vote_delegations_from_ids": [223],
                "comment": "comment<iframe></iframe>",
                "about_me": "<p>about</p><iframe></iframe>",
                "locked_out": True,
                **request_fields,
            },
        )
        self.assert_status_code(response, 200)
        self.assert_model_exists(
            "user/22",
            {
                "username": "username_Xcdfgee",
                "committee_management_ids": [63],
                "committee_ids": [60, 63],
                "meeting_ids": [1],
                "meeting_user_ids": [224],
            },
        )
        self.assert_model_exists(
            "meeting_user/224",
            {
                **request_fields,
                "vote_weight": Decimal(1),
                "user_id": 22,
                "meeting_id": 1,
                "vote_delegations_from_ids": [223],
                "comment": "comment&lt;iframe&gt;&lt;/iframe&gt;",
                "about_me": "<p>about</p>&lt;iframe&gt;&lt;/iframe&gt;",
                "locked_out": True,
            },
        )
        self.assert_model_exists(
            "user/23",
            {
                "committee_ids": [60],
                "meeting_ids": [1],
                "meeting_user_ids": [223],
            },
        )
        self.assert_model_exists(
            "meeting_user/223",
            {
                "user_id": 23,
                "meeting_id": 1,
                "group_ids": [1],
                "vote_delegated_to_id": 224,
            },
        )
        self.assert_history_information(
            "user/22",
            [
                "Participant added to meeting {}.",
                "meeting/1",
                "Participant added to group {} and structure level {} in meeting {}.",
<<<<<<< HEAD
                "group/1",
=======
                "group/11",
>>>>>>> 3f2d2b37
                "structure_level/31",
                "meeting/1",
                "Proxy voting rights for {} received in meeting {}",
                "user/23",
                "meeting/1",
                "Committee management changed",
            ],
        )
        self.assert_history_information(
            "user/23", ["Vote delegated to {} in meeting {}", "user/22", "meeting/1"]
        )

    def test_update_set_and_reset_vote_forwarded(self) -> None:
        self.create_meeting()
        self.set_models(
            {
                "user/22": {
                    "username": "username_Xcdfgee",
                },
                "user/23": {
                    "username": "username_Xcdfgee",
                },
                "meeting_user/222": {"meeting_id": 1, "user_id": 22, "group_ids": [1]},
                "meeting_user/223": {"meeting_id": 1, "user_id": 23, "group_ids": [1]},
                "group/1": {"meeting_user_ids": [222, 223]},
            }
        )
        response = self.request(
            "user.update",
            {
                "id": 22,
                "meeting_id": 1,
                "vote_delegated_to_id": 223,
            },
        )
        self.assert_status_code(response, 200)
        self.assert_model_exists(
            "meeting_user/222",
            {
                "user_id": 22,
                "meeting_id": 1,
                "vote_delegated_to_id": 223,
            },
        )
        self.assert_model_exists(
            "meeting_user/223",
            {
                "user_id": 23,
                "meeting_id": 1,
                "vote_delegations_from_ids": [222],
            },
        )

        response = self.request(
            "user.update",
            {
                "id": 22,
                "meeting_id": 1,
                "vote_delegated_to_id": None,
            },
        )
        self.assert_status_code(response, 200)
        self.assert_model_exists(
            "meeting_user/222",
            {
                "user_id": 22,
                "meeting_id": 1,
                "vote_delegated_to_id": None,
            },
        )
        self.assert_model_exists(
            "meeting_user/223",
            {
                "user_id": 23,
                "meeting_id": 1,
                "vote_delegations_from_ids": None,
            },
        )

    def test_update_vote_weight(self) -> None:
        self.create_meeting()
        self.set_models(
            {
                "user/111": {"username": "username_srtgb123"},
            }
        )
        response = self.request(
            "user.update", {"id": 111, "vote_weight": "2.000000", "meeting_id": 1}
        )
        self.assert_status_code(response, 200)
        self.assert_model_exists(
            "user/111", {"username": "username_srtgb123", "meeting_user_ids": [1]}
        )
        self.assert_model_exists(
            "meeting_user/1",
            {
                "meeting_id": 1,
                "user_id": 111,
                "vote_weight": Decimal(2),
            },
        )

    def test_update_prevent_zero_vote_weight(self) -> None:
        self.create_meeting()
        self.set_models(
            {
                "user/111": {
                    "username": "username_srtgb123",
                    "default_vote_weight": "1.000000",
                },
            }
        )
        response = self.request(
            "user.update",
            {"id": 111, "default_vote_weight": "0.000000", "meeting_id": 1},
        )
        self.assert_status_code(response, 400)
        self.assert_model_exists("user/111", {"default_vote_weight": Decimal(1)})

    def test_update_self_vote_delegation(self) -> None:
        self.create_meeting()
        self.set_models(
            {
                "user/111": {"username": "username_srtgb123"},
                "meeting_user/11": {"meeting_id": 1, "user_id": 111},
            }
        )
        response = self.request(
            "user.update", {"id": 111, "vote_delegated_to_id": 11, "meeting_id": 1}
        )
        self.assert_status_code(response, 400)
        assert (
            "User 111 can't delegate the vote to himself." in response.json["message"]
        )

    def test_update_self_vote_delegation_2(self) -> None:
        self.create_meeting()
        self.set_models(
            {
                "user/111": {"username": "username_srtgb123"},
                "meeting_user/11": {"meeting_id": 1, "user_id": 111},
            }
        )
        response = self.request(
            "user.update",
            {"id": 111, "vote_delegations_from_ids": [11], "meeting_id": 1},
        )
        self.assert_status_code(response, 400)
        assert (
            "User 111 can't delegate the vote to himself." in response.json["message"]
        )

    def test_committee_manager_without_committee_ids(self) -> None:
        """Giving committee management level requires committee_ids"""
        self.create_meeting()
        self.set_models(
            {
                "user/111": {
                    "username": "username_srtgb123",
                },
                "meeting_user/1111": {
                    "meeting_id": 1,
                    "user_id": 111,
                    "group_ids": [600],
                },
                "committee/61": {"name": "c61"},
                "meeting/1": {
                    "group_ids": [600],
                },
                "group/600": {
                    "name": "bites",
                    "meeting_user_ids": [1111],
                    "meeting_id": 1,
                },
            }
        )

        response = self.request(
            "user.update",
            {
                "id": 111,
                "username": "usersname",
                "committee_management_ids": [60, 61],
                "meeting_id": 1,
                "group_ids": [],
            },
        )
        self.assert_status_code(response, 200)
        self.assert_model_exists(
            "user/111",
            {
                "meeting_ids": None,
                "meeting_user_ids": [1111],
                "committee_management_ids": [60, 61],
                "committee_ids": [60, 61],
            },
        )
        self.assert_model_exists("meeting_user/1111", {"group_ids": None})
        self.assert_history_information(
            "user/111",
            [
                "Participant removed from group {} in meeting {}",
                "group/600",
                "meeting/60",
                "Personal data changed",
                "Committee management changed",
            ],
        )

    def test_committee_manager_remove_committee_ids(self) -> None:
        self.set_models(
            {
                "committee/1": {"name": "C1", "manager_ids": [111]},
                "user/111": {
                    "username": "username_Xcdfgee",
                },
            }
        )

        response = self.request(
            "user.update",
            {
                "id": 111,
                "committee_management_ids": [],
            },
        )
        self.assert_status_code(response, 200)
        self.assert_model_exists(
            "user/111", {"committee_management_ids": None, "committee_ids": None}
        )
        self.assert_model_exists("committee/1", {"user_ids": None})

    def test_committee_manager_add_and_remove_both(self) -> None:
        """test with 2 actions in 2 transaction"""
        self.create_meeting(11)
        self.create_meeting(22)
        self.create_meeting(33)
        self.set_models(
            {
                "committee/1": {
                    "name": "remove user",
                    "manager_ids": [123],
                },
                "committee/2": {
                    "name": "remove cml from_user",
                    "manager_ids": [123],
                },
                "committee/3": {"name": "add user", "meeting_ids": [33]},
                "committee/4": {"name": "add user with cml"},
                "meeting/11": {
                    "group_ids": [111],
                    "committee_id": 1,
                },
                "meeting/22": {
                    "group_ids": [222],
                    "committee_id": 2,
                },
                "meeting/33": {
                    "group_ids": [333],
                    "committee_id": 3,
                },
                "group/111": {
                    "name": "the",
                    "meeting_user_ids": [111],
                    "meeting_id": 11,
                },
                "group/222": {
                    "name": "dust",
                    "meeting_user_ids": [112],
                    "meeting_id": 22,
                },
                "group/333": {"name": "uh", "meeting_user_ids": [], "meeting_id": 33},
                "user/123": {
                    # "meeting_ids": [11, 22],
                    "username": "username_Xcdfgee",
                },
                "meeting_user/111": {
                    "meeting_id": 11,
                    "user_id": 123,
                    "group_ids": [111],
                },
                "meeting_user/112": {
                    "meeting_id": 22,
                    "user_id": 123,
                    "group_ids": [222],
                },
            }
        )

        response = self.request_json(
            [
                {
                    "action": "user.update",
                    "data": [
                        {
                            "id": 123,
                            "committee_management_ids": [4],
                            "meeting_id": 33,
                            "group_ids": [333],
                        }
                    ],
                },
                {
                    "action": "user.update",
                    "data": [
                        {
                            "id": 123,
                            "meeting_id": 11,
                            "group_ids": [],
                        }
                    ],
                },
            ],
            atomic=False,
        )
        self.assert_status_code(response, 200)
        self.assert_model_exists(
            "user/123",
            {
                "committee_management_ids": [4],
                "meeting_ids": [22, 33],
                "committee_ids": [2, 3, 4],
                "meeting_user_ids": [111, 112, 113],
            },
        )
        self.assert_model_exists("committee/1", {"user_ids": None})
        self.assert_model_exists("committee/2", {"user_ids": [123]})
        self.assert_model_exists("committee/3", {"user_ids": [123]})
        self.assert_model_exists("committee/4", {"user_ids": [123]})
        self.assert_model_exists("meeting/11", {"user_ids": None})
        self.assert_model_exists("meeting/22", {"user_ids": [123]})
        self.assert_model_exists("meeting/33", {"user_ids": [123]})

    def test_update_broken_email(self) -> None:
        self.create_model(
            "user/111",
            {"username": "username_srtgb123"},
        )
        response = self.request("user.update", {"id": 111, "email": "broken@@"})
        self.assert_status_code(response, 400)
        assert "email must be valid email." in response.json["message"]

    def test_wrong_id(self) -> None:
        self.create_model(
            "user/111",
            {"username": "username_srtgb123"},
        )
        response = self.request(
            "user.update", {"id": 112, "username": "username_Xcdfgee"}
        )
        self.assert_status_code(response, 400)
        self.assertIn(
            "Model 'user/112' does not exist.",
            response.json["message"],
        )
        model = self.get_model("user/111")
        assert model.get("username") == "username_srtgb123"

    def test_username_already_given(self) -> None:
        self.create_model("user/222", {"username": "username_Xcdfgee"})
        response = self.request("user.update", {"id": 222, "username": "admin"})
        self.assert_status_code(response, 400)
        self.assertIn(
            "A user with the username admin already exists.", response.json["message"]
        )

    def test_member_number_already_given(self) -> None:
        self.create_model(
            "user/221", {"username": "username_Xcdfgee", "member_number": "abcdefghij"}
        )
        self.create_model(
            "user/222", {"username": "username_Xcdfgee", "member_number": "klmnopqrst"}
        )
        response = self.request(
            "user.update", {"id": 222, "member_number": "abcdefghij"}
        )
        self.assert_status_code(response, 400)
        self.assertIn(
            "A user with the member_number abcdefghij already exists.",
            response.json["message"],
        )

    def test_clear_member_number(self) -> None:
        self.create_model(
            "user/222", {"username": "username_Xcdfgee", "member_number": "klmnopqrst"}
        )
        response = self.request("user.update", {"id": 222, "member_number": None})
        self.assert_status_code(response, 200)
        self.assert_model_exists("user/222", {"member_number": None})

    def test_same_username(self) -> None:
        response = self.request("user.update", {"id": 1, "username": "admin"})
        self.assert_status_code(response, 200)
        self.assert_model_exists("user/1", {"username": "admin"})

    def test_update_check_pronoun_too_long(self) -> None:
        self.create_model(
            "user/111",
            {"username": "username_srtgb123"},
        )
        response = self.request(
            "user.update", {"id": 111, "pronoun": "123456789012345678901234567890123"}
        )
        self.assert_status_code(response, 400)
        assert (
            "data.pronoun must be shorter than or equal to 32 characters"
            in response.json["message"]
        )

    def test_perm_nothing(self) -> None:
        self.permission_setup()
        response = self.request(
            "user.update",
            {
                "id": 111,
                "username": "username_Neu",
                "meeting_id": 1,
                "vote_weight": "1.000000",
                "group_ids": [1],
            },
        )
        self.assert_status_code(response, 403)
        self.assertIn(
            "The user needs OrganizationManagementLevel.can_manage_users or CommitteeManagementLevel.can_manage for committee of following meeting or Permission user.can_update for meeting 1",
            response.json["message"],
        )

    def test_perm_auth_error(self) -> None:
        self.permission_setup()
        response = self.request(
            "user.update",
            {
                "id": 111,
                "username": "username_Neu",
                "meeting_id": 1,
                "vote_weight": "1.000000",
                "group_ids": [1],
            },
            anonymous=True,
        )
        self.assert_status_code(response, 403)
        self.assertIn(
            "Anonymous is not allowed to execute user.update",
            response.json["message"],
        )

    def test_perm_superadmin(self) -> None:
        """
        SUPERADMIN may set fields of all groups and may set an other user as SUPERADMIN, too.
        The SUPERADMIN don't need to belong to a meeting in any way to change data!
        """
        self.permission_setup()
        self.set_organization_management_level(
            OrganizationManagementLevel.SUPERADMIN, self.user_id
        )
        self.set_models(
            {"user/111": {"username": "User111"}},
        )

        response = self.request(
            "user.update",
            {
                "id": 111,
                "username": "username_new",
                "organization_management_level": OrganizationManagementLevel.SUPERADMIN,
                "meeting_id": 1,
                "vote_weight": "1.000000",
                "group_ids": [1],
            },
        )
        self.assert_status_code(response, 200)
        self.assert_model_exists(
            "user/111",
            {
                "username": "username_new",
                "organization_management_level": OrganizationManagementLevel.SUPERADMIN,
                "meeting_user_ids": [2],
            },
        )
        self.assert_model_exists(
            "meeting_user/2",
            {
                "vote_weight": Decimal(1),
                "group_ids": [1],
            },
        )

    def test_perm_superadmin_withdraw_own_right(self) -> None:
        """
        SUPERADMIN may not withdraw his own OML right "superadmin",
        see Issue1350
        """
        self.permission_setup()
        self.set_organization_management_level(
            OrganizationManagementLevel.SUPERADMIN, self.user_id
        )

        response = self.request(
            "user.update",
            {
                "id": self.user_id,
                # "organization_management_level": OrganizationManagementLevel.CAN_MANAGE_ORGANIZATION,
                "organization_management_level": None,
            },
        )
        self.assert_status_code(response, 400)
        self.assertIn(
            "A user is not allowed to withdraw his own 'superadmin'-Organization-Management-Level.",
            response.json["message"],
        )

    def test_perm_superadmin_self_setting_inactive(self) -> None:
        """
        SUPERADMIN may not set himself inactive,
        see Issue1350
        """
        self.permission_setup()
        self.set_organization_management_level(
            OrganizationManagementLevel.SUPERADMIN, self.user_id
        )

        response = self.request(
            "user.update",
            {
                "id": self.user_id,
                "is_active": False,
            },
        )
        self.assert_status_code(response, 400)
        self.assertIn(
            "A superadmin is not allowed to set himself inactive.",
            response.json["message"],
        )

    def test_perm_group_A_oml_manage_user(self) -> None:
        """May update group A fields on organsisation scope, because belongs to 2 meetings in 2 committees, requiring OML level permission"""
        self.permission_setup()
        self.create_meeting(base=4)
        self.set_organization_management_level(
            OrganizationManagementLevel.CAN_MANAGE_USERS, self.user_id
        )
        self.set_user_groups(111, [1, 6])
        self.set_models(
            {
                "organization/1": {"gender_ids": [1, 2, 3, 4]},
                "gender/1": {"name": "male"},
                "gender/2": {"name": "female"},
                "gender/3": {"name": "diverse"},
                "gender/4": {"name": "non-binary"},
            }
        )

        response = self.request(
            "user.update",
            {
                "id": 111,
                "username": "new_username",
                "title": "new title",
                "first_name": "new first_name",
                "last_name": "new last_name",
                "is_active": True,
                "is_physical_person": True,
                "default_password": "new default_password",
                "gender_id": 2,
                "email": "info@openslides.com ",  # space intentionally, will be stripped
                "default_vote_weight": "1.234000",
                "can_change_own_password": False,
            },
        )
        self.assert_status_code(response, 200)
        self.assert_model_exists(
            "user/111",
            {
                "username": "new_username",
                "title": "new title",
                "first_name": "new first_name",
                "last_name": "new last_name",
                "is_active": True,
                "is_physical_person": True,
                "default_password": "new default_password",
                "gender_id": 2,
                "email": "info@openslides.com",
                "default_vote_weight": Decimal("1.234"),
                "can_change_own_password": False,
            },
        )

    def test_perm_group_A_cml_manage_user(self) -> None:
        """May update group A fields on committee scope. User belongs to 1 meeting in 1 committee"""
        self.permission_setup()
        self.set_committee_management_level([60], self.user_id)
        self.set_user_groups(111, [1])

        response = self.request(
            "user.update",
            {
                "id": 111,
                "username": "new_username",
            },
        )
        self.assert_status_code(response, 200)
        self.assert_model_exists(
            "user/111",
            {
                "username": "new_username",
                "meeting_ids": [1],
                "committee_ids": [60],
            },
        )

    def test_perm_group_A_cml_manage_user_with_two_committees(self) -> None:
        """May update group A fields on committee scope. User belongs to 1 meeting in 1 committee"""
        self.permission_setup()
        self.create_meeting(4)
        self.set_committee_management_level([60], self.user_id)
        self.set_user_groups(111, [1, 4])

        response = self.request(
            "user.update",
            {
                "id": 111,
                "username": "new_username",
            },
        )
        self.assert_status_code(response, 200)
        self.assert_model_exists(
            "user/111",
            {
                "username": "new_username",
                "meeting_ids": [1, 4],
                "committee_ids": [60, 63],
            },
        )

    def test_perm_group_A_cml_manage_user_archived_meeting_in_other_committee(
        self,
    ) -> None:
        """
        May update group A fields on committee scope. User belongs to 1 meeting in 1 committee
        User is member of an archived meeting in an other committee, but this doesn't may affect the result.
        """
        self.permission_setup()
        self.create_meeting(base=4)
        self.set_committee_management_level([60], self.user_id)
        self.set_user_groups(111, [1, 4])
        self.set_models(
            {
                "meeting/4": {"is_active_in_organization_id": None},
            }
        )

        response = self.request(
            "user.update",
            {
                "id": 111,
                "username": "new_username",
            },
        )
        self.assert_status_code(response, 200)
        self.assert_model_exists(
            "user/111",
            {
                "username": "new_username",
                "committee_ids": [60, 63],
            },
        )
        user111 = self.get_model("user/111")
        self.assertCountEqual(user111["meeting_ids"], [1, 4])

    def test_perm_group_A_meeting_manage_user_with_only_archived_meeting_no_permission(
        self,
    ) -> None:
        """
        May not update group A fields on meeting scope. User belongs to 1 archived meeting.
        """
        self.permission_setup()
        self.set_user_groups(self.user_id, [1])
        self.set_user_groups(111, [1])
        self.set_models(
            {
                "group/1": {"permissions": [Permissions.User.CAN_UPDATE]},
<<<<<<< HEAD
=======
                "user/111": {"committee_ids": [60], "meeting_ids": [1]},
>>>>>>> 3f2d2b37
                "meeting/1": {"is_active_in_organization_id": None},
            },
        )

        response = self.request(
            "user.update",
            {
                "id": 111,
                "username": "new_username",
            },
        )
        self.assert_status_code(response, 403)
        self.assertIn(
            "You are not allowed to perform action user.update. Missing permissions: OrganizationManagementLevel can_manage_users in organization 1 or CommitteeManagementLevel can_manage in committee 60",
            response.json["message"],
        )

    def test_perm_group_A_cml_manage_user_with_only_archived_meeting(
        self,
    ) -> None:
        """May update group A fields on committee scope. User belongs to 1 archived meeting in 1 committee"""
        self.permission_setup()
        self.set_committee_management_level([60], self.user_id)
        self.set_user_groups(111, [1])
        self.set_models(
            {
<<<<<<< HEAD
=======
                "user/111": {"committee_ids": [60], "meeting_ids": [1]},
>>>>>>> 3f2d2b37
                "meeting/1": {"is_active_in_organization_id": None},
            },
        )

        response = self.request(
            "user.update",
            {
                "id": 111,
                "username": "new_username",
            },
        )
        self.assert_status_code(response, 200)
        self.assert_model_exists(
            "user/111",
            {
                "username": "new_username",
                "meeting_ids": [1],
                "committee_ids": [60],
            },
        )

    def test_perm_group_A_meeting_manage_user(self) -> None:
        """
        May update group A fields on meeting scope. User belongs to 1 meeting without being part of a committee.
        Testing various scenarios:
        * both default group
        * default group has user.can_update permission
        * requesting user is in admin group
        """
        self.permission_setup()
        self.set_user_groups(self.user_id, [1])
        self.set_user_groups(111, [1])

        response = self.request(
            "user.update",
            {
                "id": 111,
                "username": "new_username",
                "pronoun": "pronoun",
            },
        )
        self.assert_status_code(response, 403)
        self.assertIn(
            "You are not allowed to perform action user.update. Missing permissions: OrganizationManagementLevel can_manage_users in organization 1 or CommitteeManagementLevel can_manage in committee 60 or Permission user.can_update in meeting {1}",
            response.json["message"],
        )
        self.assert_model_exists(
            "user/111",
<<<<<<< HEAD
            {
                "username": "User111",
                "pronoun": None,
                "meeting_ids": [1],
                "committee_ids": [60],
            },
        )

        self.update_model("group/1", {"permissions": ["user.can_update"]})
        response = self.request(
            "user.update",
            {
                "id": 111,
                "username": "new_user",
                "pronoun": "pro",
            },
        )
        self.assert_status_code(response, 200)
        self.assert_model_exists(
            "user/111",
            {
                "username": "new_user",
                "pronoun": "pro",
                "meeting_ids": [1],
                "committee_ids": [60],
            },
        )

        self.set_user_groups(self.user_id, [2])
=======
            {
                "username": "User111",
                "pronoun": None,
                "meeting_ids": [1],
                "committee_ids": None,
            },
        )

        self.update_model("group/1", {"permissions": ["user.can_update"]})
>>>>>>> 3f2d2b37
        response = self.request(
            "user.update",
            {
                "id": 111,
<<<<<<< HEAD
                "username": "new_username",
                "pronoun": "pronoun",
=======
                "username": "new_user",
                "pronoun": "pro",
>>>>>>> 3f2d2b37
            },
        )
        self.assert_status_code(response, 200)
        self.assert_model_exists(
            "user/111",
            {
<<<<<<< HEAD
                "username": "new_username",
                "pronoun": "pronoun",
                "meeting_ids": [1],
                "committee_ids": [60],
            },
        )

    def test_perm_group_A_belongs_to_same_meetings(self) -> None:
        """May update group A fields on any scope as long as admin user Ann belongs to all meetings user Ben belongs to. See issue 2522."""
        self.permission_setup()  # meeting 1 + logged in test user + user 111
        self.create_meeting(4)  # meeting 4
        # Admin groups of meeting/1 and meeting/4 for requesting user
        self.set_user_groups(self.user_id, [1, 4])
        # 111 into both meetings
        self.set_user_groups(111, [1, 4])
        self.two_meetings_test_fail_ADEFGH()
        # Admin group of meeting/1 and default group for meeting/4 for request user
        self.set_user_groups(self.user_id, [2, 4])
        # 111 into both meetings (admin group for meeting/4)
        self.set_user_groups(111, [1, 5])
        self.two_meetings_test_fail_ADEFGH()
        # test group B and C
        response = self.request(
            "user.update",
            {"id": 111, "number": "I'm not gonna get updated.", "meeting_id": 4},
        )
        self.assertIn(
            "The user needs OrganizationManagementLevel.can_manage_users or CommitteeManagementLevel.can_manage for committee of following meeting or Permission user.can_update for meeting 4",
            response.json["message"],
        )
        self.assert_status_code(response, 403)
        self.assert_model_exists(
            "user/111",
            {
                "number": None,
            },
        )
        # Admin groups of meeting/1 and meeting/4 for request user
        self.set_user_groups(self.user_id, [2, 5])
        # 111 into both meetings
        self.set_user_groups(111, [1, 4])
        response = self.request(
            "user.update",
            {
                "id": 111,
                "pronoun": "I'm gonna get updated.",
            },
=======
                "username": "new_user",
                "pronoun": "pro",
                "meeting_ids": [1],
                "committee_ids": None,
            },
        )

        self.set_user_groups(self.user_id, [2])
        response = self.request(
            "user.update",
            {
                "id": 111,
                "username": "new_username",
                "pronoun": "pronoun",
            },
        )
        self.assert_status_code(response, 200)
        self.assert_model_exists(
            "user/111",
            {
                "username": "new_username",
                "pronoun": "pronoun",
                "meeting_ids": [1],
                "committee_ids": None,
            },
        )

    def test_perm_group_A_belongs_to_same_meetings(self) -> None:
        """May update group A fields on any scope as long as admin user Ann belongs to all meetings user Ben belongs to. See issue 2522."""
        self.permission_setup()  # meeting 1 + logged in test user + user 111
        self.create_meeting(4)  # meeting 4
        # Admin groups of meeting/1 and meeting/4 for requesting user
        self.set_user_groups(self.user_id, [1, 4])
        # 111 into both meetings
        self.set_user_groups(111, [1, 4])
        self.two_meetings_test_fail_ADEFGH()
        # Admin group of meeting/1 and default group for meeting/4 for request user
        self.set_user_groups(self.user_id, [2, 4])
        # 111 into both meetings (admin group for meeting/4)
        self.set_user_groups(111, [1, 5])
        self.two_meetings_test_fail_ADEFGH()
        # test group B and C
        response = self.request(
            "user.update",
            {"id": 111, "number": "I'm not gonna get updated.", "meeting_id": 4},
>>>>>>> 3f2d2b37
        )
        self.assertIn(
            "The user needs OrganizationManagementLevel.can_manage_users or CommitteeManagementLevel.can_manage for committee of following meeting or Permission user.can_update for meeting 4",
            response.json["message"],
        )
        self.assert_status_code(response, 403)
        self.assert_model_exists(
            "user/111",
            {
<<<<<<< HEAD
                "pronoun": "I'm gonna get updated.",
            },
        )

    def test_perm_group_A_belongs_to_same_meetings_can_update(self) -> None:
        """
        May update group A fields on any scope as long as requesting user has
        user.can_update rights in requested users meetings.
        Also makes sure being in multiple groups of a single meeting is no problem.
        """
        self.permission_setup()  # meeting 1 + logged in test user + user 111
        self.create_meeting(4)  # meeting 4
        self.update_model(
            "group/6",
            {"permissions": ["user.can_update"]},
        )
=======
                "number": None,
            },
        )
        # Admin groups of meeting/1 and meeting/4 for request user
        self.set_user_groups(self.user_id, [2, 5])
        # 111 into both meetings
        self.set_user_groups(111, [1, 4])
        response = self.request(
            "user.update",
            {
                "id": 111,
                "pronoun": "I'm gonna get updated.",
            },
        )
        self.assert_status_code(response, 200)
        self.assert_model_exists(
            "user/111",
            {
                "pronoun": "I'm gonna get updated.",
            },
        )

    def test_perm_group_A_belongs_to_same_meetings_can_update(self) -> None:
        """
        May update group A fields on any scope as long as requesting user has
        user.can_update rights in requested users meetings.
        Also makes sure being in multiple groups of a single meeting is no problem.
        """
        self.permission_setup()  # meeting 1 + logged in test user + user 111
        self.create_meeting(4)  # meeting 4
        self.update_model(
            "group/6",
            {"permissions": ["user.can_update"]},
        )
>>>>>>> 3f2d2b37
        # Admin group of meeting/1 and default group of meeting/4 for requesting user
        self.set_user_groups(self.user_id, [2, 4])
        # 111 into both meetings
        self.set_user_groups(111, [1, 4])
        self.two_meetings_test_fail_ADEFGH()
        # Admin groups of meeting/1 and meeting/4 (via group permission) for requesting user
        self.set_user_groups(self.user_id, [2, 4, 6])
        response = self.request(
            "user.update",
            {
                "id": 111,
                "pronoun": "I'm gonna get updated.",
            },
        )
        self.assert_status_code(response, 200)
        self.assert_model_exists(
            "user/111",
            {
                "pronoun": "I'm gonna get updated.",
            },
        )

    def test_perm_group_A_belongs_to_same_meetings_can_manage(self) -> None:
        """
        May update group A fields on any scope as long as requesting user has
        user.can_update rights in requested users meetings.
        Also makes sure being in multiple groups of a single meeting is no problem.
        """
        self.permission_setup()  # meeting 1 + logged in requesting user + user 111
        self.create_meeting(4)  # meeting 4
        self.update_model(
            "group/6",
            {"permissions": ["user.can_manage"]},
        )
        # Admin group of meeting/1 and default group of meeting/4 for requesting user
        self.set_user_groups(self.user_id, [2, 4])
        # 111 into both meetings
        self.set_user_groups(111, [1, 4])
        self.two_meetings_test_fail_ADEFGH()
        # Admin groups of meeting/1 and meeting/4 (via group permission) for requesting user
        self.set_user_groups(self.user_id, [1, 2, 4, 6])
        response = self.request(
            "user.update",
            {
                "id": 111,
                "pronoun": "I'm gonna get updated.",
            },
        )
        self.assert_status_code(response, 200)
        self.assert_model_exists(
            "user/111",
            {
                "pronoun": "I'm gonna get updated.",
            },
        )

    def test_perm_group_A_belongs_to_same_meetings_committee_admin(self) -> None:
        """May not update group A fields on any scope as long as admin user Ann belongs
        to all meetings user Ben belongs to but Ben is committee admin. See issue 2522.
        """
        self.permission_setup()  # meeting 1 + logged in requesting user + user 111
        self.create_meeting(4)  # meeting 4
        # Admin groups of meeting/1 and meeting/4 for requesting user
        self.set_user_groups(self.user_id, [2, 5])
        # 111 into both meetings
        self.set_user_groups(111, [1, 4])
        # 111 is committee admin
        committee_id = 60
        self.set_committee_management_level([committee_id], 111)
        self.two_meetings_test_fail_ADEFGH(committee_id)
        # test group B and C
        response = self.request(
            "user.update",
            {"id": 111, "number": "I'm not gonna get updated.", "meeting_id": 4},
        )
        self.assert_status_code(response, 200)
        self.assertIn(
            "Actions handled successfully",
            response.json["message"],
        )
        self.assert_model_exists(
            "user/111",
            {
                "number": None,
            },
        )
        response = self.request(
            "user.update",
            {
                "id": 111,
                "pronoun": "I'm not gonna get updated.",
            },
        )
        self.assert_status_code(response, 403)
        self.assertIn(
            "You are not allowed to perform action user.update. Missing permissions: OrganizationManagementLevel can_manage_users in organization 1 or Permission user.can_update in meetings {1, 4}",
            response.json["message"],
        )
        self.assert_model_exists(
            "user/111",
            {
                "pronoun": None,
            },
        )
<<<<<<< HEAD

    def test_perm_group_A_meeting_manage_user_archived_meeting(self) -> None:
        self.perm_group_A_meeting_manage_user_archived_meeting(
            Permissions.User.CAN_UPDATE
        )

    def test_perm_group_A_meeting_manage_user_archived_meeting_with_parent_permission(
        self,
    ) -> None:
        self.perm_group_A_meeting_manage_user_archived_meeting(
            Permissions.User.CAN_MANAGE
        )

    def perm_group_A_meeting_manage_user_archived_meeting(
        self, permission: Permission
    ) -> None:
        """
        May update group A fields on meeting scope. User belongs to 1 meeting without being part of a committee
        User is member of an archived meeting in an other committee, but this doesn't may affect the result.
=======

    def test_perm_group_A_meeting_manage_user_archived_meeting(self) -> None:
        self.perm_group_A_meeting_manage_user_archived_meeting(
            Permissions.User.CAN_UPDATE
        )

    def test_perm_group_A_meeting_manage_user_archived_meeting_with_parent_permission(
        self,
    ) -> None:
        self.perm_group_A_meeting_manage_user_archived_meeting(
            Permissions.User.CAN_MANAGE
        )

    def perm_group_A_meeting_manage_user_archived_meeting(
        self, permission: Permission
    ) -> None:
        """
        May update group A fields on meeting scope. User belongs to 1 meeting without being part of a committee
        User is member of an archived meeting in an other committee, but this doesn't may affect the result.
        """
        self.permission_setup()
        self.create_meeting(base=4)
        self.set_user_groups(self.user_id, [2])
        self.set_user_groups(111, [1, 4])
        self.set_models(
            {
                "meeting/4": {"is_active_in_organization_id": None},
                "group/2": {"permissions": [permission]},
            }
        )
        response = self.request(
            "user.update",
            {
                "id": 111,
                "username": "new_username",
            },
        )
        self.assert_status_code(response, 200)
        self.assert_model_exists(
            "user/111",
            {
                "username": "new_username",
                "committee_ids": None,
            },
        )
        user111 = self.get_model("user/111")
        self.assertCountEqual(user111["meeting_ids"], [1, 4])

    def test_perm_group_A_meeting_manage_user_active_and_archived_meetings_in_same_committee(
        self,
    ) -> None:
        self.perm_group_A_meeting_manage_user_active_and_archived_meetings_in_same_committee(
            Permissions.User.CAN_UPDATE
        )

    def test_perm_group_A_meeting_manage_user_active_and_archived_meetings_in_same_committee_with_parent_permission(
        self,
    ) -> None:
        self.perm_group_A_meeting_manage_user_active_and_archived_meetings_in_same_committee(
            Permissions.User.CAN_MANAGE
        )

    def perm_group_A_meeting_manage_user_active_and_archived_meetings_in_same_committee(
        self, permission: Permission
    ) -> None:
        """
        May update group A fields on meeting scope. User belongs to 1 active meeting.
        User is member of an archived meeting in the same committee, but this doesn't may affect the result.
>>>>>>> 3f2d2b37
        """
        self.permission_setup()
        self.create_meeting(base=4)
        self.set_user_groups(self.user_id, [2])
        self.set_user_groups(111, [1, 4])
        self.set_models(
            {
<<<<<<< HEAD
                "meeting/4": {"is_active_in_organization_id": None},
                "group/2": {"permissions": [permission]},
=======
                "meeting/4": {
                    "is_active_in_organization_id": None,
                    "committee_id": 60,
                },
                "group/2": {"permissions": [permission]},
                "user/111": {"committee_ids": [1]},
>>>>>>> 3f2d2b37
            }
        )
        response = self.request(
            "user.update",
            {
                "id": 111,
                "username": "new_username",
            },
        )
        self.assert_status_code(response, 200)
<<<<<<< HEAD
        self.assert_model_exists(
            "user/111",
            {
                "username": "new_username",
                "committee_ids": [60, 63],
            },
        )
        user111 = self.get_model("user/111")
        self.assertCountEqual(user111["meeting_ids"], [1, 4])

    def test_perm_group_A_meeting_manage_user_active_and_archived_meetings_in_same_committee(
        self,
    ) -> None:
        self.perm_group_A_meeting_manage_user_active_and_archived_meetings_in_same_committee(
            Permissions.User.CAN_UPDATE
        )

    def test_perm_group_A_meeting_manage_user_active_and_archived_meetings_in_same_committee_with_parent_permission(
        self,
    ) -> None:
        self.perm_group_A_meeting_manage_user_active_and_archived_meetings_in_same_committee(
            Permissions.User.CAN_MANAGE
        )

    def perm_group_A_meeting_manage_user_active_and_archived_meetings_in_same_committee(
        self, permission: Permission
    ) -> None:
        """
        May update group A fields on meeting scope. User belongs to 1 active meeting.
        User is member of an archived meeting in the same committee, but this doesn't may affect the result.
        """
        self.permission_setup()
        self.create_meeting(base=4)
        self.set_user_groups(self.user_id, [2])
        self.set_user_groups(111, [1, 4])
        self.set_models(
            {
                "meeting/4": {
                    "is_active_in_organization_id": None,
                    "committee_id": 60,
                },
                "group/2": {"permissions": [permission]},
            }
        )
        response = self.request(
            "user.update",
            {
                "id": 111,
                "username": "new_username",
            },
        )
        self.assert_status_code(response, 200)
        self.assert_model_exists("user/111", {"username": "new_username"})
        user111 = self.get_model("user/111")
        self.assertCountEqual(user111["meeting_ids"], [1, 4])

    def test_perm_group_A_no_permission(self) -> None:
        """May not update group A fields on organization scope, although having both committee permissions"""
        self.permission_setup()
        self.create_meeting(base=4)
=======
        self.assert_model_exists("user/111", {"username": "new_username"})
        user111 = self.get_model("user/111")
        self.assertCountEqual(user111["meeting_ids"], [1, 4])

    def test_perm_group_A_no_permission(self) -> None:
        """May not update group A fields on organization scope, although having both committee permissions"""
        self.permission_setup()
        self.create_meeting(base=4)
>>>>>>> 3f2d2b37
        self.set_committee_management_level([60, 63], 111)
        self.set_user_groups(111, [1, 6])
        response = self.request(
            "user.update",
            {
                "id": 111,
                "username": "new_username",
            },
        )
        self.assert_status_code(response, 403)
        self.assertIn(
            "You are not allowed to perform action user.update. Missing permissions: OrganizationManagementLevel can_manage_users in organization 1 or Permission user.can_update in meetings {1, 4}",
            response.json["message"],
        )

    def test_perm_group_A_locked_meeting(self) -> None:
        """May update group A fields on a user who is in a locked meeting"""
        self.permission_setup()
        self.create_meeting(base=4)
        self.set_organization_management_level(
            OrganizationManagementLevel.SUPERADMIN, self.user_id
        )
        self.set_user_groups(111, [1, 6])
        self.set_models(
            {
                "organization/1": {"gender_ids": [2]},
                "gender/2": {"name": "female"},
                "meeting/4": {"locked_from_inside": True},
            }
        )

        response = self.request(
            "user.update",
            {
                "id": 111,
                "username": "new_username",
                "title": "new title",
                "first_name": "new first_name",
                "last_name": "new last_name",
                "is_active": True,
                "is_physical_person": True,
                "default_password": "new default_password",
                "gender_id": 2,
                "email": "info@openslides.com ",  # space intentionally, will be stripped
                "default_vote_weight": "1.234000",
                "can_change_own_password": False,
            },
        )
        self.assert_status_code(response, 200)

    def test_perm_group_F_default_password_for_superadmin_no_permission(self) -> None:
        """May not update the default_password for superadmin without having permission oml.SUPERADMIN"""
        self.permission_setup()
        self.set_organization_management_level(
            OrganizationManagementLevel.CAN_MANAGE_USERS, self.user_id
        )
        self.set_organization_management_level(
            OrganizationManagementLevel.SUPERADMIN, 111
        )

        response = self.request(
            "user.update",
            {
                "id": 111,
                "default_password": "new_one",
            },
        )
        self.assert_status_code(response, 403)
        self.assertIn(
            "Your organization management level is not high enough to change a user with a Level of superadmin!",
            response.json["message"],
        )

    def test_perm_group_F_cml_manage_user_with_two_committees(self) -> None:
        """May update group F fields on committee scope. User belongs to two meetings."""
        self.permission_setup()
        self.create_meeting(4)
        self.set_committee_management_level([60], self.user_id)
        self.set_user_groups(111, [1, 4])
<<<<<<< HEAD
=======
        self.set_models({"user/111": {"committee_ids": [60, 63]}})
>>>>>>> 3f2d2b37

        response = self.request(
            "user.update",
            {
                "id": 111,
                "default_password": "new_one",
            },
        )
        self.assert_status_code(response, 200)
        self.assert_model_exists(
            "user/111",
            {
                "default_password": "new_one",
            },
        )

    def test_perm_group_F_with_meeting_scope(self) -> None:
        """
        Test user update with various scenarios (admin in different meeting and committee no interference)
            * not in same meeting fails
            * same meeting but requesting user not in admin or permission group fails
            * same meeting requesting user with permission user.can_update works
            * same meeting both admin works
            * same meeting requesting user is committee admin works
        """
        self.permission_setup()
        self.create_meeting(4)
        self.set_user_groups(111, [2])
        self.set_user_groups(self.user_id, [5])
        self.set_committee_management_level([63], self.user_id)

        response = self.request(
            "user.update",
            {
                "id": 111,
                "default_password": "new_one",
            },
        )
        self.assert_status_code(response, 403)
        self.assertIn(
            "You are not allowed to perform action user.update. Missing permissions: OrganizationManagementLevel can_manage_users in organization 1 or CommitteeManagementLevel can_manage in committee 60 or Permission user.can_update in meeting {1}",
            response.json["message"],
        )
        self.assert_model_exists(
            "user/111",
            {
                "default_password": None,
            },
        )

        self.set_user_groups(self.user_id, [1, 5])
        response = self.request(
            "user.update",
            {
                "id": 111,
                "default_password": "new_one",
            },
        )
        self.assert_status_code(response, 403)
        self.assert_model_exists(
            "user/111",
            {
                "default_password": None,
            },
        )

        self.update_model("group/1", {"permissions": ["user.can_update"]})
        response = self.request(
            "user.update",
            {
                "id": 111,
                "default_password": "new_one",
            },
        )
        self.assert_status_code(response, 200)
        self.assert_model_exists(
            "user/111",
            {
                "default_password": "new_one",
            },
        )

        self.set_user_groups(self.user_id, [2, 5])
        response = self.request(
            "user.update",
            {
                "id": 111,
                "default_password": "newer_one",
            },
        )
        self.assert_status_code(response, 200)
        self.assert_model_exists(
            "user/111",
            {
                "default_password": "newer_one",
            },
<<<<<<< HEAD
        )

        self.set_committee_management_level([60], self.user_id)
        response = self.request(
            "user.update",
            {
                "id": 111,
                "default_password": "newest_one",
            },
        )
=======
        )

        self.set_committee_management_level([60], self.user_id)
        response = self.request(
            "user.update",
            {
                "id": 111,
                "default_password": "newest_one",
            },
        )
>>>>>>> 3f2d2b37
        self.assert_status_code(response, 200)
        self.assert_model_exists(
            "user/111",
            {
                "default_password": "newest_one",
            },
        )

    def test_perm_group_F_with_two_meeting_across_committees(self) -> None:
        """
        May not update group F fields unless requesting user has admin rights in
        all of requested users meetings. Also requested user can be admin himself.
        """
        self.permission_setup()
        self.create_meeting(4)
        self.set_user_groups(111, [1, 4])
        self.set_user_groups(self.user_id, [2, 4])

        response = self.request(
            "user.update",
            {
                "id": 111,
                "default_password": "new_one",
            },
        )
        self.assert_status_code(response, 403)
        self.assertIn(
            "You are not allowed to perform action user.update. Missing permissions: OrganizationManagementLevel can_manage_users in organization 1 or Permission user.can_update in meetings {1, 4}",
            response.json["message"],
        )
        self.assert_model_exists(
            "user/111",
            {
                "default_password": None,
            },
        )
        # assert meeting admin can change normal user
        self.set_user_groups(111, [1, 5])
        self.set_user_groups(self.user_id, [2, 5])
        response = self.request(
            "user.update",
            {
                "id": 111,
                "default_password": "new_one",
            },
        )
        self.assert_status_code(response, 200)
        self.assert_model_exists(
            "user/111",
            {
                "default_password": "new_one",
            },
        )

    def test_perm_group_B_user_can_update(self) -> None:
        """update group B fields for 2 meetings with simple user.can_update permissions"""
        self.permission_setup()
        self.create_meeting(base=4)
        self.set_organization_management_level(None, self.user_id)
        self.set_models(
            {
                "user/5": {"username": "user5"},
                "user/6": {"username": "user6"},
                "meeting/1": {
                    "structure_level_ids": [31],
                },
<<<<<<< HEAD
                "structure_level/31": {"name": "structs are okay", "meeting_id": 1},
=======
                "structure_level/31": {"meeting_id": 1},
>>>>>>> 3f2d2b37
            }
        )
        self.set_user_groups(
            self.user_id, [2, 5]
        )  # Admin groups of meeting/1 and meeting/4
        self.set_user_groups(5, [1, 6])
        self.set_user_groups(6, [1, 6])
        self.set_user_groups(111, [1, 6])
        self.set_models(
            {
                "meeting_user/8": {
                    "user_id": 111,
                    "meeting_id": 4,
                    "number": "number1 in 4",
                },
            }
        )

        response = self.request(
            "user.update",
            {
                "id": 111,
                "meeting_id": 1,
                "number": "number1",
                "structure_level_ids": [31],
                "vote_weight": "12.002345",
                "about_me": "about me 1",
                "comment": "comment for meeting/1",
                "vote_delegations_from_ids": [3, 5],  # from user/5 and 6 in meeting/1
            },
        )
        self.assert_status_code(response, 200)
        self.assert_model_exists(
            "user/111",
            {
                "username": "User111",
                "meeting_ids": [1, 4],
            },
        )
        self.assert_model_exists(
            "meeting_user/7",
            {
                "user_id": 111,
                "meeting_id": 1,
                "vote_delegations_from_ids": [3, 5],
                "number": "number1",
                "structure_level_ids": [31],
<<<<<<< HEAD
                "vote_weight": Decimal("12.002345"),
=======
                "vote_weight": "12.002345",
>>>>>>> 3f2d2b37
                "about_me": "about me 1",
                "comment": "comment for meeting/1",
            },
        )
        self.assert_model_exists(
            "meeting_user/8",
            {"user_id": 111, "meeting_id": 4, "number": "number1 in 4"},
        )
        self.assert_model_exists(
            "meeting_user/3", {"user_id": 5, "meeting_id": 1, "vote_delegated_to_id": 7}
        )
        self.assert_model_exists(
            "meeting_user/5", {"user_id": 6, "meeting_id": 1, "vote_delegated_to_id": 7}
        )

    def test_perm_group_B_user_can_update_no_permission(self) -> None:
        """Group B fields needs explicit user.can_update permission for meeting"""
        self.permission_setup()
        self.create_meeting(base=4)
        self.set_organization_management_level(None, self.user_id)
        self.set_user_groups(
            self.user_id, [3, 6]
        )  # Empty groups of meeting/1 and meeting/4
        self.set_user_groups(111, [1, 4])  # Default groups of meeting/1 and meeting/4
        self.set_group_permissions(3, [Permissions.User.CAN_UPDATE])

        response = self.request(
            "user.update",
            {
                "id": 111,
                "meeting_id": 4,
                "number": "number1 in 4",
            },
        )
        self.assert_status_code(response, 403)
        self.assertIn(
            "The user needs OrganizationManagementLevel.can_manage_users or CommitteeManagementLevel.can_manage for committee of following meeting or Permission user.can_update for meeting 4",
            response.json["message"],
        )

    def test_perm_group_B_locked_meeting(self) -> None:
        """Group B fields needs explicit user.can_update permission for a locked meeting"""
        self.permission_setup()
        self.create_meeting(base=4)
        self.set_organization_management_level(
            OrganizationManagementLevel.SUPERADMIN, self.user_id
        )
        self.set_user_groups(
            self.user_id, [3, 6]
        )  # Empty groups of meeting/1 and meeting/4
        self.set_user_groups(111, [1, 4])  # Default groups of meeting/1 and meeting/4
        self.set_group_permissions(3, [Permissions.User.CAN_UPDATE])
        self.set_models({"meeting/4": {"locked_from_inside": True}})

        response = self.request(
            "user.update",
            {
                "id": 111,
                "meeting_id": 4,
                "number": "number1 in 4",
            },
        )
        self.assert_status_code(response, 403)
        self.assertIn(
            "The user needs Permission user.can_update for meeting 4",
            response.json["message"],
        )

    def test_perm_group_C_oml_manager(self) -> None:
        """May update group C group_ids by OML permission"""
        self.permission_setup()
        self.set_organization_management_level(
            OrganizationManagementLevel.CAN_MANAGE_USERS, self.user_id
        )

        response = self.request(
            "user.update",
            {
                "id": 111,
                "meeting_id": 1,
                "group_ids": [1],
            },
        )
        self.assert_status_code(response, 200)
        self.assert_model_exists(
            "user/111", {"meeting_user_ids": [2], "meeting_ids": [1]}
        )
        self.assert_model_exists("meeting_user/2", {"group_ids": [1], "user_id": 111})

    def test_perm_group_C_committee_manager(self) -> None:
        """May update group C group_ids by committee permission"""
        self.permission_setup()
        self.set_committee_management_level([60], self.user_id)

        response = self.request(
            "user.update",
            {
                "id": 111,
                "meeting_id": 1,
                "group_ids": [1],
            },
        )
        self.assert_status_code(response, 200)
        self.assert_model_exists(
            "meeting_user/2",
            {"group_ids": [1], "user_id": 111},
        )

    def test_perm_group_C_user_can_update(self) -> None:
        """May update group C group_ids by user.can_update permission with admin group of all related meetings"""
        self.permission_setup()
        self.create_meeting(base=4)
        self.set_user_groups(self.user_id, [2, 5])  # Admin-groups
        self.set_user_groups(111, [2, 3, 5, 6])
        self.set_models(
            {
                "meeting/4": {"committee_id": 60},
<<<<<<< HEAD
=======
                "committee/60": {"meeting_ids": [1, 4]},
>>>>>>> 3f2d2b37
            }
        )

        response = self.request(
            "user.update",
            {
                "id": 111,
                "meeting_id": 1,
                "group_ids": [1],
            },
        )

        self.assert_status_code(response, 200)
        self.assert_model_exists(
            "user/111", {"meeting_ids": [1, 4], "meeting_user_ids": [3, 4]}
        )
        self.assert_model_exists("meeting_user/3", {"meeting_id": 1, "group_ids": [1]})
        self.assert_model_exists(
            "meeting_user/4", {"meeting_id": 4, "group_ids": [5, 6]}
        )

    def test_perm_group_C_no_permission(self) -> None:
        """May not update group C group_ids"""
        self.permission_setup()

        response = self.request(
            "user.update",
            {
                "id": 111,
                "meeting_id": 1,
                "group_ids": [1],
            },
        )
        self.assert_status_code(response, 403)
        self.assertIn(
            "The user needs OrganizationManagementLevel.can_manage_users or CommitteeManagementLevel.can_manage for committee of following meeting or Permission user.can_update for meeting 1",
            response.json["message"],
        )

    def test_perm_group_C_locked_meeting(self) -> None:
        """May not update group C group_ids in locked_meetings"""
        self.permission_setup()
        self.set_organization_management_level(
            OrganizationManagementLevel.SUPERADMIN, self.user_id
        )
        self.set_models({"meeting/1": {"locked_from_inside": True}})

        response = self.request(
            "user.update",
            {
                "id": 111,
                "meeting_id": 1,
                "group_ids": [1],
            },
        )
        self.assert_status_code(response, 403)
        self.assertIn(
            "The user needs Permission user.can_update for meeting 1",
            response.json["message"],
        )

    def test_perm_group_C_locked_meeting_and_meeting_member(self) -> None:
        """May not update group C group_ids in a locked meeting without appropriate meeting-internal permission"""
        self.permission_setup()
        self.set_organization_management_level(
            OrganizationManagementLevel.SUPERADMIN, self.user_id
        )
        self.set_user_groups(self.user_id, [1])
        self.set_models({"meeting/1": {"locked_from_inside": True}})

        response = self.request(
            "user.update",
            {
                "id": 111,
                "meeting_id": 1,
                "group_ids": [1],
            },
        )
        self.assert_status_code(response, 403)
        self.assertIn(
            "The user needs Permission user.can_update for meeting 1",
            response.json["message"],
        )

    def test_perm_group_C_locked_meeting_cml(self) -> None:
        """Committee manager may not update group C group_ids if the meeting is locked"""
        self.permission_setup()
        self.set_committee_management_level([60], self.user_id)
        self.set_models({"meeting/1": {"locked_from_inside": True}})

        response = self.request(
            "user.update",
            {
                "id": 111,
                "meeting_id": 1,
                "group_ids": [1],
            },
        )
        self.assert_status_code(response, 403)
        self.assertIn(
            "The user needs Permission user.can_update for meeting 1",
            response.json["message"],
        )
<<<<<<< HEAD
=======

    def test_perm_group_C_locked_meeting_cml_and_meeting_member(self) -> None:
        """Meeting manager may not update group C group_ids, if the meeting is locked and he doesn't have the correct meeting-internal permissions"""
        self.permission_setup()
        self.set_committee_management_level([60], self.user_id)
        self.set_user_groups(self.user_id, [1])
        self.set_models({"meeting/1": {"locked_from_inside": True}})
>>>>>>> 3f2d2b37

    def test_perm_group_C_locked_meeting_cml_and_meeting_member(self) -> None:
        """Meeting manager may not update group C group_ids, if the meeting is locked and he doesn't have the correct meeting-internal permissions"""
        self.permission_setup()
        self.set_committee_management_level([60], self.user_id)
        self.set_user_groups(self.user_id, [1])
        self.set_models({"meeting/1": {"locked_from_inside": True}})

        response = self.request(
            "user.update",
            {
                "id": 111,
                "meeting_id": 1,
                "group_ids": [1],
            },
        )
        self.assert_status_code(response, 403)
        self.assertIn(
            "The user needs Permission user.can_update for meeting 1",
            response.json["message"],
        )

    def test_perm_group_C_locked_meeting_admin(self) -> None:
        """May update group C group_ids in a locked meeting as the meeting admin"""
        self.permission_setup()
        self.set_user_groups(self.user_id, [2])
        self.set_models({"meeting/1": {"locked_from_inside": True}})

        response = self.request(
            "user.update",
            {
                "id": 111,
                "meeting_id": 1,
                "group_ids": [1],
            },
        )
        self.assert_status_code(response, 200)

    def test_perm_group_C_locked_meeting_other_meeting(self) -> None:
        """
        May update group C group_ids for a non-locked meeting,
        even if the user is in another meeting, which is locked
        """
        self.permission_setup()
        self.create_meeting(base=4)
        self.set_organization_management_level(
            OrganizationManagementLevel.SUPERADMIN, self.user_id
        )
        self.set_user_groups(
            self.user_id, [3, 6]
        )  # Empty groups of meeting/1 and meeting/4
        self.set_user_groups(111, [1, 4])  # Default groups of meeting/1 and meeting/4
        self.set_group_permissions(3, [Permissions.User.CAN_UPDATE])
        self.set_models({"meeting/4": {"locked_from_inside": True}})

        response = self.request(
            "user.update",
            {
                "id": 111,
                "meeting_id": 1,
                "group_ids": [1],
            },
        )
        self.assert_status_code(response, 200)

    def test_perm_group_C_special_1(self) -> None:
        """group C group_ids adding meeting in same committee with committee permission"""
        self.permission_setup()
        self.create_meeting(base=4)
        self.set_committee_management_level([60], self.user_id)
        self.set_models(
            {
<<<<<<< HEAD
                "meeting/4": {"committee_id": 60},
                "meeting_user/2": {"meeting_id": 1, "user_id": 111, "group_ids": [1]},
                "group/1": {"meeting_user_ids": [2]},
=======
                "committee/60": {"meeting_ids": [1, 4]},
                "meeting/4": {"committee_id": 60},
                "user/111": {"meeting_user_ids": [2], "meeting_ids": [1]},
                "meeting_user/2": {"meeting_id": 1, "user_id": 111, "group_ids": [1]},
>>>>>>> 3f2d2b37
            }
        )

        response = self.request(
            "user.update",
            {
                "id": 111,
                "meeting_id": 4,
                "group_ids": [5],
            },
        )
        self.assert_status_code(response, 200)
        self.assert_model_exists(
            "user/111",
            {"meeting_ids": [1, 4], "meeting_user_ids": [2, 3]},
        )
        self.assert_model_exists(
            "meeting_user/3",
            {"meeting_id": 4, "user_id": 111, "group_ids": [5]},
        )

    def test_perm_group_C_special_2_no_permission(self) -> None:
        """group C group_ids adding meeting in other committee
        with committee permission for both. Error 403, because touching
        2 committees requires OML permission
        """
        self.permission_setup()
        self.create_meeting(base=4)
        self.set_committee_management_level([60], self.user_id)
        self.set_models(
            {
<<<<<<< HEAD
=======
                "user/111": {"meeting_user_ids": [2], "meeting_ids": [1]},
>>>>>>> 3f2d2b37
                "meeting_user/2": {"meeting_id": 1, "user_id": 111, "group_ids": [1]},
            }
        )

        response = self.request(
            "user.update",
            {
                "id": 111,
                "meeting_id": 4,
                "group_ids": [5],
            },
        )
        self.assert_status_code(response, 403)
        self.assertIn(
            "The user needs OrganizationManagementLevel.can_manage_users or CommitteeManagementLevel.can_manage for committee of following meeting or Permission user.can_update for meeting 4",
            response.json["message"],
        )

    def test_perm_group_C_special_3_both_permissions(self) -> None:
        """group C group_ids adding meeting in same committee
        with meeting permission for both, which is allowed.
        """
        self.permission_setup()
        self.create_meeting(base=4)
        self.set_user_groups(self.user_id, [2, 5])  # Admin groups meeting/1 and 4
        self.set_models(
            {
<<<<<<< HEAD
                "meeting/4": {"committee_id": 60},
=======
                "committee/60": {"meeting_ids": [1, 4]},
                "meeting/4": {"committee_id": 60},
                "user/111": {
                    "meeting_ids": [1],
                    "meeting_user_ids": [3],
                },
>>>>>>> 3f2d2b37
                "meeting_user/3": {
                    "user_id": 111,
                    "meeting_id": 1,
                    "group_ids": [1],
                },
<<<<<<< HEAD
                "group/1": {"meeting_user_ids": [3]},
=======
>>>>>>> 3f2d2b37
            }
        )

        response = self.request(
            "user.update",
            {
                "id": 111,
                "meeting_id": 4,
                "group_ids": [5],
            },
        )
        self.assert_status_code(response, 200)
        self.assert_model_exists(
            "user/111",
            {"meeting_ids": [1, 4], "meeting_user_ids": [3, 4]},
        )
        self.assert_model_exists(
            "meeting_user/4",
            {"meeting_id": 4, "user_id": 111, "group_ids": [5]},
        )

    def test_perm_group_D_permission_with_OML(self) -> None:
        """May update Group D committee fields with OML level permission"""
        self.permission_setup()
        self.set_organization_management_level(
            OrganizationManagementLevel.CAN_MANAGE_USERS, self.user_id
        )

        response = self.request(
            "user.update",
            {
                "id": 111,
                "committee_management_ids": [60],
            },
        )
        self.assert_status_code(response, 200)
        self.assert_model_exists(
            "user/111",
            {
                "committee_management_ids": [60],
                "committee_ids": [60],
            },
        )

    def test_perm_group_D_permission_with_CML(self) -> None:
        """May update Group D committee fields with CML permission for all committees"""
        self.permission_setup()
        self.create_meeting(base=4)
        self.set_committee_management_level([60, 63], self.user_id)

        response = self.request(
            "user.update",
            {
                "id": 111,
                "committee_management_ids": [60, 63],
            },
        )
        self.assert_status_code(response, 200)
        user111 = self.assert_model_exists("user/111")
        self.assertCountEqual(user111.get("committee_management_ids", []), [60, 63])
        self.assertCountEqual(user111.get("committee_ids", []), [60, 63])

    def test_perm_group_D_no_permission(self) -> None:
        """May not update Group D committee fields, because of missing CML permission for one committee"""
        self.permission_setup()
        self.create_meeting(base=4)
        self.set_committee_management_level([60], self.user_id)
        self.set_committee_management_level([60], 111)

        response = self.request(
            "user.update",
            {
                "id": 111,
                "committee_management_ids": [63],
            },
        )
        self.assert_status_code(response, 403)
        self.assertIn(
            "You are not allowed to perform action user.update. Missing permission: CommitteeManagementLevel can_manage in committee 63",
            response.json["message"],
        )

    def test_perm_group_D_locked_meeting(self) -> None:
        """May update Group D committee fields if there is a locked meeting"""
        self.permission_setup()
        self.create_meeting(base=4)
        self.set_committee_management_level([60], self.user_id)
        self.set_committee_management_level([60], 111)
        self.set_organization_management_level(
            OrganizationManagementLevel.SUPERADMIN, self.user_id
<<<<<<< HEAD
        )
        self.set_models({"meeting/4": {"locked_from_inside": True}})

        response = self.request(
            "user.update",
            {
                "id": 111,
                "committee_management_ids": [63],
            },
        )
        self.assert_status_code(response, 200)

    def test_perm_group_D_permission_with_CML_and_untouched_committee(
        self,
    ) -> None:
        """
        May update Group D committee fields with CML permission for all committees.
        committee 63 without permission is untouched in payload and doesn't matter.
        In committee_ids it seems touched, but remains unchanged in committe_ids
        """
        self.permission_setup()
        self.create_meeting(base=4)
        self.set_committee_management_level([60], self.user_id)
        self.set_committee_management_level([63], 111)
=======
        )
        self.set_models({"meeting/4": {"locked_from_inside": True}})
>>>>>>> 3f2d2b37

        response = self.request(
            "user.update",
            {
                "id": 111,
<<<<<<< HEAD
                "committee_management_ids": [60, 63],
            },
        )
        self.assert_status_code(response, 200)
        user111 = self.assert_model_exists("user/111")
        self.assertCountEqual(user111.get("committee_ids", []), [60, 63])
        self.assertCountEqual(user111.get("committee_management_ids", []), [60, 63])

    def test_perm_group_D_permission_with_CML_missing_permission(
        self,
    ) -> None:
        """
        Misses committee 63 permission, because the request try to remove it from committee_ids
=======
                "committee_management_ids": [63],
            },
        )
        self.assert_status_code(response, 200)

    def test_perm_group_D_permission_with_CML_and_untouched_committee(
        self,
    ) -> None:
        """
        May update Group D committee fields with CML permission for all committees.
        committee 63 without permission is untouched in payload and doesn't matter.
        In committee_ids it seems touched, but remains unchanged in committe_ids
>>>>>>> 3f2d2b37
        """
        self.permission_setup()
        self.create_meeting(base=4)
        self.set_committee_management_level([60], self.user_id)
        self.set_committee_management_level([63], 111)
<<<<<<< HEAD

        response = self.request(
            "user.update",
            {
                "id": 111,
                "committee_management_ids": [60],
            },
        )
        self.assert_status_code(response, 403)
        self.assertIn(
            "You are not allowed to perform action user.update. Missing permission: CommitteeManagementLevel can_manage in committee 63",
            response.json["message"],
        )

    def test_perm_group_E_OML_high_enough(self) -> None:
        """OML level to set is sufficient"""
        self.permission_setup()
        self.set_organization_management_level(
            OrganizationManagementLevel.CAN_MANAGE_USERS, self.user_id
        )

=======

>>>>>>> 3f2d2b37
        response = self.request(
            "user.update",
            {
                "id": 111,
<<<<<<< HEAD
                "organization_management_level": OrganizationManagementLevel.CAN_MANAGE_USERS,
            },
        )
        self.assert_status_code(response, 200)
        self.assert_model_exists(
            "user/111",
            {
                "organization_management_level": OrganizationManagementLevel.CAN_MANAGE_USERS
            },
        )
        self.assert_history_information(
            "user/111", ["Organization Management Level changed"]
        )

    def test_perm_group_E_OML_not_high_enough(self) -> None:
        """OML level to set is higher than level of request user"""
        self.permission_setup()
        self.set_organization_management_level(
            OrganizationManagementLevel.CAN_MANAGE_USERS, self.user_id
        )

        response = self.request(
            "user.update",
            {
                "id": 111,
                "organization_management_level": OrganizationManagementLevel.CAN_MANAGE_ORGANIZATION,
            },
        )
        self.assert_status_code(response, 403)
        self.assertIn(
            "Your organization management level is not high enough to set a Level of can_manage_organization.",
            response.json["message"],
        )

    def test_perm_group_E_locked_meeting(self) -> None:
        """May edit OML, even if the user is in a locked meeting"""
        self.permission_setup()
        self.set_organization_management_level(
            OrganizationManagementLevel.SUPERADMIN, self.user_id
        )
        self.set_models({"meeting/1": {"locked_from_inside": True}})

=======
                "committee_management_ids": [60, 63],
            },
        )
        self.assert_status_code(response, 200)
        user111 = self.assert_model_exists("user/111")
        self.assertCountEqual(user111.get("committee_ids", []), [60, 63])
        self.assertCountEqual(user111.get("committee_management_ids", []), [60, 63])

    def test_perm_group_D_permission_with_CML_missing_permission(
        self,
    ) -> None:
        """
        Misses committee 63 permission, because the request try to remove it from committee_ids
        """
        self.permission_setup()
        self.create_meeting(base=4)
        self.set_committee_management_level([60], self.user_id)
        self.set_committee_management_level([63], 111)

>>>>>>> 3f2d2b37
        response = self.request(
            "user.update",
            {
                "id": 111,
<<<<<<< HEAD
                "organization_management_level": OrganizationManagementLevel.CAN_MANAGE_ORGANIZATION,
            },
        )
        self.assert_status_code(response, 200)

    def test_perm_group_F_demo_user_permission(self) -> None:
        """demo_user only editable by Superadmin"""
        self.permission_setup()
        self.set_organization_management_level(
            OrganizationManagementLevel.SUPERADMIN, self.user_id
        )

=======
                "committee_management_ids": [60],
            },
        )
        self.assert_status_code(response, 403)
        self.assertIn(
            "You are not allowed to perform action user.update. Missing permission: CommitteeManagementLevel can_manage in committee 63",
            response.json["message"],
        )

    def test_perm_group_E_OML_high_enough(self) -> None:
        """OML level to set is sufficient"""
        self.permission_setup()
        self.set_organization_management_level(
            OrganizationManagementLevel.CAN_MANAGE_USERS, self.user_id
        )

>>>>>>> 3f2d2b37
        response = self.request(
            "user.update",
            {
                "id": 111,
<<<<<<< HEAD
                "is_demo_user": True,
=======
                "organization_management_level": OrganizationManagementLevel.CAN_MANAGE_USERS,
>>>>>>> 3f2d2b37
            },
        )

        self.assert_status_code(response, 200)
        self.assert_model_exists(
            "user/111",
            {
<<<<<<< HEAD
                "is_demo_user": True,
=======
                "organization_management_level": OrganizationManagementLevel.CAN_MANAGE_USERS
>>>>>>> 3f2d2b37
            },
        )
        self.assert_history_information(
            "user/111", ["Organization Management Level changed"]
        )

<<<<<<< HEAD
    def test_perm_group_F_locked_meeting(self) -> None:
        """demo_user is editable by Superadmin, even on users in locked meetings"""
        self.permission_setup()
        self.set_organization_management_level(
            OrganizationManagementLevel.SUPERADMIN, self.user_id
        )
        self.set_models({"meeting/1": {"locked_from_inside": True}})
=======
    def test_perm_group_E_OML_not_high_enough(self) -> None:
        """OML level to set is higher than level of request user"""
        self.permission_setup()
        self.set_organization_management_level(
            OrganizationManagementLevel.CAN_MANAGE_USERS, self.user_id
        )
>>>>>>> 3f2d2b37

        response = self.request(
            "user.update",
            {
                "id": 111,
<<<<<<< HEAD
                "is_demo_user": True,
            },
        )

        self.assert_status_code(response, 200)

    def test_no_perm_group_H_internal_saml_id(self) -> None:
        self.permission_setup()
        self.set_organization_management_level(
            OrganizationManagementLevel.CAN_MANAGE_USERS, self.user_id
        )
=======
                "organization_management_level": OrganizationManagementLevel.CAN_MANAGE_ORGANIZATION,
            },
        )
        self.assert_status_code(response, 403)
        self.assertIn(
            "Your organization management level is not high enough to set a Level of can_manage_organization.",
            response.json["message"],
        )

    def test_perm_group_E_locked_meeting(self) -> None:
        """May edit OML, even if the user is in a locked meeting"""
        self.permission_setup()
        self.set_organization_management_level(
            OrganizationManagementLevel.SUPERADMIN, self.user_id
        )
        self.set_models({"meeting/1": {"locked_from_inside": True}})
>>>>>>> 3f2d2b37

        response = self.request(
            "user.update",
            {
                "id": 111,
<<<<<<< HEAD
                "saml_id": "test saml id",
            },
        )
        self.assert_status_code(response, 400)
        self.assertIn(
            "The field 'saml_id' can only be used in internal action calls",
            response.json["message"],
        )

    def test_perm_group_F_demo_user_no_permission(self) -> None:
        """demo_user only editable by Superadmin"""
        self.permission_setup()
        self.set_organization_management_level(
            OrganizationManagementLevel.CAN_MANAGE_ORGANIZATION, self.user_id
        )
        self.set_committee_management_level([60], self.user_id)
        self.set_user_groups(self.user_id, [2, 3])  # All including admin group
=======
                "organization_management_level": OrganizationManagementLevel.CAN_MANAGE_ORGANIZATION,
            },
        )
        self.assert_status_code(response, 200)

    def test_perm_group_F_demo_user_permission(self) -> None:
        """demo_user only editable by Superadmin"""
        self.permission_setup()
        self.set_organization_management_level(
            OrganizationManagementLevel.SUPERADMIN, self.user_id
        )
>>>>>>> 3f2d2b37

        response = self.request(
            "user.update",
            {
                "id": 111,
                "is_demo_user": True,
            },
        )

<<<<<<< HEAD
        self.assert_status_code(response, 403)
        self.assertIn(
            "You are not allowed to perform action user.update. Missing OrganizationManagementLevel: superadmin",
            response.json["message"],
        )

    def test_update_forbidden_username(self) -> None:
        self.create_model(
            "user/111",
            {"username": "username_srtgb123"},
        )
        response = self.request("user.update", {"id": 111, "username": "   "})
        self.assert_status_code(response, 400)
        assert "This username is forbidden." in response.json["message"]
        model = self.get_model("user/111")
        assert model.get("username") == "username_srtgb123"
=======
        self.assert_status_code(response, 200)
        self.assert_model_exists(
            "user/111",
            {
                "is_demo_user": True,
            },
        )

    def test_perm_group_F_locked_meeting(self) -> None:
        """demo_user is editable by Superadmin, even on users in locked meetings"""
        self.permission_setup()
        self.set_organization_management_level(
            OrganizationManagementLevel.SUPERADMIN, self.user_id
        )
        self.set_models({"meeting/1": {"locked_from_inside": True}})
>>>>>>> 3f2d2b37

    def test_update_username_with_spaces(self) -> None:
        self.create_model(
            "user/111",
            {"username": "username_srtgb123"},
        )
        response = self.request("user.update", {"id": 111, "username": "test name"})
        self.assert_status_code(response, 400)
        assert "Username may not contain spaces" in response.json["message"]
        model = self.get_model("user/111")
        assert model.get("username") == "username_srtgb123"

    def test_update_gender(self) -> None:
        self.create_model(
            "user/111",
            {"username": "username_srtgb123"},
        )
        self.set_models(
            {
<<<<<<< HEAD
                "organization/1": {"gender_ids": [1, 2, 3, 4]},
                "gender/1": {"name": "male"},
                "gender/2": {"name": "female"},
                "gender/3": {"name": "diverse"},
                "gender/4": {"name": "non-binary"},
            }
        )
        response = self.request("user.update", {"id": 111, "gender_id": 5})
        self.assert_status_code(response, 400)
        assert "Model 'gender/5' does not exist." in response.json["message"]

        response = self.request("user.update", {"id": 111, "gender_id": 3})
        self.assert_status_code(response, 200)
        self.assert_model_exists("user/111", {"gender_id": 3})

        response = self.request("user.update", {"id": 111, "gender_id": 4})
        self.assert_status_code(response, 200)
        self.assert_model_exists("user/111", {"gender_id": 4})

    def test_update_not_in_update_is_present_in_meeting_ids(self) -> None:
        self.create_model(
            "user/111",
            {"username": "username111"},
        )
        response = self.request(
            "user.update", {"id": 111, "is_present_in_meeting_ids": [1]}
        )
        self.assert_status_code(response, 400)
        assert (
            "data must not contain {'is_present_in_meeting_ids'} properties"
            in response.json["message"]
        )

    def test_update_change_group(self) -> None:
        self.create_meeting()
        user_id = self.create_user_for_meeting(1)
        # assert user is already in meeting
        self.assert_model_exists("meeting/1", {"user_ids": [user_id]})
        # change user group from 1 (default_group) to 2 in meeting 1
        response = self.request(
            "user.update", {"id": user_id, "meeting_id": 1, "group_ids": [2]}
        )
        self.assert_status_code(response, 200)
        self.assert_model_exists(
            "meeting_user/1", {"user_id": user_id, "group_ids": [2]}
        )
        self.assert_model_exists("meeting/1", {"user_ids": [user_id]})

    def test_update_change_superadmin(self) -> None:
        self.permission_setup()
        self.set_organization_management_level(
            OrganizationManagementLevel.CAN_MANAGE_ORGANIZATION, self.user_id
        )
        self.set_organization_management_level(
            OrganizationManagementLevel.SUPERADMIN, 111
=======
                "id": 111,
                "is_demo_user": True,
            },
        )

        self.assert_status_code(response, 200)

    def test_no_perm_group_H_internal_saml_id(self) -> None:
        self.permission_setup()
        self.set_organization_management_level(
            OrganizationManagementLevel.CAN_MANAGE_USERS, self.user_id
>>>>>>> 3f2d2b37
        )

        response = self.request(
            "user.update",
            {
                "id": 111,
<<<<<<< HEAD
                "first_name": "Testy",
            },
        )
        self.assert_status_code(response, 403)
        assert (
            "Your organization management level is not high enough to change a user with a Level of superadmin!"
            in response.json["message"]
        )

    def test_update_demote_superadmin(self) -> None:
=======
                "saml_id": "test saml id",
            },
        )
        self.assert_status_code(response, 400)
        self.assertIn(
            "The field 'saml_id' can only be used in internal action calls",
            response.json["message"],
        )

    def test_perm_group_F_demo_user_no_permission(self) -> None:
        """demo_user only editable by Superadmin"""
>>>>>>> 3f2d2b37
        self.permission_setup()
        self.set_organization_management_level(
            OrganizationManagementLevel.CAN_MANAGE_ORGANIZATION, self.user_id
        )
<<<<<<< HEAD
        self.set_organization_management_level(
            OrganizationManagementLevel.SUPERADMIN, 111
=======
        self.update_model(
            f"user/{self.user_id}",
            {
                "committee_management_ids": [60],
            },
>>>>>>> 3f2d2b37
        )
        self.set_user_groups(self.user_id, [2, 3])  # All including admin group

        response = self.request(
            "user.update",
            {
                "id": 111,
<<<<<<< HEAD
                "organization_management_level": OrganizationManagementLevel.CAN_MANAGE_ORGANIZATION,
            },
        )
        self.assert_status_code(response, 403)
        assert (
            "Your organization management level is not high enough to change a user with a Level of superadmin!"
            in response.json["message"]
        )

    def test_update_change_superadmin_meeting_specific(self) -> None:
        self.permission_setup()
        self.set_user_groups(self.user_id, [2])
        self.set_organization_management_level(
            OrganizationManagementLevel.CAN_MANAGE_ORGANIZATION, self.user_id
        )
=======
                "is_demo_user": True,
            },
        )

        self.assert_status_code(response, 403)
        self.assertIn(
            "You are not allowed to perform action user.update. Missing OrganizationManagementLevel: superadmin",
            response.json["message"],
        )

    def test_update_forbidden_username(self) -> None:
        self.create_model(
            "user/111",
            {"username": "username_srtgb123"},
        )
        response = self.request("user.update", {"id": 111, "username": "   "})
        self.assert_status_code(response, 400)
        assert "This username is forbidden." in response.json["message"]
        model = self.get_model("user/111")
        assert model.get("username") == "username_srtgb123"

    def test_update_username_with_spaces(self) -> None:
        self.create_model(
            "user/111",
            {"username": "username_srtgb123"},
        )
        response = self.request("user.update", {"id": 111, "username": "test name"})
        self.assert_status_code(response, 400)
        assert "Username may not contain spaces" in response.json["message"]
        model = self.get_model("user/111")
        assert model.get("username") == "username_srtgb123"

    def test_update_gender(self) -> None:
        self.create_model(
            "user/111",
            {"username": "username_srtgb123"},
        )
        self.set_models(
            {
                "organization/1": {"gender_ids": [1, 2, 3, 4]},
                "gender/1": {"name": "male"},
                "gender/2": {"name": "female"},
                "gender/3": {"name": "diverse"},
                "gender/4": {"name": "non-binary"},
            }
        )
        response = self.request("user.update", {"id": 111, "gender_id": 5})
        self.assert_status_code(response, 400)
        assert "Model 'gender/5' does not exist." in response.json["message"]

        response = self.request("user.update", {"id": 111, "gender_id": 3})
        self.assert_status_code(response, 200)
        self.assert_model_exists("user/111", {"gender_id": 3})

        response = self.request("user.update", {"id": 111, "gender_id": 4})
        self.assert_status_code(response, 200)
        self.assert_model_exists("user/111", {"gender_id": 4})

    def test_update_not_in_update_is_present_in_meeting_ids(self) -> None:
        self.create_model(
            "user/111",
            {"username": "username111"},
        )
        response = self.request(
            "user.update", {"id": 111, "is_present_in_meeting_ids": [1]}
        )
        self.assert_status_code(response, 400)
        assert (
            "data must not contain {'is_present_in_meeting_ids'} properties"
            in response.json["message"]
        )

    def test_update_change_group(self) -> None:
        self.create_meeting()
        user_id = self.create_user_for_meeting(1)
        # assert user is already in meeting
        self.assert_model_exists("meeting/1", {"user_ids": [user_id]})
        # change user group from 1 (default_group) to 2 in meeting 1
        response = self.request(
            "user.update", {"id": user_id, "meeting_id": 1, "group_ids": [2]}
        )
        self.assert_status_code(response, 200)
        self.assert_model_exists(
            "meeting_user/1", {"user_id": user_id, "group_ids": [2]}
        )
        self.assert_model_exists("meeting/1", {"user_ids": [user_id]})

    def test_update_change_superadmin(self) -> None:
        self.permission_setup()
        self.set_organization_management_level(
            OrganizationManagementLevel.CAN_MANAGE_ORGANIZATION, self.user_id
        )
>>>>>>> 3f2d2b37
        self.set_organization_management_level(
            OrganizationManagementLevel.SUPERADMIN, 111
        )

        response = self.request(
            "user.update",
            {
                "id": 111,
<<<<<<< HEAD
                "meeting_id": 1,
                "comment": "test",
                "group_ids": [1],
            },
        )
        self.assert_status_code(response, 200)
        self.assert_model_exists("user/111", {"meeting_user_ids": [2]})
        self.assert_model_exists(
            "meeting_user/2", {"comment": "test", "group_ids": [1]}
        )

    def test_update_hit_user_limit(self) -> None:
        self.set_models(
            {
                ONE_ORGANIZATION_FQID: {"limit_of_users": 3},
                "user/2": {"username": "username_Xcdfgee", "is_active": True},
                "user/3": {"username": "username_Xcdfge", "is_active": True},
                "user/4": {"username": "username_Xcdfe", "is_active": False},
            }
=======
                "first_name": "Testy",
            },
        )
        self.assert_status_code(response, 403)
        assert (
            "Your organization management level is not high enough to change a user with a Level of superadmin!"
            in response.json["message"]
        )

    def test_update_demote_superadmin(self) -> None:
        self.permission_setup()
        self.set_organization_management_level(
            OrganizationManagementLevel.CAN_MANAGE_ORGANIZATION, self.user_id
        )
        self.set_organization_management_level(
            OrganizationManagementLevel.SUPERADMIN, 111
        )

        response = self.request(
            "user.update",
            {
                "id": 111,
                "organization_management_level": OrganizationManagementLevel.CAN_MANAGE_ORGANIZATION,
            },
        )
        self.assert_status_code(response, 403)
        assert (
            "Your organization management level is not high enough to change a user with a Level of superadmin!"
            in response.json["message"]
        )

    def test_update_change_superadmin_meeting_specific(self) -> None:
        self.permission_setup()
        self.set_user_groups(self.user_id, [2])
        self.set_organization_management_level(
            OrganizationManagementLevel.CAN_MANAGE_ORGANIZATION, self.user_id
        )
        self.set_organization_management_level(
            OrganizationManagementLevel.SUPERADMIN, 111
>>>>>>> 3f2d2b37
        )

        response = self.request(
            "user.update",
            {
<<<<<<< HEAD
                "id": 4,
                "is_active": True,
            },
        )
        self.assert_status_code(response, 400)
        assert (
            "The number of active users cannot exceed the limit of users."
            == response.json["message"]
        )

    def test_update_user_limit_okay(self) -> None:
        self.set_models(
            {
                ONE_ORGANIZATION_FQID: {"limit_of_users": 4},
                "user/2": {"username": "username_Xcdfgee", "is_active": True},
                "user/3": {"username": "username_Xcdfge", "is_active": True},
                "user/4": {"username": "username_Xcdfe", "is_active": False},
=======
                "id": 111,
                "meeting_id": 1,
                "comment": "test",
                "group_ids": [1],
            },
        )
        self.assert_status_code(response, 200)
        self.assert_model_exists("user/111", {"meeting_user_ids": [2]})
        self.assert_model_exists(
            "meeting_user/2", {"comment": "test", "group_ids": [1]}
        )

    def test_update_hit_user_limit(self) -> None:
        self.set_models(
            {
                ONE_ORGANIZATION_FQID: {"limit_of_users": 3},
                "user/2": {"is_active": True},
                "user/3": {"is_active": True},
                "user/4": {"is_active": False},
>>>>>>> 3f2d2b37
            }
        )
        response = self.request(
            "user.update",
            {
                "id": 4,
                "is_active": True,
            },
        )
<<<<<<< HEAD
        self.assert_status_code(response, 200)
        self.assert_model_exists("user/4", {"is_active": True})
        self.assert_history_information("user/4", ["Set active"])

    def test_update_clear_user_sessions(self) -> None:
        self.permission_setup()
        self.set_user_groups(self.user_id, [2])
        response = self.request(
            "user.update",
            {
                "id": self.user_id,
                "is_active": False,
            },
        )
        self.assert_status_code(response, 200)
        self.assert_model_exists(f"user/{self.user_id}", {"is_active": False})
        self.assert_logged_out()

    def test_update_negative_default_vote_weight(self) -> None:
        self.create_model("user/111", {"username": "user111"})
        response = self.request(
            "user.update", {"id": 111, "default_vote_weight": "-1.123000"}
        )
        self.assert_status_code(response, 400)
        self.assertIn(
            "default_vote_weight must be bigger than or equal to 0.",
            response.json["message"],
        )

    def test_update_negative_vote_weight(self) -> None:
        self.create_meeting()
        self.set_models(
            {
                "user/111": {"username": "user111"},
            }
        )
        response = self.request(
            "user.update",
            {
                "id": 111,
                "meeting_id": 1,
=======
        self.assert_status_code(response, 400)
        assert (
            "The number of active users cannot exceed the limit of users."
            == response.json["message"]
        )

    def test_update_user_limit_okay(self) -> None:
        self.set_models(
            {
                ONE_ORGANIZATION_FQID: {"limit_of_users": 4},
                "user/2": {"is_active": True},
                "user/3": {"is_active": True},
                "user/4": {"is_active": False},
            }
        )
        response = self.request(
            "user.update",
            {
                "id": 4,
                "is_active": True,
            },
        )
        self.assert_status_code(response, 200)
        self.assert_model_exists("user/4", {"is_active": True})
        self.assert_history_information("user/4", ["Set active"])

    def test_update_clear_user_sessions(self) -> None:
        self.permission_setup()
        self.set_user_groups(self.user_id, [2])
        response = self.request(
            "user.update",
            {
                "id": self.user_id,
                "is_active": False,
            },
        )
        self.assert_status_code(response, 200)
        self.assert_model_exists(f"user/{self.user_id}", {"is_active": False})
        self.assert_logged_out()

    def test_update_negative_default_vote_weight(self) -> None:
        self.create_model("user/111", {"username": "user111"})
        response = self.request(
            "user.update", {"id": 111, "default_vote_weight": "-1.123000"}
        )
        self.assert_status_code(response, 400)
        self.assertIn(
            "default_vote_weight must be bigger than or equal to 0.",
            response.json["message"],
        )

    def test_update_negative_vote_weight(self) -> None:
        self.set_models(
            {
                "user/111": {"username": "user111"},
                "meeting/110": {"is_active_in_organization_id": 1},
            }
        )
        response = self.request(
            "user.update",
            {
                "id": 111,
                "meeting_id": 110,
>>>>>>> 3f2d2b37
                "vote_weight": "-6.000000",
            },
        )
        self.assert_status_code(response, 400)
        self.assertIn(
            "vote_weight must be bigger than or equal to 0.",
            response.json["message"],
        )

    def test_update_committee_membership_complex(self) -> None:
<<<<<<< HEAD
        self.create_meeting()
        self.create_meeting(4)
        self.create_meeting(7)
        self.set_models(
            {
                "committee/60": {"manager_ids": [223]},
                "committee/66": {"manager_ids": [223]},
                "group/11": {
                    "name": "froop",
                    "meeting_id": 1,
                    "meeting_user_ids": [1, 11],
                },
                "group/22": {"name": "troop", "meeting_id": 4, "meeting_user_ids": [2]},
                "group/33": {
                    "name": "shoop",
                    "meeting_id": 7,
                    "meeting_user_ids": [3, 12],
                },
                "user/222": {
                    # "meeting_ids": [1, 4, 7],
                    "username": "somebody",
                },
                "meeting_user/1": {
                    "meeting_id": 1,
                    "user_id": 222,
                },
                "meeting_user/2": {
                    "meeting_id": 4,
                    "user_id": 222,
                },
                "meeting_user/3": {
                    "meeting_id": 7,
                    "user_id": 222,
                },
                "user/223": {
                    # "meeting_ids": [1, 7],
                    "username": "ain't",
                },
                "meeting_user/11": {
                    "meeting_id": 1,
                    "user_id": 223,
                },
                "meeting_user/12": {
                    "meeting_id": 7,
                    "user_id": 223,
=======
        self.set_models(
            {
                "committee/1": {
                    "name": "C1",
                    "meeting_ids": [1],
                    "user_ids": [222, 223],
                },
                "committee/2": {
                    "name": "C2",
                    "meeting_ids": [2],
                    "user_ids": [222],
                },
                "committee/3": {
                    "name": "C3",
                    "meeting_ids": [3],
                    "user_ids": [222, 223],
                },
                "meeting/1": {
                    "committee_id": 1,
                    "is_active_in_organization_id": 1,
                    "user_ids": [222, 223],
                    "meeting_user_ids": [1, 11],
                },
                "meeting/2": {
                    "committee_id": 2,
                    "is_active_in_organization_id": 1,
                    "user_ids": [222],
                    "meeting_user_ids": [2],
                },
                "meeting/3": {
                    "committee_id": 3,
                    "is_active_in_organization_id": 1,
                    "user_ids": [222, 223],
                    "meeting_user_ids": [3, 12],
                },
                "group/11": {"meeting_id": 1, "meeting_user_ids": [1, 11]},
                "group/22": {"meeting_id": 2, "meeting_user_ids": [2]},
                "group/33": {"meeting_id": 3, "meeting_user_ids": [3, 12]},
                "user/222": {
                    "meeting_ids": [1, 2, 3],
                    "committee_ids": [1, 2, 3],
                    "meeting_user_ids": [1, 2, 3],
                },
                "meeting_user/1": {
                    "meeting_id": 1,
                    "user_id": 222,
                    "group_ids": [11],
                },
                "meeting_user/2": {
                    "meeting_id": 2,
                    "user_id": 222,
                    "group_ids": [22],
                },
                "meeting_user/3": {
                    "meeting_id": 3,
                    "user_id": 222,
                    "group_ids": [33],
                },
                "user/223": {
                    "meeting_ids": [1, 3],
                    "committee_ids": [1, 3],
                    "committee_management_ids": [1, 3],
                    "meeting_user_ids": [11, 12],
                },
                "meeting_user/11": {
                    "meeting_id": 1,
                    "user_id": 223,
                    "group_ids": [11],
                },
                "meeting_user/12": {
                    "meeting_id": 3,
                    "user_id": 223,
                    "group_ids": [33],
>>>>>>> 3f2d2b37
                },
            }
        )
        response = self.request(
            "user.update",
            {
                "id": 223,
<<<<<<< HEAD
                "committee_management_ids": [63, 66],
                "meeting_id": 4,
=======
                "committee_management_ids": [2, 3],
                "meeting_id": 2,
>>>>>>> 3f2d2b37
                "group_ids": [22],
            },
        )
        self.assert_status_code(response, 200)
        self.assert_model_exists(
            "user/223",
            {
<<<<<<< HEAD
                "committee_management_ids": [63, 66],
                "meeting_ids": [1, 4, 7],
                "committee_ids": [60, 63, 66],
=======
                "committee_management_ids": [2, 3],
                "meeting_ids": [1, 3, 2],
                "committee_ids": [1, 3, 2],
>>>>>>> 3f2d2b37
                "meeting_user_ids": [11, 12, 13],
            },
        )
        self.assert_model_exists(
<<<<<<< HEAD
            "meeting_user/13", {"meeting_id": 4, "user_id": 223, "group_ids": [22]}
=======
            "meeting_user/13", {"meeting_id": 2, "user_id": 223, "group_ids": [22]}
>>>>>>> 3f2d2b37
        )

        self.assert_model_exists("group/11", {"meeting_user_ids": [1, 11]})
        self.assert_model_exists("group/22", {"meeting_user_ids": [2, 13]})
        self.assert_model_exists("group/33", {"meeting_user_ids": [3, 12]})
        self.assert_model_exists(
            "meeting/1", {"user_ids": [222, 223], "meeting_user_ids": [1, 11]}
        )
        self.assert_model_exists(
<<<<<<< HEAD
            "meeting/4", {"user_ids": [222, 223], "meeting_user_ids": [2, 13]}
        )
        self.assert_model_exists(
            "meeting/7", {"user_ids": [222, 223], "meeting_user_ids": [3, 12]}
        )
        self.assert_model_exists("committee/60", {"user_ids": [222, 223]})
        self.assert_model_exists("committee/63", {"user_ids": [222, 223]})
        self.assert_model_exists("committee/66", {"user_ids": [222, 223]})

    def test_update_empty_default_vote_weight(self) -> None:
        response = self.request(
            "user.update",
            {
                "id": 1,
                "default_vote_weight": None,
            },
        )
        self.assert_status_code(response, 200)
        user = self.get_model("user/1")
        assert "default_vote_weight" not in user

    def test_update_strip_space(self) -> None:
=======
            "meeting/2", {"user_ids": [222, 223], "meeting_user_ids": [2, 13]}
        )
        self.assert_model_exists(
            "meeting/3", {"user_ids": [222, 223], "meeting_user_ids": [3, 12]}
        )
        self.assert_model_exists("committee/1", {"user_ids": [222, 223]})
        self.assert_model_exists("committee/2", {"user_ids": [222, 223]})
        self.assert_model_exists("committee/3", {"user_ids": [222, 223]})

    def test_update_empty_default_vote_weight(self) -> None:
>>>>>>> 3f2d2b37
        response = self.request(
            "user.update",
            {
                "id": 1,
<<<<<<< HEAD
                "first_name": " first name test ",
                "last_name": " last name test ",
            },
        )
        self.assert_status_code(response, 200)
        self.assert_model_exists(
            "user/1",
            {
                "first_name": "first name test",
                "last_name": "last name test",
            },
        )
=======
                "default_vote_weight": None,
            },
        )
        self.assert_status_code(response, 200)
        user = self.get_model("user/1")
        assert "default_vote_weight" not in user

    def test_update_strip_space(self) -> None:
        response = self.request(
            "user.update",
            {
                "id": 1,
                "first_name": " first name test ",
                "last_name": " last name test ",
            },
        )
        self.assert_status_code(response, 200)
        self.assert_model_exists(
            "user/1",
            {
                "first_name": "first name test",
                "last_name": "last name test",
            },
        )
>>>>>>> 3f2d2b37

    def test_update_no_OML_set(self) -> None:
        """Testing also that user is not locked out when is_active is set to True."""
        self.permission_setup()
        self.set_user_groups(self.user_id, [2])
        self.create_user("dummy", [2])

        response = self.request(
            "user.update",
            {
                "id": self.user_id,
                "meeting_id": 1,
                "group_ids": [1],
                "is_active": True,
            },
        )
        self.assert_status_code(response, 200)
        self.assert_logged_in()

    def test_update_history_user_updated_in_meeting(self) -> None:
<<<<<<< HEAD
        self.create_meeting()
        self.set_models(
            {
                "user/111": {"username": "user111"},
                "meeting_user/10": {
                    "user_id": 111,
                    "meeting_id": 1,
=======
        self.set_models(
            {
                "user/111": {"username": "user111", "meeting_user_ids": [10]},
                "meeting/110": {
                    "is_active_in_organization_id": 1,
                    "meeting_user_ids": [10],
                },
                "meeting_user/10": {
                    "user_id": 111,
                    "meeting_id": 110,
>>>>>>> 3f2d2b37
                },
            }
        )
        response = self.request(
            "user.update",
            {
                "id": 111,
<<<<<<< HEAD
                "meeting_id": 1,
=======
                "meeting_id": 110,
>>>>>>> 3f2d2b37
                "vote_weight": "2.000000",
            },
        )
        self.assert_status_code(response, 200)
        self.assert_history_information(
<<<<<<< HEAD
            "user/111", ["Participant data updated in meeting {}", "meeting/1"]
=======
            "user/111", ["Participant data updated in meeting {}", "meeting/110"]
>>>>>>> 3f2d2b37
        )

    def test_update_history_add_group(self) -> None:
        self.create_meeting()
        self.create_meeting(base=10)
        user_id = self.create_user(username="test")
        self.set_user_groups(user_id, [2, 10, 11, 12])

        response = self.request(
            "user.update",
            {
                "id": user_id,
                "meeting_id": 1,
                "group_ids": [2, 3],
            },
        )
        self.assert_status_code(response, 200)
        self.assert_history_information(
            f"user/{user_id}",
            ["Participant added to group {} in meeting {}", "group/3", "meeting/1"],
        )

    def test_update_history_add_group_to_default_group(self) -> None:
        self.create_meeting()
        self.create_meeting(base=10)
        user_id = self.create_user(username="test")
        self.set_user_groups(user_id, [1, 10, 11, 12])

        response = self.request(
            "user.update",
            {
                "id": user_id,
                "meeting_id": 1,
                "group_ids": [2],
            },
        )
        self.assert_status_code(response, 200)
        self.assert_history_information(
            f"user/{user_id}",
            ["Participant added to group {} in meeting {}", "group/2", "meeting/1"],
        )

    def test_update_history_add_multiple_groups(self) -> None:
        self.create_meeting()
        self.create_meeting(base=10)
        user_id = self.create_user(username="test")
        self.set_user_groups(user_id, [1, 10, 11, 12])

        response = self.request(
            "user.update",
            {
                "id": user_id,
                "meeting_id": 1,
                "group_ids": [2, 3],
            },
        )
        self.assert_status_code(response, 200)
        self.assert_history_information(
            f"user/{user_id}",
            ["Participant added to multiple groups in meeting {}", "meeting/1"],
        )

    def test_update_history_add_multiple_groups_with_default_group(self) -> None:
        self.create_meeting()
        user_id = self.create_user(username="test")
        self.set_models(
            {
<<<<<<< HEAD
=======
                f"user/{user_id}": {
                    "meeting_user_ids": [1],
                },
>>>>>>> 3f2d2b37
                "meeting_user/1": {
                    "meeting_id": 1,
                    "user_id": user_id,
                },
            }
        )

        response = self.request(
            "user.update",
            {
                "id": user_id,
                "meeting_id": 1,
                "group_ids": [1, 2],
            },
        )
        self.assert_status_code(response, 200)
        self.assert_history_information(
            f"user/{user_id}",
            ["Participant added to group {} in meeting {}", "group/2", "meeting/1"],
        )

    def test_update_history_remove_group(self) -> None:
        self.create_meeting()
        user_id = self.create_user_for_meeting(1)
        self.assert_model_exists(
            f"user/{user_id}", {"meeting_ids": [1], "meeting_user_ids": [1]}
        )
        self.assert_model_exists(
            "meeting_user/1", {"user_id": user_id, "meeting_id": 1, "group_ids": [1]}
        )
<<<<<<< HEAD

        response = self.request(
            "user.update",
            {
                "id": user_id,
                "meeting_id": 1,
                "group_ids": [],
            },
        )
        self.assert_status_code(response, 200)
        self.assert_history_information(
            f"user/{user_id}",
            ["Participant removed from meeting {}", "meeting/1"],
        )

    def test_update_fields_with_equal_value_no_history(self) -> None:
        self.create_meeting()
        self.set_models(
            {
                "user/111": {
                    "username": "username_srtgb123",
                    "title": "test",
                    "is_active": True,
                    "organization_management_level": OrganizationManagementLevel.CAN_MANAGE_USERS,
                },
                "meeting_user/11": {
                    "user_id": 111,
                    "meeting_id": 1,
                    "structure_level_ids": [31],
                },
                "group/1": {"meeting_user_ids": [11]},
                "meeting/1": {
                    "structure_level_ids": [31],
                },
                "structure_level/31": {
                    "name": "structs are evil",
                    "meeting_id": 1,
                },
                "committee/60": {
                    "manager_ids": [111],
                },
            }
        )
        response = self.request(
            "user.update",
            {
                "id": 111,
                "title": "test",
                "is_active": True,
                "meeting_id": 1,
                "group_ids": [1],
                "structure_level_ids": [31],
                "organization_management_level": OrganizationManagementLevel.CAN_MANAGE_USERS,
                "committee_management_ids": [60],
            },
        )
        self.assert_status_code(response, 200)
        self.assert_history_information("user/111", None)

    def test_update_empty_cml_no_history(self) -> None:
        self.set_models(
            {
                "user/111": {
                    "username": "gonna",
                    "committee_management_ids": [],
                },
            }
        )
        response = self.request(
            "user.update",
            {
                "id": 111,
                "committee_management_ids": [],
            },
        )
        self.assert_status_code(response, 200)
        self.assert_history_information("user/111", None)

    def test_update_participant_data_with_existing_meetings(self) -> None:
        self.create_meeting()
        self.create_meeting(4)
        self.set_models(
            {
                "user/222": {"username": "jaja"},
                "meeting_user/42": {
                    "user_id": 222,
                    "meeting_id": 1,
                    "vote_weight": "1.000000",
                },
            }
        )
        response = self.request(
            "user.update",
            {
                "id": 222,
                "meeting_id": 4,
                "vote_weight": "1.500000",
            },
        )
        self.assert_status_code(response, 200)
        self.assert_history_information(
            "user/222",
            [
                "Participant added to meeting {}.",
                "meeting/4",
            ],
        )

    def test_update_participant_data_in_multiple_meetings_with_existing_meetings(
        self,
    ) -> None:
        self.create_meeting()
        self.create_meeting(4)
        self.create_meeting(7)
        self.set_models(
            {
                "user/222": {"username": "felix"},
                "meeting_user/42": {
                    "user_id": 222,
                    "meeting_id": 1,
                    "vote_weight": "1.000000",
                },
            }
        )
        response = self.request_multi(
            "user.update",
            [
                {
                    "id": 222,
                    "meeting_id": 4,
                    "vote_weight": "1.000000",
                },
                {
                    "id": 222,
                    "meeting_id": 7,
                    "vote_weight": "1.000000",
                },
            ],
        )
        self.assert_status_code(response, 200)
        self.assert_history_information(
            "user/222",
            [
                "Participant added to meeting {}.",
                "meeting/4",
                "Participant added to meeting {}.",
                "meeting/7",
            ],
        )

    def test_update_saml_id__can_change_own_password_error(self) -> None:
        self.create_model(
            "user/111",
            {"username": "srtgb123", "saml_id": "111"},
        )
        response = self.request(
            "user.update", {"id": 111, "can_change_own_password": True}
        )
        self.assert_status_code(response, 400)
        self.assertIn(
            "user 111 is a Single Sign On user and may not set the local default_passwort or the right to change it locally.",
            response.json["message"],
        )

    def test_update_saml_id_default_password_error(self) -> None:
        self.create_model(
            "user/111",
            {"username": "srtgb123", "saml_id": "111"},
        )
        response = self.request(
            "user.update", {"id": 111, "default_password": "secret"}
        )
        self.assert_status_code(response, 400)
        self.assertIn(
            "user 111 is a Single Sign On user and may not set the local default_passwort or the right to change it locally.",
            response.json["message"],
        )

    def test_group_removal_with_speaker(self) -> None:
        self.create_meeting(4)
        self.create_meeting(7)
        self.set_models(
            {
                "user/1234": {
                    "username": "username_abcdefgh123",
                    "is_present_in_meeting_ids": [4, 7],
                },
                "meeting_user/4444": {
                    "meeting_id": 4,
                    "user_id": 1234,
                    "speaker_ids": [14, 24],
                    "group_ids": [4],
                },
                "meeting_user/7777": {
                    "meeting_id": 7,
                    "user_id": 1234,
                    "speaker_ids": [25],
                    "group_ids": [7],
                },
                "meeting/4": {
                    "committee_id": 1,
                    "present_user_ids": [1234],
                },
                "meeting/7": {
                    "is_active_in_organization_id": 1,
                    "committee_id": 1,
                    "present_user_ids": [1234],
                },
                "committee/1": {"name": "action", "meeting_ids": [4, 7]},
                "topic/1": {"title": "tropic", "sequential_number": 1, "meeting_id": 4},
                "list_of_speakers/1": {
                    "meeting_id": 4,
                    "sequential_number": 1,
                    "content_object_id": "topic/1",
                },
                "speaker/14": {
                    "list_of_speakers_id": 1,
                    "meeting_user_id": 4444,
                    "meeting_id": 4,
                },
                "speaker/24": {
                    "list_of_speakers_id": 1,
                    "meeting_user_id": 4444,
                    "meeting_id": 4,
                    "begin_time": datetime(
                        2012, 5, 31, 0, 0, tzinfo=ZoneInfo(key="Etc/UTC")
                    ),
                },
                "speaker/25": {
                    "list_of_speakers_id": 1,
                    "meeting_user_id": 7777,
                    "meeting_id": 7,
                },
                "group/4": {"meeting_user_ids": [4444]},
                "group/7": {"meeting_user_ids": [7777]},
            }
        )
        response = self.request(
            "user.update", {"id": 1234, "group_ids": [], "meeting_id": 4}
        )

        self.assert_status_code(response, 200)
        self.assert_model_exists(
            "user/1234",
            {
                "username": "username_abcdefgh123",
                "meeting_user_ids": [4444, 7777],
                "is_present_in_meeting_ids": [7],
            },
        )
        self.assert_model_exists(
            "meeting/4",
            {
                "present_user_ids": None,
            },
        )
        self.assert_model_exists(
            "meeting/7",
            {
                "present_user_ids": [1234],
            },
        )
        self.assert_model_exists(
            "meeting_user/4444",
            {"group_ids": None, "speaker_ids": [24]},
        )
        self.assert_model_exists(
            "meeting_user/7777",
            {"group_ids": [7], "speaker_ids": [25]},
        )
        self.assert_model_exists(
            "speaker/24", {"meeting_user_id": 4444, "meeting_id": 4}
        )
        self.assert_model_exists(
            "speaker/25", {"meeting_user_id": 7777, "meeting_id": 7}
        )
        self.assert_model_not_exists("speaker/14")

    def test_partial_group_removal_with_speaker(self) -> None:
        self.create_meeting(4)
        self.set_models(
            {
                "user/1234": {
                    "username": "username_abcdefgh123",
                },
                "meeting_user/4444": {
                    "meeting_id": 4,
                    "user_id": 1234,
                    "speaker_ids": [14, 24],
                },
                "topic/1": {"title": "tropic", "sequential_number": 1, "meeting_id": 4},
                "list_of_speakers/1": {
                    "meeting_id": 4,
                    "sequential_number": 1,
                    "content_object_id": "topic/1",
                },
                "speaker/14": {
                    "list_of_speakers_id": 1,
                    "meeting_user_id": 4444,
                    "meeting_id": 4,
                },
                "speaker/24": {
                    "list_of_speakers_id": 1,
                    "meeting_user_id": 4444,
                    "meeting_id": 4,
                    "begin_time": datetime(
                        2012, 5, 31, 0, 0, tzinfo=ZoneInfo(key="Etc/UTC")
                    ),
                },
                "group/4": {"meeting_user_ids": [4444]},
                "group/6": {"meeting_user_ids": [4444]},
            }
        )
        response = self.request(
            "user.update", {"id": 1234, "group_ids": [6], "meeting_id": 4}
        )

        self.assert_status_code(response, 200)
        self.assert_model_exists(
            "user/1234",
            {
                "username": "username_abcdefgh123",
                "meeting_user_ids": [4444],
            },
        )
        self.assert_model_exists(
            "meeting_user/4444",
            {"group_ids": [6], "speaker_ids": [14, 24]},
        )
        self.assert_model_exists(
            "speaker/24", {"meeting_user_id": 4444, "meeting_id": 4}
        )
        self.assert_model_exists(
            "speaker/14", {"meeting_user_id": 4444, "meeting_id": 4}
        )

    def test_update_with_internal_fields(self) -> None:
        self.create_meeting()
        self.create_user("dummy2", [1])
        self.create_user("dummy3", [1])
        self.set_models(
            {
                "user/1": {
                    "username": "boady",
                    "poll_candidate_ids": [1],
                    "option_ids": [1],
                    "vote_ids": [1, 2],
                },
                "user/2": {"username": "john", "delegated_vote_ids": [2]},
                "meeting/1": {
                    "poll_ids": [1],
                    "option_ids": [1, 2],
                    "poll_candidate_list_ids": [1],
                    "poll_candidate_ids": [1],
                    "vote_ids": [1, 2],
                },
                "topic/1": {"title": "tropic", "sequential_number": 1, "meeting_id": 1},
                "poll/1": {
                    "title": "pull",
                    "type": "analog",
                    "pollmethod": "YNA",
                    "meeting_id": 1,
                    "option_ids": [1, 2],
                    "sequential_number": 1,
                    "content_object_id": "topic/1",
                },
                "option/1": {
                    "meeting_id": 1,
                    "vote_ids": [1],
                    "content_object_id": "user/1",
                },
                "option/2": {
                    "meeting_id": 1,
                    "vote_ids": [2],
                    "content_object_id": "poll_candidate_list/1",
                },
                "poll_candidate_list/1": {
                    "meeting_id": 1,
                    "option_id": 2,
                    "poll_candidate_ids": [1],
                },
                "poll_candidate/1": {
                    "poll_candidate_list_id": 1,
                    "meeting_id": 1,
                    "user_id": 1,
                    "weight": 3,
                },
                "vote/1": {
                    "meeting_id": 1,
                    "option_id": 1,
                    "user_id": 1,
                    "user_token": "dfjdskjfksdjf",
                },
                "vote/2": {
                    "meeting_id": 1,
                    "option_id": 2,
                    "user_id": 1,
                    "delegated_user_id": 2,
                    "user_token": "dfjdskjfksdjf",
                },
            }
        )
        response = self.request(
            "user.update",
            {
                "id": 3,
                "is_present_in_meeting_ids": [1],
                "option_ids": [1],
                "poll_candidate_ids": [1],
                "poll_voted_ids": [1],
                "vote_ids": [1],
                "delegated_vote_ids": [2],
            },
            internal=True,
        )
        self.assert_status_code(response, 200)
        expected: dict[str, dict[str, Any]] = {
            "user/3": {
                "is_present_in_meeting_ids": [1],
                "option_ids": [1],
                "poll_candidate_ids": [1],
                "poll_voted_ids": [1],
                "vote_ids": [1],
                "delegated_vote_ids": [2],
            },
            "meeting/1": {
                "present_user_ids": [3],
            },
            "poll/1": {"voted_ids": [3]},
            "option/1": {"content_object_id": "user/3"},
            "poll_candidate/1": {
                "user_id": 3,
            },
            "vote/1": {"user_id": 3},
            "vote/2": {"delegated_user_id": 3},
        }
        for fqid, model in expected.items():
            self.assert_model_exists(fqid, model)

    def test_update_with_internal_fields_error(self) -> None:
        self.create_meeting()
        self.create_user("dummy2", [1])
        self.create_user("dummy3", [1])
        response = self.request(
            "user.update",
            {
                "id": 3,
                "is_present_in_meeting_ids": [1],
                "option_ids": [1],
                "poll_candidate_ids": [1],
                "poll_voted_ids": [1],
                "vote_ids": [1],
                "delegated_vote_ids": [2],
            },
            internal=False,
        )
        self.assert_status_code(response, 400)
        message: str = response.json["message"]
        assert message.startswith("data must not contain {")
        assert message.endswith("} properties")
        for field in [
            "'is_present_in_meeting_ids'",
            "'option_ids'",
            "'poll_candidate_ids'",
            "'poll_voted_ids'",
            "'vote_ids'",
            "'delegated_vote_ids'",
        ]:
            self.assertIn(field, message)

    def test_update_groups_on_last_meeting_admin(self) -> None:
        self.create_meeting()
        self.create_user("username_srtgb123", [2])
        response = self.request(
            "user.update", {"id": 2, "meeting_id": 1, "group_ids": [3]}
        )
        self.assert_status_code(response, 400)
        self.assertIn(
            "Cannot remove last admin from meeting(s) 1",
            response.json["message"],
        )

    def test_update_groups_on_both_last_meeting_admins(self) -> None:
        self.create_meeting()
        self.create_user("username_srtgb123", [2])
        self.create_user("username_srtgb456", [2])
        response = self.request_multi(
            "user.update",
            [
                {"id": 2, "meeting_id": 1, "group_ids": [3]},
                {"id": 3, "meeting_id": 1, "group_ids": [3]},
            ],
        )
        self.assert_status_code(response, 400)
        self.assertIn(
            "Cannot remove last admin from meeting(s) 1",
            response.json["message"],
        )

    def test_update_groups_on_last_meeting_admin_multi(self) -> None:
        self.create_meeting()
        self.create_meeting(4)
        self.create_user("username_srtgb123", [2])
        self.create_user("username_srtgb456", [5])
        response = self.request_multi(
            "user.update",
            [
                {"id": 2, "meeting_id": 1, "group_ids": [3]},
                {"id": 3, "meeting_id": 4, "group_ids": [6]},
            ],
        )
        self.assert_status_code(response, 400)
        self.assertIn(
            "Cannot remove last admin from meeting(s) 1, 4",
            response.json["message"],
        )

    def test_update_groups_on_last_meeting_admin_in_template_meeting(self) -> None:
        self.create_meeting()
        self.set_models(
            {
                "meeting/1": {"template_for_organization_id": 1},
                "organization/1": {"template_meeting_ids": [1]},
            }
        )
        self.create_user("username_srtgb123", [2])
        response = self.request(
            "user.update", {"id": 2, "meeting_id": 1, "group_ids": [3]}
        )
        self.assert_status_code(response, 200)

    def test_update_groups_on_last_meeting_admin_and_add_a_new_admin(self) -> None:
        self.create_meeting()
        self.create_user("username_srtgb123", [2])
        self.create_user("username_srtgb456", [1])
        response = self.request_multi(
            "user.update",
            [
                {"id": 2, "meeting_id": 1, "group_ids": [3]},
                {"id": 3, "meeting_id": 1, "group_ids": [2]},
            ],
        )
        self.assert_status_code(response, 200)
        self.assert_model_exists("meeting_user/1", {"user_id": 2, "group_ids": [3]})
        self.assert_model_exists("meeting_user/2", {"user_id": 3, "group_ids": [2]})

    def test_update_anonymous_group_id(self) -> None:
        self.create_meeting()
        self.set_models(
            {
                "meeting/1": {"anonymous_group_id": 4},
                "group/4": {
                    "name": "May the 4th be with u! .. Or not!",
                    "meeting_id": 1,
                },
            }
        )
        user_id = self.create_user("dummy", [1])
        response = self.request(
            "user.update",
            {
                "id": user_id,
                "meeting_id": 1,
                "group_ids": [1, 4],
            },
        )
        self.assert_status_code(response, 400)
        self.assertIn(
            "Cannot add explicit users to a meetings anonymous group",
            response.json["message"],
        )

    def create_data_for_locked_out_test(self) -> dict[str, tuple[int, int | None]]:
        """
        Creates two meetings and a bunch of users with different roles.
        The return dict has the format {username: (user_id,meeting_user_id)}
        """
        self.create_meeting()  # committee:60; groups: default:1, admin:2, can_manage:3
        self.create_meeting(4)  # committee:63; groups: default:4, admin:5, can_update:6
        self.add_group_permissions(3, [Permissions.User.CAN_MANAGE])
        self.add_group_permissions(6, [Permissions.User.CAN_UPDATE])
        users: dict[str, tuple[int, int | None]] = {}
        users["superad"] = (
            self.create_user("superad", [], OrganizationManagementLevel.SUPERADMIN),
            None,
        )
        users["orgaad"] = (
            self.create_user(
                "orgaad", [], OrganizationManagementLevel.CAN_MANAGE_ORGANIZATION
            ),
            None,
        )
        users["userad"] = (
            self.create_user(
                "userad", [], OrganizationManagementLevel.CAN_MANAGE_USERS
            ),
            None,
        )
        users["committeead60"] = self.create_user("committeead60"), None
        users["meetingad1"] = self.create_user("meetingad1", [2]), 1
        users["can_manage1"] = self.create_user("can_manage1", [3]), 2
        users["can_update4"] = self.create_user("can_update1", [6]), 3
        users["participant1"] = self.create_user("participant1", [1]), 4
        users["account"] = self.create_user("account"), None
        self.set_models(
            {
                "committee/60": {"manager_ids": [users["committeead60"][0]]},
            }
        )
        self.create_user("dummy_meeting_ad", [2])
        return users

    def test_update_locked_out_on_self_error(self) -> None:
        self.create_data_for_locked_out_test()
        self.set_user_groups(1, [1])
        response = self.request(
            "user.update",
            {
                "id": 1,
                "meeting_id": 1,
                "locked_out": True,
            },
        )
        self.assert_status_code(response, 400)
        self.assertIn(
            "You may not lock yourself out of a meeting",
            response.json["message"],
        )

    def assert_lock_out_user(
        self,
        username: Literal[
            "superad",
            "orgaad",
            "userad",
            "committeead60",
            "meetingad1",
            "can_manage1",
            "can_update4",
            "participant1",
            "account",
        ],
        meeting_id: int,
        lock_out: bool | None = True,
        other_data: dict[str, Any] = {},
        add_to_meeting: int | None = None,
        lock_before: bool = False,
        errormsg: str | None = None,
    ) -> None:
        """
        Checks if the locking errors work based on the data from the create_data_for_locked_out_test function.
        Parameters are:
        - username: The name of the user that should be updated
        - meeting_id: Id of the meeting in which the user should potentially be locked
        - lock_out: Whether the 'locked_out' field should be set and to what value (None means leave out)
        - other_data: The rest of the payload
        - add_to_meeting: Will add the user to the specified meeting's default group beforehand
        - lock_before: If true, the user will be locked out of the meeting before calling the action
        - errormsg: The expected error message, if left empty the request is expected to end in success
        """
        users = self.create_data_for_locked_out_test()
        user_id, meeting_user_id = users[username]
        if add_to_meeting:
            self.set_user_groups(user_id, [meeting_id])
        if lock_before and meeting_user_id:
            self.set_models({f"meeting_user/{meeting_user_id}": {"locked_out": True}})
        data = {
            "id": user_id,
            "meeting_id": meeting_id,
            **other_data,
        }
        if lock_out is not None:
            data["locked_out"] = lock_out
        response = self.request(
            "user.update",
            data,
        )
        if errormsg is not None:
            self.assert_status_code(response, 400)
            self.assertIn(
                errormsg,
                response.json["message"],
            )
        else:
            self.assert_status_code(response, 200)

    def test_update_locked_out_foreign_cml_allowed(self) -> None:
        self.assert_lock_out_user(
            "account", 1, other_data={"committee_management_ids": [63]}
        )

    def test_update_locked_out_user_child_cml_allowed(self) -> None:
        self.create_committee(60)
        self.create_committee(63, parent_id=60)
        self.assert_lock_out_user(
            "account", 1, other_data={"committee_management_ids": [63]}
        )

    def test_update_locked_out_user_home_committee_allowed(self) -> None:
        self.assert_lock_out_user("account", 1, other_data={"home_committee_id": 60})

    def test_update_locked_out_user_child_home_committee_allowed(self) -> None:
        self.create_committee(60)
        self.create_committee(63, parent_id=60)
        self.assert_lock_out_user("account", 1, other_data={"home_committee_id": 63})

    def test_update_locked_out_user_foreign_home_committee_allowed(self) -> None:
        self.assert_lock_out_user("account", 1, other_data={"home_committee_id": 63})

    def test_update_locked_out_superadmin_error(self) -> None:
        self.assert_lock_out_user(
            "account",
            1,
            other_data={"organization_management_level": "superadmin"},
            errormsg="Cannot give OrganizationManagementLevel superadmin to user 10 as he is locked out of meeting(s) 1",
        )

    def test_update_locked_out_other_oml_error(self) -> None:
        self.assert_lock_out_user(
            "account",
            1,
            other_data={"organization_management_level": "can_manage_users"},
            errormsg="Cannot give OrganizationManagementLevel can_manage_users to user 10 as he is locked out of meeting(s) 1",
        )

    def test_update_locked_out_cml_error(self) -> None:
        self.assert_lock_out_user(
            "account",
            1,
            other_data={"committee_management_ids": [60]},
            errormsg="Cannot set user 10 as manager for committee(s) 60 due to being locked out of meeting(s) 1",
        )

    def test_create_locked_out_user_parent_cml_error(self) -> None:
        self.create_committee(59)
        self.create_committee(60, parent_id=59)
        self.assert_lock_out_user(
            "account",
            1,
            other_data={"committee_management_ids": [59]},
            errormsg="Cannot set user 10 as manager for committee(s) 59 due to being locked out of meeting(s) 1",
        )

    def test_update_locked_out_meeting_admin_error(self) -> None:
        self.assert_lock_out_user(
            "account",
            1,
            other_data={"group_ids": [2]},
            errormsg="Group(s) 2 have user.can_manage permissions and may therefore not be used by users who are locked out",
        )

    def test_update_locked_out_can_update_allowed(self) -> None:
        self.assert_lock_out_user(
            "account",
            4,
            other_data={"group_ids": [6]},
        )

    def test_update_locked_out_on_foreign_cml_allowed(self) -> None:
        self.assert_lock_out_user("committeead60", 4, add_to_meeting=4)

    def test_update_locked_out_on_superadmin_error(self) -> None:
        self.assert_lock_out_user(
            "superad",
            1,
            add_to_meeting=1,
            errormsg="Cannot lock user from meeting 1 as long as he has the OrganizationManagementLevel superadmin",
        )

    def test_update_locked_out_on_other_oml_error(self) -> None:
        self.assert_lock_out_user(
            "orgaad",
            1,
            add_to_meeting=1,
            errormsg="Cannot lock user from meeting 1 as long as he has the OrganizationManagementLevel can_manage_organization",
        )

    def test_update_locked_out_on_cml_error(self) -> None:
        self.assert_lock_out_user(
            "committeead60",
            1,
            errormsg="Cannot lock user out of meeting 1 as he is manager of the meetings committee",
        )

    def test_update_locked_out_on_meeting_admin_error(self) -> None:
        self.assert_lock_out_user(
            "meetingad1",
            1,
            errormsg="Group(s) 2 have user.can_manage permissions and may therefore not be used by users who are locked out",
        )

    def test_update_locked_out_on_can_manage_error(self) -> None:
        self.assert_lock_out_user(
            "can_manage1",
            1,
            errormsg="Group(s) 3 have user.can_manage permissions and may therefore not be used by users who are locked out",
        )

    def test_update_locked_out_on_can_update_allowed(self) -> None:
        self.assert_lock_out_user(
            "can_update4",
            4,
        )

    def test_update_locked_out_on_foreign_meeting_admin_allowed(self) -> None:
        self.assert_lock_out_user("meetingad1", 4, add_to_meeting=4)

    def test_update_locked_out_on_foreign_can_manage_allowed(self) -> None:
        self.assert_lock_out_user("can_manage1", 4, add_to_meeting=4)

    def test_update_other_oml_on_locked_out_user_error(self) -> None:
        self.assert_lock_out_user(
            "participant1",
            1,
            other_data={"organization_management_level": "can_manage_users"},
            lock_out=None,
            lock_before=True,
            errormsg="Cannot give OrganizationManagementLevel can_manage_users to user 9 as he is locked out of meeting(s) 1",
        )

    def test_update_cml_on_locked_out_user_error(self) -> None:
        self.assert_lock_out_user(
            "participant1",
            1,
            other_data={"committee_management_ids": [60]},
            lock_out=None,
            lock_before=True,
            errormsg="Cannot set user 9 as manager for committee(s) 60 due to being locked out of meeting(s) 1",
        )

    def test_update_parent_cml_on_locked_out_user_error(self) -> None:
        self.create_committee(59)
        self.create_committee(60, parent_id=59)
        self.assert_lock_out_user(
            "participant1",
            1,
            other_data={"committee_management_ids": [59]},
            lock_out=None,
            lock_before=True,
            errormsg="Cannot set user 9 as manager for committee(s) 59 due to being locked out of meeting(s) 1",
        )

    def test_update_child_cml_on_locked_out_user_error(self) -> None:
        self.create_committee(60)
        self.create_committee(61, parent_id=60)
        self.assert_lock_out_user(
            "participant1",
            1,
            other_data={"committee_management_ids": [61]},
            lock_out=None,
            lock_before=True,
        )

    def test_update_meeting_admin_on_locked_out_user_error(self) -> None:
        self.assert_lock_out_user(
            "participant1",
            1,
            other_data={"group_ids": [2]},
            lock_out=None,
            lock_before=True,
            errormsg="Group(s) 2 have user.can_manage permissions and may therefore not be used by users who are locked out",
        )

    def test_update_locked_out_remove_superadmin(self) -> None:
        self.assert_lock_out_user(
            "superad", 1, other_data={"organization_management_level": None}
        )

    def test_update_locked_out_remove_cml(self) -> None:
        self.assert_lock_out_user(
            "committeead60", 1, other_data={"committee_management_ids": None}
        )

    def test_update_locked_out_remove_meeting_admin(self) -> None:
        self.assert_lock_out_user(
            "meetingad1",
            1,
            other_data={"group_ids": [1]},
        )

    def test_update_locked_out_remove_can_manage(self) -> None:
        self.assert_lock_out_user(
            "can_manage1",
            1,
            other_data={"group_ids": [1]},
        )

    def test_update_oml_remove_locked_out(self) -> None:
        self.assert_lock_out_user(
            "participant1",
            1,
            other_data={"organization_management_level": "can_manage_organization"},
            lock_before=True,
            lock_out=False,
        )

    def test_update_cml_remove_locked_out(self) -> None:
        self.assert_lock_out_user(
            "participant1",
            1,
            other_data={"committee_management_ids": [60]},
            lock_before=True,
            lock_out=False,
        )

    def test_update_meeting_admin_remove_locked_out(self) -> None:
        self.assert_lock_out_user(
            "participant1",
            1,
            other_data={"group_ids": [2]},
            lock_before=True,
            lock_out=False,
        )

    def test_update_can_update_remove_locked_out(self) -> None:
        self.assert_lock_out_user(
            "account",
            4,
            other_data={"group_ids": [6]},
            lock_before=True,
            lock_out=False,
        )

    def test_update_permission_as_locked_out(self) -> None:
        self.permission_setup()
        self.create_meeting(base=4)
        meeting_user_ids = self.set_user_groups(self.user_id, [3, 6])  # Admin-groups
        self.set_group_permissions(3, [Permissions.User.CAN_UPDATE])
        self.set_group_permissions(6, [Permissions.User.CAN_UPDATE])
        self.set_user_groups(111, [1, 4])
        self.set_models(
            {
                "meeting/4": {"committee_id": 60},
                **{
                    f"meeting_user/{m_user_id}": {"locked_out": True}
                    for m_user_id in meeting_user_ids
                },
            }
        )

        response = self.request(
            "user.update",
            {
                "id": 111,
                "meeting_id": 1,
                "group_ids": [1],
            },
        )

        self.assert_status_code(response, 403)
        self.assertIn(
            "The user needs OrganizationManagementLevel.can_manage_users or CommitteeManagementLevel.can_manage for committee of following meeting or Permission user.can_update for meeting 1",
            response.json["message"],
        )

    def test_add_participant_as_orga_admin(self) -> None:
        self.permission_setup()
        self.set_organization_management_level(
            OrganizationManagementLevel.CAN_MANAGE_ORGANIZATION, self.user_id
        )
        self.set_user_groups(self.user_id, [])
        response = self.request(
            "user.update",
            {
                "id": 111,
                "meeting_id": 1,
                "group_ids": [3],
                "vote_delegations_from_ids": [],
            },
        )

        self.assert_status_code(response, 200)
        user = self.assert_model_exists("user/111")
        assert len(meeting_user_ids := user.get("meeting_user_ids", [])) == 1
        self.assert_model_exists(
            f"meeting_user/{meeting_user_ids[0]}", {"meeting_id": 1, "group_ids": [3]}
        )

    def test_update_with_home_committee(self) -> None:
        self.create_committee(3)
        self.create_user("dracula")
        response = self.request(
            "user.update",
            {"id": 2, "home_committee_id": 3},
        )
        self.assert_status_code(response, 200)
        self.assert_model_exists(
            "user/2", {"username": "dracula", "home_committee_id": 3}
        )

    def test_update_with_home_committee_cml(self) -> None:
        self.create_committee(3)
        self.create_user("mina")
        self.set_committee_management_level([3])
        self.set_organization_management_level(None)
        response = self.request(
            "user.update",
            {"id": 2, "home_committee_id": 3},
        )
        self.assert_status_code(response, 200)
        self.assert_model_exists("user/2", {"username": "mina", "home_committee_id": 3})

    def test_update_with_guest_true(self) -> None:
        self.create_user("jonathan")
        response = self.request(
            "user.update",
            {"id": 2, "guest": True},
        )
        self.assert_status_code(response, 200)
        self.assert_model_exists("user/2", {"username": "jonathan", "guest": True})

    def test_update_with_guest_true_unsets_home_committee(self) -> None:
        self.create_committee()
        self.create_user("jonathan", home_committee_id=1)
        response = self.request(
            "user.update",
            {"id": 2, "guest": True},
        )
        self.assert_status_code(response, 200)
        self.assert_model_exists(
            "user/2", {"username": "jonathan", "guest": True, "home_committee_id": None}
        )

    def test_update_with_guest_false(self) -> None:
        self.create_user("jack")
        response = self.request(
            "user.update",
            {"id": 2, "guest": False},
        )
        self.assert_status_code(response, 200)
        self.assert_model_exists("user/2", {"username": "jack", "guest": False})

    def test_update_with_guest_false_doesnt_unset_home_committee(self) -> None:
        self.create_committee()
        self.create_user("jack", home_committee_id=1)
        response = self.request(
            "user.update",
            {"id": 2, "guest": False},
        )
        self.assert_status_code(response, 200)
        self.assert_model_exists(
            "user/2", {"username": "jack", "guest": False, "home_committee_id": 1}
        )

    def test_update_with_with_home_committee_and_guest_true(self) -> None:
        self.create_committee(3)
        self.create_user("renfield")
        response = self.request(
            "user.update",
            {"id": 2, "home_committee_id": 3, "guest": True},
        )
        self.assert_status_code(response, 400)
        self.assertIn(
            "Cannot set guest to true and set a home committee at the same time.",
            response.json["message"],
        )

    def test_update_with_home_committee_and_guest_false(self) -> None:
        """Also tests for parent CML"""
        self.create_committee(2)
        self.create_committee(3, parent_id=2)
        self.create_user("vanHelsing")
        self.set_committee_management_level([2])
        self.set_organization_management_level(None)
        response = self.request(
            "user.update",
            {"id": 2, "home_committee_id": 3, "guest": False},
        )
        self.assert_status_code(response, 200)
        self.assert_model_exists(
            "user/2", {"username": "vanHelsing", "home_committee_id": 3, "guest": False}
        )

    def test_update_with_home_committee_wrong_CML(self) -> None:
        self.create_committee(2)
        self.create_committee(3)
        self.create_user("quincy")
        self.set_committee_management_level([2])
        self.set_organization_management_level(None)
        response = self.request(
            "user.update",
            {
                "id": 2,
                "home_committee_id": 3,
            },
        )
        self.assert_status_code(response, 403)
        self.assertIn(
            "You are not allowed to perform action user.update. Missing permission: CommitteeManagementLevel can_manage in committee {3}",
            response.json["message"],
        )

    def test_update_with_home_committee_no_perm(self) -> None:
        self.create_committee(3)
        self.create_user("arthur")
        self.set_organization_management_level(None)
        response = self.request(
            "user.update",
            {
                "id": 2,
                "home_committee_id": 3,
            },
        )
        self.assert_status_code(response, 403)
        self.assertIn(
            "You are not allowed to perform action user.update. Missing permission: CommitteeManagementLevel can_manage in committee {3}",
            response.json["message"],
        )

    def test_update_overwrite_home_committee(self) -> None:
        self.create_committee(3)
        self.create_user("dracula")
        response = self.request(
            "user.update",
            {"id": 2, "home_committee_id": 3},
        )
        self.assert_status_code(response, 200)
        self.assert_model_exists(
            "user/2", {"username": "dracula", "home_committee_id": 3}
        )

    def test_update_overwrite_home_committee_both_cml(self) -> None:
        self.create_committee(2)
        self.create_committee(3)
        self.create_user("mina", home_committee_id=2)
        self.set_committee_management_level([2, 3])
        self.set_organization_management_level(None)
        response = self.request(
            "user.update",
            {"id": 2, "home_committee_id": 3},
        )
        self.assert_status_code(response, 200)
        self.assert_model_exists("user/2", {"username": "mina", "home_committee_id": 3})

    def test_update_overwrite_home_committee_both_parent_cml(self) -> None:
        self.create_committee(1)
        self.create_committee(2, parent_id=1)
        self.create_committee(3, parent_id=1)
        self.create_user("mina", home_committee_id=2)
        self.set_committee_management_level([1])
        self.set_organization_management_level(None)
        response = self.request(
            "user.update",
            {"id": 2, "home_committee_id": 3},
        )
        self.assert_status_code(response, 200)
        self.assert_model_exists("user/2", {"username": "mina", "home_committee_id": 3})

    def test_update_overwrite_home_committee_wrong_CML(self) -> None:
        self.create_committee(1)
        self.create_committee(2)
        self.create_committee(3)
        self.create_user("quincy", home_committee_id=1)
        self.set_committee_management_level([2])
        self.set_organization_management_level(None)
        response = self.request(
            "user.update",
            {
                "id": 2,
                "home_committee_id": 3,
            },
        )
        self.assert_status_code(response, 403)
        self.assertIn(
            "You are not allowed to perform action user.update. Missing permission: CommitteeManagementLevel can_manage in committees {1, 3}",
            response.json["message"],
        )

    def test_update_overwrite_home_committee_old_home_committee_CML(self) -> None:
        self.create_committee(2)
        self.create_committee(3)
        self.create_user("quincy", home_committee_id=2)
        self.set_committee_management_level([2])
        self.set_organization_management_level(None)
        response = self.request(
            "user.update",
            {
                "id": 2,
                "home_committee_id": 3,
            },
        )
        self.assert_status_code(response, 403)
        self.assertIn(
            "You are not allowed to perform action user.update. Missing permission: CommitteeManagementLevel can_manage in committee {3}",
            response.json["message"],
        )

    def test_update_overwrite_home_committee_new_home_committee_CML(self) -> None:
        self.create_committee(2)
        self.create_committee(3)
        self.create_user("quincy", home_committee_id=2)
        self.set_committee_management_level([3])
        self.set_organization_management_level(None)
        response = self.request(
            "user.update",
            {
                "id": 2,
                "home_committee_id": 3,
            },
        )
        self.assert_status_code(response, 403)
        self.assertIn(
            "You are not allowed to perform action user.update. Missing permission: CommitteeManagementLevel can_manage in committee {2}",
            response.json["message"],
        )

    def test_update_overwrite_home_committee_no_perm(self) -> None:
        self.create_committee(2)
        self.create_committee(3)
        self.create_user("arthur", home_committee_id=2)
        self.set_organization_management_level(None)
        response = self.request(
            "user.update",
            {
                "id": 2,
                "home_committee_id": 3,
            },
        )
        self.assert_status_code(response, 403)
        self.assertIn(
            "You are not allowed to perform action user.update. Missing permission: CommitteeManagementLevel can_manage in committees {2, 3}",
            response.json["message"],
        )

    def test_update_overwrite_home_committee_OML_orga(self) -> None:
        self.create_committee(2)
        self.create_committee(3)
        self.create_user("arthur", home_committee_id=2)
        self.set_organization_management_level(
            OrganizationManagementLevel.CAN_MANAGE_ORGANIZATION
        )
        response = self.request(
            "user.update",
            {
                "id": 2,
                "home_committee_id": 3,
            },
        )
        self.assert_status_code(response, 200)
        self.assert_model_exists("user/2", {"home_committee_id": 3})

    def test_update_overwrite_home_committee_OML_users(self) -> None:
        self.create_committee(2)
        self.create_committee(3)
        self.create_user("arthur", home_committee_id=2)
        self.set_organization_management_level(
            OrganizationManagementLevel.CAN_MANAGE_USERS
        )
        response = self.request(
            "user.update",
            {
                "id": 2,
                "home_committee_id": 3,
            },
        )
        self.assert_status_code(response, 403)
        self.assertIn(
            "You are not allowed to perform action user.update. Missing permission: CommitteeManagementLevel can_manage in committees {2, 3}",
            response.json["message"],
        )

    def test_update_overwrite_home_committee_as_meeting_admin(self) -> None:
        self.create_committee(3)
        self.create_meeting()
        self.create_user("arthur", group_ids=[1], home_committee_id=60)
        self.set_organization_management_level(None)
        self.set_user_groups(1, [2])
        response = self.request(
            "user.update",
            {
                "id": 2,
                "home_committee_id": 3,
            },
        )
        self.assert_status_code(response, 403)
        self.assertIn(
            "You are not allowed to perform action user.update. Missing permission: CommitteeManagementLevel can_manage in committees {3, 60}",
            response.json["message"],
        )

    def test_update_add_user_to_meeting_and_home_committee(self) -> None:
        self.create_committee(3)
        self.create_meeting()
        self.create_user("arthur")
        self.set_organization_management_level(None)
        self.set_user_groups(1, [2])
        self.set_committee_management_level([3])
        response = self.request(
            "user.update",
            {"id": 2, "home_committee_id": 3, "meeting_id": 1, "group_ids": [1]},
        )
        self.assert_status_code(response, 200)
        meeting_user_ids = self.assert_model_exists("user/2", {"home_committee_id": 3})[
            "meeting_user_ids"
        ]
        assert len(meeting_user_ids) == 1
        self.assert_model_exists(
            f"meeting_user/{meeting_user_ids[0]}", {"meeting_id": 1, "group_ids": [1]}
        )

    def test_update_committee_membership_calculation_with_home_committee(
        self,
    ) -> None:
        self.create_meeting()  # and committee 60
        self.create_committee(61)
        self.create_committee(62)
        self.create_meeting(4)  # and committee 63
        self.create_committee(64)
        self.create_committee(65)
        self.create_meeting(7)  # and committee 66
        testcases: list[dict[str, Any]] = [
            {
                "name": "acctJoinMeeting",
                "payload_m_id": 1,
                "payload_group_ids": [1],
                "expected_committees": [60],
            },
            {
                "name": "acctJoinCommittee",
                "payload_hc_id": 60,
                "expected_committees": [60],
            },
            {
                "name": "acctBecomeAdmin",
                "payload_cm_ids": [60],
                "expected_committees": [60],
            },
            {
                "name": "acctJoinMeetingNCommittee",
                "payload_m_id": 1,
                "payload_group_ids": [1],
                "payload_hc_id": 60,
                "expected_committees": [60],
            },
            {
                "name": "acctJoinCommitteeNBecomeAdmin",
                "payload_hc_id": 60,
                "payload_cm_ids": [60],
                "expected_committees": [60],
            },
            {
                "name": "acctJoinMeetingNBecomeAdmin",
                "payload_m_id": 1,
                "payload_group_ids": [1],
                "payload_cm_ids": [60],
                "expected_committees": [60],
            },
            {
                "name": "acctAll",
                "payload_m_id": 1,
                "payload_group_ids": [1],
                "payload_hc_id": 60,
                "payload_cm_ids": [60],
                "expected_committees": [60],
            },
            {
                "name": "acctAllDifferent",
                "payload_m_id": 1,
                "payload_group_ids": [1],
                "payload_hc_id": 61,
                "payload_cm_ids": [62, 64],
                "expected_committees": [60, 61, 62, 64],
            },
            {
                "name": "ptcpJoinMeeting",
                "meeting_ids": [7],
                "payload_m_id": 1,
                "payload_group_ids": [1],
                "expected_committees": [60, 66],
            },
            {
                "name": "ptcpJoinCommittee",
                "meeting_ids": [7],
                "payload_hc_id": 60,
                "expected_committees": [60, 66],
            },
            {
                "name": "ptcpBecomeAdmin",
                "meeting_ids": [7],
                "payload_cm_ids": [60],
                "expected_committees": [60, 66],
            },
            {
                "name": "ptcpJoinMeetingNCommittee",
                "meeting_ids": [4, 7],
                "payload_m_id": 1,
                "payload_group_ids": [1],
                "payload_hc_id": 60,
                "expected_committees": [60, 63, 66],
            },
            {
                "name": "ptcpJoinCommitteeNBecomeAdmin",
                "meeting_ids": [7],
                "payload_hc_id": 60,
                "payload_cm_ids": [60],
                "expected_committees": [60, 66],
            },
            {
                "name": "ptcpJoinMeetingNBecomeAdmin",
                "meeting_ids": [7],
                "payload_m_id": 1,
                "payload_group_ids": [1],
                "payload_cm_ids": [60],
                "expected_committees": [60, 66],
            },
            {
                "name": "ptcpAll",
                "meeting_ids": [7],
                "payload_m_id": 1,
                "payload_group_ids": [1],
                "payload_hc_id": 60,
                "payload_cm_ids": [60],
                "expected_committees": [60, 66],
            },
            {
                "name": "ptcpAllDifferent",
                "meeting_ids": [4, 7],
                "payload_m_id": 1,
                "payload_group_ids": [1],
                "payload_hc_id": 61,
                "payload_cm_ids": [62, 63, 64],
                "expected_committees": [60, 61, 62, 63, 64, 66],
            },
            {
                "name": "ptcpLeave",
                "meeting_ids": [7],
                "payload_m_id": 7,
                "expected_committees": [],
            },
            {
                "name": "ptcpLeaveJoinSameCommittee",
                "meeting_ids": [7],
                "payload_m_id": 7,
                "payload_hc_id": 66,
                "expected_committees": [66],
            },
            {
                "name": "ptcpLeaveJoinOtherCommittee",
                "meeting_ids": [7],
                "payload_m_id": 7,
                "payload_hc_id": 60,
                "expected_committees": [60],
            },
            {
                "name": "ptcpLeaveBecomeAdmin",
                "meeting_ids": [1],
                "payload_m_id": 1,
                "payload_cm_ids": [60],
                "expected_committees": [60],
            },
            {
                "name": "ntusJoinMeeting",
                "home_committee_id": 60,
                "payload_m_id": 1,
                "payload_group_ids": [1],
                "expected_committees": [60],
            },
            {
                "name": "ntusJoinCommittee",
                "home_committee_id": 60,
                "payload_hc_id": 62,
                "expected_committees": [62],
            },
            {
                "name": "ntusBecomeAdmin",
                "home_committee_id": 60,
                "payload_cm_ids": [60],
                "expected_committees": [60],
            },
            {
                "name": "ntusJoinMeetingNCommittee",
                "home_committee_id": 60,
                "payload_m_id": 1,
                "payload_group_ids": [1],
                "payload_hc_id": 62,
                "expected_committees": [60, 62],
            },
            {
                "name": "ntusJoinCommitteeNBecomeAdmin",
                "home_committee_id": 64,
                "payload_hc_id": 60,
                "payload_cm_ids": [60],
                "expected_committees": [60],
            },
            {
                "name": "ntusJoinMeetingNBecomeAdmin",
                "home_committee_id": 60,
                "payload_m_id": 1,
                "payload_group_ids": [1],
                "payload_cm_ids": [60],
                "expected_committees": [60],
            },
            {
                "name": "ntusAll",
                "home_committee_id": 66,
                "payload_m_id": 1,
                "payload_group_ids": [1],
                "payload_hc_id": 60,
                "payload_cm_ids": [60],
                "expected_committees": [60],
            },
            {
                "name": "ntusAllDifferent",
                "home_committee_id": 60,
                "payload_m_id": 1,
                "payload_group_ids": [1],
                "payload_hc_id": 61,
                "payload_cm_ids": [62, 63, 64],
                "expected_committees": [60, 61, 62, 63, 64],
            },
            {
                "name": "ntusSwitch",
                "home_committee_id": 60,
                "payload_hc_id": 61,
                "expected_committees": [61],
            },
            {
                "name": "ntusLeave",
                "home_committee_id": 60,
                "payload_hc_id": 0,
                "expected_committees": [],
            },
            {
                "name": "ntusLeaveJoinSameCommitteeMeeting",
                "home_committee_id": 60,
                "payload_m_id": 1,
                "payload_group_ids": [2],
                "payload_hc_id": 0,
                "expected_committees": [60],
            },
            {
                "name": "ntusLeaveBecomeAdmin",
                "home_committee_id": 60,
                "payload_hc_id": 0,
                "payload_cm_ids": [60],
                "expected_committees": [60],
            },
            {
                "name": "ntusLeaveBecomeOtherAdmin",
                "home_committee_id": 60,
                "payload_hc_id": 0,
                "payload_cm_ids": [65],
                "expected_committees": [65],
            },
            {
                "name": "cmadJoinMeeting",
                "committee_management_ids": [60],
                "payload_m_id": 4,
                "payload_group_ids": [4],
                "expected_committees": [60, 63],
            },
            {
                "name": "cmadJoinCommittee",
                "committee_management_ids": [60],
                "payload_hc_id": 60,
                "expected_committees": [60],
            },
            {
                "name": "cmadBecomeAdmin",
                "committee_management_ids": [60],
                "payload_cm_ids": [60, 63],
                "expected_committees": [60, 63],
            },
            {
                "name": "cmadJoinMeetingNCommittee",
                "committee_management_ids": [60],
                "payload_m_id": 4,
                "payload_group_ids": [5],
                "payload_hc_id": 62,
                "expected_committees": [60, 62, 63],
            },
            {
                "name": "cmadJoinCommitteeNBecomeAdmin",
                "committee_management_ids": [60],
                "payload_hc_id": 61,
                "payload_cm_ids": [60, 66],
                "expected_committees": [60, 61, 66],
            },
            {
                "name": "cmadJoinMeetingNBecomeAdmin",
                "committee_management_ids": [60],
                "payload_m_id": 4,
                "payload_group_ids": [4],
                "payload_cm_ids": [60, 61, 62, 63],
                "expected_committees": [60, 61, 62, 63],
            },
            {
                "name": "cmadAll",
                "committee_management_ids": [60],
                "payload_m_id": 1,
                "payload_group_ids": [1],
                "payload_hc_id": 60,
                "payload_cm_ids": [60, 61],
                "expected_committees": [60, 61],
            },
            {
                "name": "cmadAllDifferent",
                "committee_management_ids": [66],
                "payload_m_id": 4,
                "payload_group_ids": [4],
                "payload_hc_id": 61,
                "payload_cm_ids": [60, 62],
                "expected_committees": [60, 61, 62, 63],
            },
            {
                "name": "cmadSwitch",
                "committee_management_ids": [60],
                "payload_cm_ids": [65],
                "expected_committees": [65],
            },
            {
                "name": "cmadRmOne",
                "committee_management_ids": [60, 61],
                "payload_cm_ids": [61],
                "expected_committees": [61],
            },
            {
                "name": "cmadRmAll",
                "committee_management_ids": [60, 61],
                "payload_cm_ids": [],
                "expected_committees": [],
            },
            {
                "name": "cmadRmJoinSameCommitteeMeeting",
                "committee_management_ids": [60],
                "payload_m_id": 1,
                "payload_group_ids": [2],
                "payload_cm_ids": [],
                "expected_committees": [60],
            },
            {
                "name": "cmadRmJoinSameCommittee",
                "committee_management_ids": [60],
                "payload_hc_id": 60,
                "payload_cm_ids": [],
                "expected_committees": [60],
            },
            {
                "name": "cmadRmJoinOtherCommittee",
                "committee_management_ids": [60],
                "payload_hc_id": 61,
                "payload_cm_ids": [],
                "expected_committees": [61],
            },
            {
                "name": "all",
                "meeting_ids": [1],
                "home_committee_id": 61,
                "committee_management_ids": [62],
                "payload_m_id": 4,
                "payload_group_ids": [6],
                "payload_hc_id": 64,
                "payload_cm_ids": [65, 66],
                "expected_committees": [60, 63, 64, 65, 66],
            },
        ]
        payloads: list[dict[str, Any]] = []
        meeting_to_user_ids: dict[int, list[int]] = {i: [] for i in range(1, 8, 3)}
        committee_to_manager_ids: dict[int, list[int]] = {i: [] for i in range(60, 67)}
        committee_to_expected_user_ids: dict[int, list[int]] = {
            i: [] for i in range(60, 67)
        }
        data: dict[str, dict[str, Any]] = {}
        for testcase in testcases:
            user_id = self.create_user(testcase["name"])
            committee_ids: set[int] = set()
            user_data: dict[str, Any] = dict()
            if meeting_ids := testcase.get("meeting_ids"):
                user_data["meeting_user_ids"] = [
                    m_id * 100 + user_id for m_id in meeting_ids
                ]
                for m_id in meeting_ids:
                    data[f"meeting_user/{m_id * 100 + user_id}"] = {
                        "user_id": user_id,
                        "meeting_id": m_id,
                        "group_ids": [m_id],
                    }
                    meeting_to_user_ids[m_id].append(user_id)
                    committee_ids.add(m_id + 59)
            if home_committee_id := testcase.get("home_committee_id"):
                user_data["home_committee_id"] = home_committee_id
            for c_id in testcase.get("committee_management_ids", {}):
                committee_to_manager_ids[c_id].append(user_id)
            if user_data:
                data[f"user/{user_id}"] = user_data
            payload: dict[str, Any] = {"id": user_id}
            if meeting_id := testcase.get("payload_m_id"):
                payload["meeting_id"] = meeting_id
                payload["group_ids"] = testcase.get("payload_group_ids", [])
            if home_committee_id := testcase.get("payload_hc_id"):
                payload["home_committee_id"] = home_committee_id
            elif home_committee_id == 0:
                payload["home_committee_id"] = None
            if (committee_management_ids := testcase.get("payload_cm_ids")) is not None:
                payload["committee_management_ids"] = committee_management_ids
            payloads.append(payload)
            for c_id in testcase["expected_committees"]:
                committee_to_expected_user_ids[c_id].append(user_id)
        data.update(
            {
                **{
                    f"group/{id_}": {
                        "meeting_user_ids": [id_ * 100 + u_id for u_id in user_ids],
                    }
                    for id_, user_ids in meeting_to_user_ids.items()
                },
                **{
                    f"committee/{id_}": {"manager_ids": manager_ids}
                    for id_, manager_ids in committee_to_manager_ids.items()
                },
            }
        )
        self.set_models(data)

        response = self.request_multi("user.update", payloads)

        self.assert_status_code(response, 200)
        for user_id, ids in committee_to_expected_user_ids.items():
            comm = sorted(self.get_model(f"committee/{user_id}").get("user_ids", []))
            assert comm == ids
        for user_id, testcase in enumerate(testcases, 2):
            user = sorted(self.get_model(f"user/{user_id}").get("committee_ids", []))
            assert user == testcase["expected_committees"]

    def test_update_with_home_committee_as_multi_meeting_admin_group_A(self) -> None:
        self.create_committee(8)
        self.create_meeting()
        self.create_meeting(4)
        self.create_meeting(7)
        alice_id = self.create_user("alice", [1, 4, 7], home_committee_id=8)
        self.set_user_groups(1, [2, 5, 8])
        self.set_organization_management_level(None)
        response = self.request(
            "user.update",
            {
                "id": alice_id,
                "first_name": "Alice",
            },
        )
        self.assert_status_code(response, 403)
        self.assertIn(
            "You are not allowed to perform action user.update. Missing permissions: OrganizationManagementLevel can_manage_users in organization 1 or CommitteeManagementLevel can_manage in committee 8",
            response.json["message"],
        )

    def test_update_with_home_committee_as_multi_committee_admin_group_A(self) -> None:
        self.create_committee(8)
        self.create_meeting()
        self.create_meeting(4)
        self.create_meeting(7)
        alice_id = self.create_user("alice", [1, 4, 7], home_committee_id=8)
        self.set_committee_management_level([60, 63, 66])
        self.set_organization_management_level(None)
        response = self.request(
            "user.update",
            {
                "id": alice_id,
                "first_name": "Alice",
            },
        )
        self.assert_status_code(response, 403)
        self.assertIn(
            "You are not allowed to perform action user.update. Missing permissions: OrganizationManagementLevel can_manage_users in organization 1 or CommitteeManagementLevel can_manage in committee 8",
            response.json["message"],
        )

    def test_update_with_home_committee_as_multi_meeting_admin_group_F(self) -> None:
        self.create_committee(8)
        self.create_meeting()
        self.create_meeting(4)
        self.create_meeting(7)
        alice_id = self.create_user("alice", [1, 4, 7], home_committee_id=8)
        self.set_user_groups(1, [2, 5, 8])
        self.set_organization_management_level(None)
        response = self.request(
            "user.update",
            {
                "id": alice_id,
                "default_password": "defP",
            },
        )
        self.assert_status_code(response, 403)
        self.assertIn(
            "You are not allowed to perform action user.update. Missing permissions: OrganizationManagementLevel can_manage_users in organization 1 or CommitteeManagementLevel can_manage in committee 8",
            response.json["message"],
        )

    def test_update_with_home_committee_as_multi_committee_admin_group_F(self) -> None:
        self.create_committee(8)
        self.create_meeting()
        self.create_meeting(4)
        self.create_meeting(7)
        alice_id = self.create_user("alice", [1, 4, 7], home_committee_id=8)
        self.set_committee_management_level([60, 63, 66])
        self.set_organization_management_level(None)
        response = self.request(
            "user.update",
            {
                "id": alice_id,
                "default_password": "defP",
            },
        )
        self.assert_status_code(response, 403)
        self.assertIn(
            "You are not allowed to perform action user.update. Missing permissions: OrganizationManagementLevel can_manage_users in organization 1 or CommitteeManagementLevel can_manage in committee 8",
            response.json["message"],
        )


class UserUpdateHomeCommitteePermissionTest(BaseActionTestCase):
    committeePerms: set[int] = set()
    baseCommitteePerms: set[int] = set()
    meetingPerms: set[int] = set()
    ownOml: OrganizationManagementLevel | None = None
    userOml: OrganizationManagementLevel | None = None
    lock_meeting_1: bool = False

    def setUp(self) -> None:
        super().setUp()
        self.lowerOml = self.userOml and (not self.ownOml or self.ownOml < self.userOml)
        if not self.baseCommitteePerms:
            self.baseCommitteePerms = self.committeePerms
        self.create_meeting()
        self.create_meeting(4)
        self.create_user(
            "Bob", organization_management_level=self.userOml, home_committee_id=60
        )
        self.set_organization_management_level(self.ownOml)
        if self.baseCommitteePerms:
            self.set_committee_management_level(
                committee_ids=list(self.baseCommitteePerms)
            )
        if self.meetingPerms:
            self.set_user_groups(1, [id_ + 1 for id_ in self.meetingPerms])
        if self.lock_meeting_1:
            self.set_models({"meeting/1": {"locked_from_inside": True}})

    def update_with_home_committee_group_A(self) -> None:
        response = self.request(
            "user.update",
            {
                "id": 2,
                "username": "BobTheBuilder",
            },
        )
        if self.lowerOml:
            self.assertIn(
                "Your organization management level is not high enough to change a user with a Level of superadmin!",
                response.json["message"],
            )
        elif 60 not in self.committeePerms and not self.ownOml:
            self.assert_status_code(response, 403)
            self.assertIn(
                "You are not allowed to perform action user.update. Missing permissions: OrganizationManagementLevel can_manage_users in organization 1 or CommitteeManagementLevel can_manage in committee 60",
                response.json["message"],
            )
        else:
            self.assert_status_code(response, 200)
            self.assert_model_exists("user/2", {"username": "BobTheBuilder"})

    def update_with_home_committee_group_B(self) -> None:
        m_user_ids = self.set_user_groups(2, [1])
        response = self.request(
            "user.update",
            {
                "id": 2,
                "meeting_id": 1,
                "number": "No.1",
            },
        )
        no_low_level_perms = (
            1 not in self.meetingPerms and 60 not in self.committeePerms
        )
        if self.lock_meeting_1 and 1 not in self.meetingPerms:
            self.assert_status_code(response, 403)
            self.assertIn(
                "The user needs Permission user.can_update for meeting 1",
                response.json["message"],
            )
        elif no_low_level_perms and not self.ownOml:
            # Fails in group C check
            self.assert_status_code(response, 403)
            self.assertIn(
                "The user needs OrganizationManagementLevel.can_manage_users or CommitteeManagementLevel.can_manage for committee of following meeting or Permission user.can_update for meeting 1",
                response.json["message"],
            )
        elif (
            no_low_level_perms
            and self.ownOml == OrganizationManagementLevel.CAN_MANAGE_USERS
        ):
            # Fails in group B check
            self.assert_status_code(response, 403)
            self.assertIn(
                "You are not allowed to perform action user.update. Missing permission: Permission user.can_update in meeting 1",
                response.json["message"],
            )
        else:
            self.assert_status_code(response, 200)
            self.assert_model_exists(
                f"meeting_user/{m_user_ids[0]}", {"number": "No.1"}
            )

    def update_with_home_committee_group_B_other_committee_meeting(self) -> None:
        m_user_ids = self.set_user_groups(2, [4])
        response = self.request(
            "user.update",
            {
                "id": 2,
                "meeting_id": 4,
                "number": "No.1",
            },
        )
        no_low_level_perms = (
            4 not in self.meetingPerms and 63 not in self.committeePerms
        )
        if no_low_level_perms and not self.ownOml:
            # Fails in group C check
            self.assert_status_code(response, 403)
            self.assertIn(
                "The user needs OrganizationManagementLevel.can_manage_users or CommitteeManagementLevel.can_manage for committee of following meeting or Permission user.can_update for meeting 4",
                response.json["message"],
            )
        elif (
            no_low_level_perms
            and self.ownOml == OrganizationManagementLevel.CAN_MANAGE_USERS
        ):
            # Fails in group B check
            self.assert_status_code(response, 403)
            self.assertIn(
                "You are not allowed to perform action user.update. Missing permission: Permission user.can_update in meeting 4",
                response.json["message"],
            )
        else:
            self.assert_status_code(response, 200)
            self.assert_model_exists(
                f"meeting_user/{m_user_ids[0]}", {"number": "No.1"}
            )

    def update_with_home_committee_group_C(self) -> None:
        self.set_user_groups(2, [1])
        response = self.request(
            "user.update",
            {"id": 2, "meeting_id": 1, "group_ids": [1]},
        )
        if self.lock_meeting_1 and 1 not in self.meetingPerms:
            self.assert_status_code(response, 403)
            self.assertIn(
                "The user needs Permission user.can_update for meeting 1",
                response.json["message"],
            )
        elif (
            1 not in self.meetingPerms
            and 60 not in self.committeePerms
            and not self.ownOml
        ):
            self.assert_status_code(response, 403)
            self.assertIn(
                "The user needs OrganizationManagementLevel.can_manage_users or CommitteeManagementLevel.can_manage for committee of following meeting or Permission user.can_update for meeting 1",
                response.json["message"],
            )
        else:
            self.assert_status_code(response, 200)
            meeting_users = [
                self.get_model(f"meeting_user/{id_}")
                for id_ in self.get_model("user/2")["meeting_user_ids"]
            ]
            assert (
                meeting_user := meeting_users[
                    [m_user["meeting_id"] == 1 for m_user in meeting_users].index(True)
                ]
            )
            assert meeting_user.get("meeting_id") == 1
            assert meeting_user.get("group_ids") == [1]

    def update_with_home_committee_group_D(self) -> None:
        response = self.request(
            "user.update",
            {
                "id": 2,
                "committee_management_ids": [60],
            },
        )
        if self.lowerOml:
            self.assertIn(
                "Your organization management level is not high enough to change a user with a Level of superadmin!",
                response.json["message"],
            )
        elif 60 not in self.committeePerms and not self.ownOml:
            self.assert_status_code(response, 403)
            self.assertIn(
                "You are not allowed to perform action user.update. Missing permission: CommitteeManagementLevel can_manage in committee 60",
                response.json["message"],
            )
        else:
            self.assert_status_code(response, 200)
            self.assert_model_exists("user/2", {"committee_management_ids": [60]})

    def update_with_home_committee_group_D_other_committee(self) -> None:
        response = self.request(
            "user.update",
            {
                "id": 2,
                "committee_management_ids": [63],
            },
        )
        if self.lowerOml:
            self.assertIn(
                "Your organization management level is not high enough to change a user with a Level of superadmin!",
                response.json["message"],
            )
        elif 63 not in self.committeePerms and not self.ownOml:
            self.assert_status_code(response, 403)
            self.assertIn(
                "You are not allowed to perform action user.update. Missing permission: CommitteeManagementLevel can_manage in committee 63",
                response.json["message"],
            )
        else:
            self.assert_status_code(response, 200)
            self.assert_model_exists("user/2", {"committee_management_ids": [63]})

    def update_with_home_committee_group_E(self) -> None:
        response = self.request(
            "user.update",
            {
                "id": 2,
                "organization_management_level": OrganizationManagementLevel.CAN_MANAGE_USERS,
            },
        )
        if self.lowerOml:
            self.assertIn(
                "Your organization management level is not high enough to change a user with a Level of superadmin!",
                response.json["message"],
            )
        elif not self.ownOml:
            self.assert_status_code(response, 403)
            self.assertIn(
                "Your organization management level is not high enough to set a Level of can_manage_users",
                response.json["message"],
            )
        else:
            self.assert_status_code(response, 200)
            self.assert_model_exists(
                "user/2",
                {
                    "organization_management_level": OrganizationManagementLevel.CAN_MANAGE_USERS
                },
            )

    def update_with_home_committee_group_F(self) -> None:
        response = self.request(
            "user.update",
            {
                "id": 2,
                "default_password": "defP",
            },
        )
        if self.lowerOml:
            self.assertIn(
                "Your organization management level is not high enough to change a user with a Level of superadmin!",
                response.json["message"],
            )
        elif 60 not in self.committeePerms and not self.ownOml:
            self.assert_status_code(response, 403)
            self.assertIn(
                "You are not allowed to perform action user.update. Missing permissions: OrganizationManagementLevel can_manage_users in organization 1 or CommitteeManagementLevel can_manage in committee 60",
                response.json["message"],
            )
        else:
            self.assert_status_code(response, 200)
            self.assert_model_exists("user/2", {"default_password": "defP"})

    def update_with_home_committee_group_G(self) -> None:
        response = self.request(
            "user.update",
            {
                "id": 2,
                "is_demo_user": True,
            },
        )
        if self.lowerOml:
            self.assertIn(
                "Your organization management level is not high enough to change a user with a Level of superadmin!",
                response.json["message"],
            )
        elif not self.ownOml or self.ownOml < OrganizationManagementLevel.SUPERADMIN:
            self.assert_status_code(response, 403)
            self.assertIn(
                "You are not allowed to perform action user.update. Missing OrganizationManagementLevel: superadmin",
                response.json["message"],
            )
        else:
            self.assert_status_code(response, 200)
            self.assert_model_exists("user/2", {"is_demo_user": True})


class UserUpdateHomeCommitteePermissionTestNoPermissions(
    UserUpdateHomeCommitteePermissionTest
):
    def test_update_with_home_committee_group_A_no_perm(self) -> None:
        self.update_with_home_committee_group_A()

    def test_update_with_home_committee_group_B_no_perm(self) -> None:
        self.update_with_home_committee_group_B()


class UserUpdateHomeCommitteePermissionTestAsMeetingAdmin(
    UserUpdateHomeCommitteePermissionTest
):
    meetingPerms: set[int] = {1}

    def test_update_with_home_committee_group_A_as_meeting_admin(self) -> None:
        self.update_with_home_committee_group_A()

    def test_update_with_home_committee_group_B_as_meeting_admin(self) -> None:
        self.update_with_home_committee_group_B()

    def test_update_with_home_committee_group_B_other_committee_meeting_as_meeting_admin(
        self,
    ) -> None:
        self.update_with_home_committee_group_B_other_committee_meeting()

    def test_update_with_home_committee_group_C_as_meeting_admin(self) -> None:
        self.update_with_home_committee_group_C()

    def test_update_with_home_committee_group_F_as_meeting_admin(self) -> None:
        self.update_with_home_committee_group_F()


class UserUpdateHomeCommitteePermissionTestAsCommitteeAdmin(
    UserUpdateHomeCommitteePermissionTest
):
    committeePerms: set[int] = {60}

    def test_update_with_home_committee_group_A_as_committee_admin(self) -> None:
        self.update_with_home_committee_group_A()

    def test_update_with_home_committee_group_B_as_committee_admin(self) -> None:
        self.update_with_home_committee_group_B()

    def test_update_with_home_committee_group_B_other_committee_meeting_as_committee_admin(
        self,
    ) -> None:
        self.update_with_home_committee_group_B_other_committee_meeting()

    def test_update_with_home_committee_group_C_as_committee_admin(self) -> None:
        self.update_with_home_committee_group_C()

    def test_update_with_home_committee_group_D_as_committee_admin(self) -> None:
        self.update_with_home_committee_group_D()

    def test_update_with_home_committee_group_D_other_committee_as_committee_admin(
        self,
    ) -> None:
        self.update_with_home_committee_group_D_other_committee()

    def test_update_with_home_committee_group_E_as_committee_admin(self) -> None:
        self.update_with_home_committee_group_E()

    def test_update_with_home_committee_group_F_as_committee_admin(self) -> None:
        self.update_with_home_committee_group_F()

    def test_update_with_home_committee_group_G_as_committee_admin(self) -> None:
        self.update_with_home_committee_group_G()


class UserUpdateHomeCommitteePermissionTestAsForeignCommitteeAdmin(
    UserUpdateHomeCommitteePermissionTest
):
    committeePerms: set[int] = {63}

    def test_update_with_home_committee_group_A_as_foreign_committee_admin(
        self,
    ) -> None:
        self.update_with_home_committee_group_A()

    def test_update_with_home_committee_group_B_as_foreign_committee_admin(
        self,
    ) -> None:
        self.update_with_home_committee_group_B()

    def test_update_with_home_committee_group_C_as_foreign_committee_admin(
        self,
    ) -> None:
        self.update_with_home_committee_group_C()

    def test_update_with_home_committee_group_D_as_foreign_committee_admin(
        self,
    ) -> None:
        self.update_with_home_committee_group_D()

    def test_update_with_home_committee_group_D_other_committee_as_foreign_committee_admin(
        self,
    ) -> None:
        self.update_with_home_committee_group_D_other_committee()


class UserUpdateHomeCommitteePermissionTestAsUserAdmin(
    UserUpdateHomeCommitteePermissionTest
):
    ownOml: OrganizationManagementLevel | None = (
        OrganizationManagementLevel.CAN_MANAGE_USERS
    )

    def test_update_with_home_committee_group_A_as_user_admin(self) -> None:
        self.update_with_home_committee_group_A()

    def test_update_with_home_committee_group_B_as_user_admin(self) -> None:
        self.update_with_home_committee_group_B()

    def test_update_with_home_committee_group_C_as_user_admin(self) -> None:
        self.update_with_home_committee_group_C()

    def test_update_with_home_committee_group_D_as_user_admin(self) -> None:
        self.update_with_home_committee_group_D()

    def test_update_with_home_committee_group_E_as_user_admin(self) -> None:
        self.update_with_home_committee_group_E()

    def test_update_with_home_committee_group_F_as_user_admin(self) -> None:
        self.update_with_home_committee_group_F()


class UserUpdateHomeCommitteePermissionTestAsOrgaAdmin(
    UserUpdateHomeCommitteePermissionTest
):
    ownOml: OrganizationManagementLevel | None = (
        OrganizationManagementLevel.CAN_MANAGE_ORGANIZATION
    )

    def test_update_with_home_committee_group_E_as_orga_admin(self) -> None:
        self.update_with_home_committee_group_E()

    def test_update_with_home_committee_group_F_as_orga_admin(self) -> None:
        self.update_with_home_committee_group_F()

    def test_update_with_home_committee_group_G_as_orga_admin(self) -> None:
        self.update_with_home_committee_group_G()


class UserUpdateHomeCommitteePermissionTestAsSuperadmin(
    UserUpdateHomeCommitteePermissionTest
):
    ownOml: OrganizationManagementLevel | None = OrganizationManagementLevel.SUPERADMIN

    def test_update_with_home_committee_group_F_as_superadmin(self) -> None:
        self.update_with_home_committee_group_F()

    def test_update_with_home_committee_group_G_as_superadmin(self) -> None:
        self.update_with_home_committee_group_G()


class UserUpdateHomeCommitteePermissionTestAsLowerOml(
    UserUpdateHomeCommitteePermissionTest
):
    ownOml: OrganizationManagementLevel | None = (
        OrganizationManagementLevel.CAN_MANAGE_ORGANIZATION
    )
    userOml: OrganizationManagementLevel | None = OrganizationManagementLevel.SUPERADMIN

    def test_update_with_home_committee_group_A_as_lower_oml(self) -> None:
        self.update_with_home_committee_group_A()

    def test_update_with_home_committee_group_B_as_lower_oml(self) -> None:
        self.update_with_home_committee_group_B()

    def test_update_with_home_committee_group_E_as_lower_oml(self) -> None:
        self.update_with_home_committee_group_E()

    def test_update_with_home_committee_group_F_as_lower_oml(self) -> None:
        self.update_with_home_committee_group_F()


class UserUpdateHomeCommitteeTraditionalOrgaScopePermissionTestAsMeetingAdmin(
    UserUpdateHomeCommitteePermissionTest
):
    meetingPerms: set[int] = {1}

    def setUp(self) -> None:
        super().setUp()
        self.set_user_groups(2, [4])

    def test_update_with_home_committee_old_orga_scope_group_B_as_meeting_admin(
        self,
    ) -> None:
        self.update_with_home_committee_group_B()

    def test_update_with_home_committee_old_orga_scope_group_B_other_committee_meeting_as_meeting_admin(
        self,
    ) -> None:
        self.update_with_home_committee_group_B_other_committee_meeting()

    def test_update_with_home_committee_old_orga_scope_group_C_as_meeting_admin(
        self,
    ) -> None:
        self.update_with_home_committee_group_C()

    def test_update_with_home_committee_old_orga_scope_group_F_as_meeting_admin(
        self,
    ) -> None:
        self.update_with_home_committee_group_F()


class UserUpdateHomeCommitteeTraditionalOrgaScopePermissionTestAsCommitteeAdmin(
    UserUpdateHomeCommitteePermissionTest
):
    committeePerms: set[int] = {60}

    def setUp(self) -> None:
        super().setUp()
        self.set_user_groups(2, [4])

    def test_update_with_home_committee_old_orga_scope_group_A_as_committee_admin(
        self,
    ) -> None:
        self.update_with_home_committee_group_A()

    def test_update_with_home_committee_old_orga_scope_group_B_as_committee_admin(
        self,
    ) -> None:
        self.update_with_home_committee_group_B()

    def test_update_with_home_committee_old_orga_scope_group_B_other_committee_meeting_as_committee_admin(
        self,
    ) -> None:
        self.update_with_home_committee_group_B_other_committee_meeting()

    def test_update_with_home_committee_old_orga_scope_group_C_as_committee_admin(
        self,
    ) -> None:
        self.update_with_home_committee_group_C()

    def test_update_with_home_committee_old_orga_scope_group_D_as_committee_admin(
        self,
    ) -> None:
        self.update_with_home_committee_group_D()

    def test_update_with_home_committee_old_orga_scope_group_F_as_committee_admin(
        self,
    ) -> None:
        self.update_with_home_committee_group_F()


class UserUpdateHomeCommitteeLockedMeetingPermissionTestAsMeetingAdmin(
    UserUpdateHomeCommitteePermissionTest
):
    meetingPerms: set[int] = {1}
    lock_meeting_1 = True

    def test_update_with_home_committee_locked_meeting_group_B_as_meeting_admin(
        self,
    ) -> None:
        self.update_with_home_committee_group_B()

    def test_update_with_home_committee_locked_meeting_group_C_as_meeting_admin(
        self,
    ) -> None:
        self.update_with_home_committee_group_C()


class UserUpdateHomeCommitteeLockedMeetingPermissionTestAsCommitteeAdmin(
    UserUpdateHomeCommitteePermissionTest
):
    committeePerms: set[int] = {60}
    lock_meeting_1 = True

    def test_update_with_home_committee_locked_meeting_group_B_as_committee_admin(
        self,
    ) -> None:
        self.update_with_home_committee_group_B()

    def test_update_with_home_committee_locked_meeting_group_C_as_committee_admin(
        self,
    ) -> None:
        self.update_with_home_committee_group_C()


class UserUpdateHomeCommitteeLockedMeetingPermissionTestAsUserManager(
    UserUpdateHomeCommitteePermissionTest
):
    ownOml: OrganizationManagementLevel | None = (
        OrganizationManagementLevel.CAN_MANAGE_USERS
    )
    lock_meeting_1 = True

    def test_update_with_home_committee_locked_meeting_group_B_as_user_admin(
        self,
    ) -> None:
        self.update_with_home_committee_group_B()

    def test_update_with_home_committee_locked_meeting_group_C_as_user_admin(
        self,
    ) -> None:
        self.update_with_home_committee_group_C()


class UserUpdateHomeCommitteeLockedMeetingPermissionTestAsOrgaAdmin(
    UserUpdateHomeCommitteePermissionTest
):
    ownOml: OrganizationManagementLevel | None = (
        OrganizationManagementLevel.CAN_MANAGE_ORGANIZATION
    )
    lock_meeting_1 = True

    def test_update_with_home_committee_locked_meeting_group_B_as_orga_admin(
        self,
    ) -> None:
        self.update_with_home_committee_group_B()

    def test_update_with_home_committee_locked_meeting_group_C_as_orga_admin(
        self,
    ) -> None:
        self.update_with_home_committee_group_C()


class UserUpdateHomeCommitteePermissionTestAsParentCommitteeAdmin(
    UserUpdateHomeCommitteePermissionTest
):
    baseCommitteePerms: set[int] = {60}
    committeePerms: set[int] = {60, 63}

    def setUp(self) -> None:
        super().setUp()
        self.set_models({"committee/60": {"parent_id": 63}})

    def test_update_with_home_committee_group_A_as_parent_committee_admin(self) -> None:
        self.update_with_home_committee_group_A()

    def test_update_with_home_committee_group_B_as_parent_committee_admin(self) -> None:
        self.update_with_home_committee_group_B()

    def test_update_with_home_committee_group_C_as_parent_committee_admin(self) -> None:
        self.update_with_home_committee_group_C()

    def test_update_with_home_committee_group_D_as_parent_committee_admin(self) -> None:
        self.update_with_home_committee_group_D()

=======

        response = self.request(
            "user.update",
            {
                "id": user_id,
                "meeting_id": 1,
                "group_ids": [],
            },
        )
        self.assert_status_code(response, 200)
        self.assert_history_information(
            f"user/{user_id}",
            ["Participant removed from meeting {}", "meeting/1"],
        )

    def test_update_fields_with_equal_value_no_history(self) -> None:
        self.set_models(
            {
                "user/111": {
                    "username": "username_srtgb123",
                    "title": "test",
                    "is_active": True,
                    "organization_management_level": OrganizationManagementLevel.CAN_MANAGE_USERS,
                    "committee_management_ids": [78],
                    "meeting_user_ids": [11],
                },
                "meeting_user/11": {
                    "user_id": 111,
                    "meeting_id": 1,
                    "structure_level_ids": [31],
                    "group_ids": [1],
                },
                "group/1": {"meeting_user_ids": [11], "meeting_id": 1},
                "meeting/1": {
                    "group_ids": [1],
                    "is_active_in_organization_id": 1,
                    "committee_id": 78,
                    "structure_level_ids": [31],
                },
                "structure_level/31": {
                    "meeting_id": 1,
                },
                "committee/78": {"meeting_ids": [1]},
            }
        )
        response = self.request(
            "user.update",
            {
                "id": 111,
                "title": "test",
                "is_active": True,
                "meeting_id": 1,
                "group_ids": [1],
                "structure_level_ids": [31],
                "organization_management_level": OrganizationManagementLevel.CAN_MANAGE_USERS,
                "committee_management_ids": [78],
            },
        )
        self.assert_status_code(response, 200)
        self.assert_history_information("user/111", None)

    def test_update_empty_cml_no_history(self) -> None:
        self.set_models(
            {
                "user/111": {
                    "committee_management_ids": [],
                },
            }
        )
        response = self.request(
            "user.update",
            {
                "id": 111,
                "committee_management_ids": [],
            },
        )
        self.assert_status_code(response, 200)
        self.assert_history_information("user/111", None)

    def test_update_participant_data_with_existing_meetings(self) -> None:
        self.set_models(
            {
                "meeting/1": {"committee_id": 1, "is_active_in_organization_id": 1},
                "meeting/2": {"committee_id": 1, "is_active_in_organization_id": 1},
                "committee/1": {"meeting_ids": [1]},
                "user/222": {"meeting_user_ids": [42]},
                "meeting_user/42": {
                    "user_id": 222,
                    "meeting_id": 1,
                    "vote_weight": "1.000000",
                },
            }
        )
        response = self.request(
            "user.update",
            {
                "id": 222,
                "meeting_id": 2,
                "vote_weight": "1.500000",
            },
        )
        self.assert_status_code(response, 200)
        self.assert_history_information(
            "user/222",
            [
                "Participant added to meeting {}.",
                "meeting/2",
            ],
        )

    def test_update_participant_data_in_multiple_meetings_with_existing_meetings(
        self,
    ) -> None:
        self.set_models(
            {
                "meeting/1": {"committee_id": 1, "is_active_in_organization_id": 1},
                "meeting/2": {"committee_id": 1, "is_active_in_organization_id": 1},
                "meeting/3": {"committee_id": 1, "is_active_in_organization_id": 1},
                "committee/1": {"meeting_ids": [1]},
                "user/222": {"meeting_user_ids": [42]},
                "meeting_user/42": {
                    "user_id": 222,
                    "meeting_id": 1,
                    "vote_weight": "1.000000",
                },
            }
        )
        response = self.request_multi(
            "user.update",
            [
                {
                    "id": 222,
                    "meeting_id": 2,
                    "vote_weight": "1.000000",
                },
                {
                    "id": 222,
                    "meeting_id": 3,
                    "vote_weight": "1.000000",
                },
            ],
        )
        self.assert_status_code(response, 200)
        self.assert_history_information(
            "user/222",
            [
                "Participant added to meeting {}.",
                "meeting/2",
                "Participant added to meeting {}.",
                "meeting/3",
            ],
        )

    def test_update_saml_id__can_change_own_password_error(self) -> None:
        self.create_model(
            "user/111",
            {"username": "srtgb123", "saml_id": "111"},
        )
        response = self.request(
            "user.update", {"id": 111, "can_change_own_password": True}
        )
        self.assert_status_code(response, 400)
        self.assertIn(
            "user 111 is a Single Sign On user and may not set the local default_passwort or the right to change it locally.",
            response.json["message"],
        )

    def test_update_saml_id_default_password_error(self) -> None:
        self.create_model(
            "user/111",
            {"username": "srtgb123", "saml_id": "111"},
        )
        response = self.request(
            "user.update", {"id": 111, "default_password": "secret"}
        )
        self.assert_status_code(response, 400)
        self.assertIn(
            "user 111 is a Single Sign On user and may not set the local default_passwort or the right to change it locally.",
            response.json["message"],
        )

    def test_group_removal_with_speaker(self) -> None:
        self.set_models(
            {
                "user/1234": {
                    "username": "username_abcdefgh123",
                    "meeting_user_ids": [4444, 5555],
                    "is_present_in_meeting_ids": [4, 5],
                },
                "meeting_user/4444": {
                    "meeting_id": 4,
                    "user_id": 1234,
                    "speaker_ids": [14, 24],
                    "group_ids": [42],
                },
                "meeting_user/5555": {
                    "meeting_id": 5,
                    "user_id": 1234,
                    "speaker_ids": [25],
                    "group_ids": [53],
                },
                "meeting/4": {
                    "is_active_in_organization_id": 1,
                    "meeting_user_ids": [4444],
                    "committee_id": 1,
                    "present_user_ids": [1234],
                },
                "meeting/5": {
                    "is_active_in_organization_id": 1,
                    "meeting_user_ids": [5555],
                    "committee_id": 1,
                    "present_user_ids": [1234],
                },
                "committee/1": {"meeting_ids": [4, 5]},
                "speaker/14": {"meeting_user_id": 4444, "meeting_id": 4},
                "speaker/24": {
                    "meeting_user_id": 4444,
                    "meeting_id": 4,
                    "begin_time": 987654321,
                },
                "speaker/25": {"meeting_user_id": 5555, "meeting_id": 5},
                "group/42": {"meeting_id": 4, "meeting_user_ids": [4444]},
                "group/53": {"meeting_id": 5, "meeting_user_ids": [5555]},
            }
        )
        response = self.request(
            "user.update", {"id": 1234, "group_ids": [], "meeting_id": 4}
        )

        self.assert_status_code(response, 200)
        self.assert_model_exists(
            "user/1234",
            {
                "username": "username_abcdefgh123",
                "meeting_user_ids": [4444, 5555],
                "is_present_in_meeting_ids": [5],
            },
        )
        self.assert_model_exists(
            "meeting/4",
            {
                "present_user_ids": [],
            },
        )
        self.assert_model_exists(
            "meeting/5",
            {
                "present_user_ids": [1234],
            },
        )
        self.assert_model_exists(
            "meeting_user/4444",
            {"group_ids": [], "speaker_ids": [24], "meta_deleted": False},
        )
        self.assert_model_exists(
            "meeting_user/5555",
            {"group_ids": [53], "speaker_ids": [25], "meta_deleted": False},
        )
        self.assert_model_exists(
            "speaker/24", {"meeting_user_id": 4444, "meeting_id": 4}
        )
        self.assert_model_exists(
            "speaker/25", {"meeting_user_id": 5555, "meeting_id": 5}
        )
        self.assert_model_deleted("speaker/14")

    def test_partial_group_removal_with_speaker(self) -> None:
        self.set_models(
            {
                "user/1234": {
                    "username": "username_abcdefgh123",
                    "meeting_user_ids": [4444],
                },
                "meeting_user/4444": {
                    "meeting_id": 4,
                    "user_id": 1234,
                    "speaker_ids": [14, 24],
                    "group_ids": [42, 43],
                },
                "meeting/4": {
                    "is_active_in_organization_id": 1,
                    "meeting_user_ids": [4444],
                    "committee_id": 1,
                },
                "committee/1": {"meeting_ids": [4]},
                "speaker/14": {"meeting_user_id": 4444, "meeting_id": 4},
                "speaker/24": {
                    "meeting_user_id": 4444,
                    "meeting_id": 4,
                    "begin_time": 987654321,
                },
                "group/42": {"meeting_id": 4, "meeting_user_ids": [4444]},
                "group/43": {"meeting_id": 4, "meeting_user_ids": [4444]},
            }
        )
        response = self.request(
            "user.update", {"id": 1234, "group_ids": [43], "meeting_id": 4}
        )

        self.assert_status_code(response, 200)
        self.assert_model_exists(
            "user/1234",
            {
                "username": "username_abcdefgh123",
                "meeting_user_ids": [4444],
            },
        )
        self.assert_model_exists(
            "meeting_user/4444",
            {"group_ids": [43], "speaker_ids": [14, 24], "meta_deleted": False},
        )
        self.assert_model_exists(
            "speaker/24", {"meeting_user_id": 4444, "meeting_id": 4}
        )
        self.assert_model_exists(
            "speaker/14", {"meeting_user_id": 4444, "meeting_id": 4}
        )

    def test_update_with_internal_fields(self) -> None:
        self.create_meeting()
        self.create_user("dummy2", [1])
        self.create_user("dummy3", [1])
        self.set_models(
            {
                "user/1": {
                    "poll_candidate_ids": [1],
                    "option_ids": [1],
                    "vote_ids": [1, 2],
                },
                "user/2": {"delegated_vote_ids": [2]},
                "meeting/1": {
                    "poll_ids": [1],
                    "option_ids": [1, 2],
                    "poll_candidate_list_ids": [1],
                    "poll_candidate_ids": [1],
                    "vote_ids": [1, 2],
                },
                "poll/1": {"meeting_id": 1, "option_ids": [1, 2]},
                "option/1": {
                    "meeting_id": 1,
                    "vote_ids": [1],
                    "content_object_id": "user/1",
                },
                "option/2": {
                    "meeting_id": 1,
                    "vote_ids": [2],
                    "content_object_id": "poll_candidate_list/1",
                },
                "poll_candidate_list/1": {
                    "meeting_id": 1,
                    "option_id": 2,
                    "poll_candidate_ids": [1],
                },
                "poll_candidate/1": {
                    "poll_candidate_list_id": 1,
                    "meeting_id": 1,
                    "user_id": 1,
                    "weight": 3,
                },
                "vote/1": {"meeting_id": 1, "option_id": 1, "user_id": 1},
                "vote/2": {
                    "meeting_id": 1,
                    "option_id": 2,
                    "user_id": 1,
                    "delegated_user_id": 2,
                },
            }
        )
        response = self.request(
            "user.update",
            {
                "id": 3,
                "is_present_in_meeting_ids": [1],
                "option_ids": [1],
                "poll_candidate_ids": [1],
                "poll_voted_ids": [1],
                "vote_ids": [1],
                "delegated_vote_ids": [2],
            },
            internal=True,
        )
        self.assert_status_code(response, 200)
        expected: dict[str, dict[str, Any]] = {
            "user/3": {
                "is_present_in_meeting_ids": [1],
                "option_ids": [1],
                "poll_candidate_ids": [1],
                "poll_voted_ids": [1],
                "vote_ids": [1],
                "delegated_vote_ids": [2],
            },
            "meeting/1": {
                "present_user_ids": [3],
            },
            "poll/1": {"voted_ids": [3]},
            "option/1": {"content_object_id": "user/3"},
            "poll_candidate/1": {
                "user_id": 3,
            },
            "vote/1": {"user_id": 3},
            "vote/2": {"delegated_user_id": 3},
        }
        for fqid, model in expected.items():
            self.assert_model_exists(fqid, model)

    def test_update_with_internal_fields_error(self) -> None:
        self.create_meeting()
        self.create_user("dummy2", [1])
        self.create_user("dummy3", [1])
        response = self.request(
            "user.update",
            {
                "id": 3,
                "is_present_in_meeting_ids": [1],
                "option_ids": [1],
                "poll_candidate_ids": [1],
                "poll_voted_ids": [1],
                "vote_ids": [1],
                "delegated_vote_ids": [2],
            },
            internal=False,
        )
        self.assert_status_code(response, 400)
        message: str = response.json["message"]
        assert message.startswith("data must not contain {")
        assert message.endswith("} properties")
        for field in [
            "'is_present_in_meeting_ids'",
            "'option_ids'",
            "'poll_candidate_ids'",
            "'poll_voted_ids'",
            "'vote_ids'",
            "'delegated_vote_ids'",
        ]:
            self.assertIn(field, message)

    def test_update_groups_on_last_meeting_admin(self) -> None:
        self.create_meeting()
        self.create_user("username_srtgb123", [2])
        response = self.request(
            "user.update", {"id": 2, "meeting_id": 1, "group_ids": [3]}
        )
        self.assert_status_code(response, 400)
        self.assertIn(
            "Cannot remove last admin from meeting(s) 1",
            response.json["message"],
        )

    def test_update_groups_on_both_last_meeting_admins(self) -> None:
        self.create_meeting()
        self.create_user("username_srtgb123", [2])
        self.create_user("username_srtgb456", [2])
        response = self.request_multi(
            "user.update",
            [
                {"id": 2, "meeting_id": 1, "group_ids": [3]},
                {"id": 3, "meeting_id": 1, "group_ids": [3]},
            ],
        )
        self.assert_status_code(response, 400)
        self.assertIn(
            "Cannot remove last admin from meeting(s) 1",
            response.json["message"],
        )

    def test_update_groups_on_last_meeting_admin_multi(self) -> None:
        self.create_meeting()
        self.create_meeting(4)
        self.create_user("username_srtgb123", [2])
        self.create_user("username_srtgb456", [5])
        response = self.request_multi(
            "user.update",
            [
                {"id": 2, "meeting_id": 1, "group_ids": [3]},
                {"id": 3, "meeting_id": 4, "group_ids": [6]},
            ],
        )
        self.assert_status_code(response, 400)
        self.assertIn(
            "Cannot remove last admin from meeting(s) 1, 4",
            response.json["message"],
        )

    def test_update_groups_on_last_meeting_admin_in_template_meeting(self) -> None:
        self.create_meeting()
        self.set_models(
            {
                "meeting/1": {"template_for_organization_id": 1},
                "organization/1": {"template_meeting_ids": [1]},
            }
        )
        self.create_user("username_srtgb123", [2])
        response = self.request(
            "user.update", {"id": 2, "meeting_id": 1, "group_ids": [3]}
        )
        self.assert_status_code(response, 200)

    def test_update_groups_on_last_meeting_admin_and_add_a_new_admin(self) -> None:
        self.create_meeting()
        self.create_user("username_srtgb123", [2])
        self.create_user("username_srtgb456", [1])
        response = self.request_multi(
            "user.update",
            [
                {"id": 2, "meeting_id": 1, "group_ids": [3]},
                {"id": 3, "meeting_id": 1, "group_ids": [2]},
            ],
        )
        self.assert_status_code(response, 200)
        self.assert_model_exists("meeting_user/1", {"user_id": 2, "group_ids": [3]})
        self.assert_model_exists("meeting_user/2", {"user_id": 3, "group_ids": [2]})

    def test_update_anonymous_group_id(self) -> None:
        self.create_meeting()
        self.set_models(
            {
                "meeting/1": {"group_ids": [1, 2, 3, 4]},
                "group/4": {"anonymous_group_for_meeting_id": 1},
            }
        )
        user_id = self.create_user("dummy", [1])
        response = self.request(
            "user.update",
            {
                "id": user_id,
                "meeting_id": 1,
                "group_ids": [1, 4],
            },
        )
        self.assert_status_code(response, 400)
        self.assertIn(
            "Cannot add explicit users to a meetings anonymous group",
            response.json["message"],
        )

    def create_data_for_locked_out_test(self) -> dict[str, tuple[int, int | None]]:
        """
        Creates two meetings and a bunch of users with different roles.
        The return dict has the format {username: (user_id,meeting_user_id)}
        """
        self.create_meeting()  # committee:60; groups: default:1, admin:2, can_manage:3
        self.create_meeting(4)  # committee:63; groups: default:4, admin:5, can_update:6
        self.add_group_permissions(3, [Permissions.User.CAN_MANAGE])
        self.add_group_permissions(6, [Permissions.User.CAN_UPDATE])
        users: dict[str, tuple[int, int | None]] = {}
        users["superad"] = (
            self.create_user("superad", [], OrganizationManagementLevel.SUPERADMIN),
            None,
        )
        users["orgaad"] = (
            self.create_user(
                "orgaad", [], OrganizationManagementLevel.CAN_MANAGE_ORGANIZATION
            ),
            None,
        )
        users["userad"] = (
            self.create_user(
                "userad", [], OrganizationManagementLevel.CAN_MANAGE_USERS
            ),
            None,
        )
        users["committeead60"] = self.create_user("committeead60"), None
        users["meetingad1"] = self.create_user("meetingad1", [2]), 1
        users["can_manage1"] = self.create_user("can_manage1", [3]), 2
        users["can_update4"] = self.create_user("can_update1", [6]), 3
        users["participant1"] = self.create_user("participant1", [1]), 4
        users["account"] = self.create_user("account"), None
        self.set_models(
            {
                "committee/60": {"manager_ids": [users["committeead60"][0]]},
                f"user/{users['committeead60'][0]}": {"committee_management_ids": [60]},
            }
        )
        self.create_user("dummy_meeting_ad", [2])
        return users

    def test_update_locked_out_on_self_error(self) -> None:
        self.create_data_for_locked_out_test()
        self.set_user_groups(1, [1])
        response = self.request(
            "user.update",
            {
                "id": 1,
                "meeting_id": 1,
                "locked_out": True,
            },
        )
        self.assert_status_code(response, 400)
        self.assertIn(
            "You may not lock yourself out of a meeting",
            response.json["message"],
        )

    def assert_lock_out_user(
        self,
        username: Literal[
            "superad",
            "orgaad",
            "userad",
            "committeead60",
            "meetingad1",
            "can_manage1",
            "can_update4",
            "participant1",
            "account",
        ],
        meeting_id: int,
        lock_out: bool | None = True,
        other_data: dict[str, Any] = {},
        add_to_meeting: int | None = None,
        lock_before: bool = False,
        errormsg: str | None = None,
    ) -> None:
        """
        Checks if the locking errors work based on the data from the create_data_for_locked_out_test function.
        Parameters are:
        - username: The name of the user that should be updated
        - meeting_id: Id of the meeting in which the user should potentially be locked
        - lock_out: Whether the 'locked_out' field should be set and to what value (None means leave out)
        - other_data: The rest of the payload
        - add_to_meeting: Will add the user to the specified meeting's default group beforehand
        - lock_before: If true, the user will be locked out of the meeting before calling the action
        - errormsg: The expected error message, if left empty the request is expected to end in success
        """
        users = self.create_data_for_locked_out_test()
        user_id, meeting_user_id = users[username]
        if add_to_meeting:
            self.set_user_groups(user_id, [meeting_id])
        if lock_before and meeting_user_id:
            self.set_models({f"meeting_user/{meeting_user_id}": {"locked_out": True}})
        data = {
            "id": user_id,
            "meeting_id": meeting_id,
            **other_data,
        }
        if lock_out is not None:
            data["locked_out"] = lock_out
        response = self.request(
            "user.update",
            data,
        )
        if errormsg is not None:
            self.assert_status_code(response, 400)
            self.assertIn(
                errormsg,
                response.json["message"],
            )
        else:
            self.assert_status_code(response, 200)

    def test_update_locked_out_foreign_cml_allowed(self) -> None:
        self.assert_lock_out_user(
            "account", 1, other_data={"committee_management_ids": [63]}
        )

    def test_update_locked_out_user_child_cml_allowed(self) -> None:
        self.create_committee(60)
        self.create_committee(63, parent_id=60)
        self.assert_lock_out_user(
            "account", 1, other_data={"committee_management_ids": [63]}
        )

    def test_update_locked_out_user_home_committee_allowed(self) -> None:
        self.assert_lock_out_user("account", 1, other_data={"home_committee_id": 60})

    def test_update_locked_out_user_child_home_committee_allowed(self) -> None:
        self.create_committee(60)
        self.create_committee(63, parent_id=60)
        self.assert_lock_out_user("account", 1, other_data={"home_committee_id": 63})

    def test_update_locked_out_user_foreign_home_committee_allowed(self) -> None:
        self.assert_lock_out_user("account", 1, other_data={"home_committee_id": 63})

    def test_update_locked_out_superadmin_error(self) -> None:
        self.assert_lock_out_user(
            "account",
            1,
            other_data={"organization_management_level": "superadmin"},
            errormsg="Cannot give OrganizationManagementLevel superadmin to user 10 as he is locked out of meeting(s) 1",
        )

    def test_update_locked_out_other_oml_error(self) -> None:
        self.assert_lock_out_user(
            "account",
            1,
            other_data={"organization_management_level": "can_manage_users"},
            errormsg="Cannot give OrganizationManagementLevel can_manage_users to user 10 as he is locked out of meeting(s) 1",
        )

    def test_update_locked_out_cml_error(self) -> None:
        self.assert_lock_out_user(
            "account",
            1,
            other_data={"committee_management_ids": [60]},
            errormsg="Cannot set user 10 as manager for committee(s) 60 due to being locked out of meeting(s) 1",
        )

    def test_create_locked_out_user_parent_cml_error(self) -> None:
        self.create_committee(59)
        self.create_committee(60, parent_id=59)
        self.assert_lock_out_user(
            "account",
            1,
            other_data={"committee_management_ids": [59]},
            errormsg="Cannot set user 10 as manager for committee(s) 59 due to being locked out of meeting(s) 1",
        )

    def test_update_locked_out_meeting_admin_error(self) -> None:
        self.assert_lock_out_user(
            "account",
            1,
            other_data={"group_ids": [2]},
            errormsg="Group(s) 2 have user.can_manage permissions and may therefore not be used by users who are locked out",
        )

    def test_update_locked_out_can_update_allowed(self) -> None:
        self.assert_lock_out_user(
            "account",
            4,
            other_data={"group_ids": [6]},
        )

    def test_update_locked_out_on_foreign_cml_allowed(self) -> None:
        self.assert_lock_out_user("committeead60", 4, add_to_meeting=4)

    def test_update_locked_out_on_superadmin_error(self) -> None:
        self.assert_lock_out_user(
            "superad",
            1,
            add_to_meeting=1,
            errormsg="Cannot lock user from meeting 1 as long as he has the OrganizationManagementLevel superadmin",
        )

    def test_update_locked_out_on_other_oml_error(self) -> None:
        self.assert_lock_out_user(
            "orgaad",
            1,
            add_to_meeting=1,
            errormsg="Cannot lock user from meeting 1 as long as he has the OrganizationManagementLevel can_manage_organization",
        )

    def test_update_locked_out_on_cml_error(self) -> None:
        self.assert_lock_out_user(
            "committeead60",
            1,
            errormsg="Cannot lock user out of meeting 1 as he is manager of the meetings committee",
        )

    def test_update_locked_out_on_meeting_admin_error(self) -> None:
        self.assert_lock_out_user(
            "meetingad1",
            1,
            errormsg="Group(s) 2 have user.can_manage permissions and may therefore not be used by users who are locked out",
        )

    def test_update_locked_out_on_can_manage_error(self) -> None:
        self.assert_lock_out_user(
            "can_manage1",
            1,
            errormsg="Group(s) 3 have user.can_manage permissions and may therefore not be used by users who are locked out",
        )

    def test_update_locked_out_on_can_update_allowed(self) -> None:
        self.assert_lock_out_user(
            "can_update4",
            4,
        )

    def test_update_locked_out_on_foreign_meeting_admin_allowed(self) -> None:
        self.assert_lock_out_user("meetingad1", 4, add_to_meeting=4)

    def test_update_locked_out_on_foreign_can_manage_allowed(self) -> None:
        self.assert_lock_out_user("can_manage1", 4, add_to_meeting=4)

    def test_update_other_oml_on_locked_out_user_error(self) -> None:
        self.assert_lock_out_user(
            "participant1",
            1,
            other_data={"organization_management_level": "can_manage_users"},
            lock_out=None,
            lock_before=True,
            errormsg="Cannot give OrganizationManagementLevel can_manage_users to user 9 as he is locked out of meeting(s) 1",
        )

    def test_update_cml_on_locked_out_user_error(self) -> None:
        self.assert_lock_out_user(
            "participant1",
            1,
            other_data={"committee_management_ids": [60]},
            lock_out=None,
            lock_before=True,
            errormsg="Cannot set user 9 as manager for committee(s) 60 due to being locked out of meeting(s) 1",
        )

    def test_update_parent_cml_on_locked_out_user_error(self) -> None:
        self.create_committee(59)
        self.create_committee(60, parent_id=59)
        self.assert_lock_out_user(
            "participant1",
            1,
            other_data={"committee_management_ids": [59]},
            lock_out=None,
            lock_before=True,
            errormsg="Cannot set user 9 as manager for committee(s) 59 due to being locked out of meeting(s) 1",
        )

    def test_update_child_cml_on_locked_out_user_error(self) -> None:
        self.create_committee(60)
        self.create_committee(61, parent_id=60)
        self.assert_lock_out_user(
            "participant1",
            1,
            other_data={"committee_management_ids": [61]},
            lock_out=None,
            lock_before=True,
        )

    def test_update_meeting_admin_on_locked_out_user_error(self) -> None:
        self.assert_lock_out_user(
            "participant1",
            1,
            other_data={"group_ids": [2]},
            lock_out=None,
            lock_before=True,
            errormsg="Group(s) 2 have user.can_manage permissions and may therefore not be used by users who are locked out",
        )

    def test_update_locked_out_remove_superadmin(self) -> None:
        self.assert_lock_out_user(
            "superad", 1, other_data={"organization_management_level": None}
        )

    def test_update_locked_out_remove_cml(self) -> None:
        self.assert_lock_out_user(
            "committeead60", 1, other_data={"committee_management_ids": None}
        )

    def test_update_locked_out_remove_meeting_admin(self) -> None:
        self.assert_lock_out_user(
            "meetingad1",
            1,
            other_data={"group_ids": [1]},
        )

    def test_update_locked_out_remove_can_manage(self) -> None:
        self.assert_lock_out_user(
            "can_manage1",
            1,
            other_data={"group_ids": [1]},
        )

    def test_update_oml_remove_locked_out(self) -> None:
        self.assert_lock_out_user(
            "participant1",
            1,
            other_data={"organization_management_level": "can_manage_organization"},
            lock_before=True,
            lock_out=False,
        )

    def test_update_cml_remove_locked_out(self) -> None:
        self.assert_lock_out_user(
            "participant1",
            1,
            other_data={"committee_management_ids": [60]},
            lock_before=True,
            lock_out=False,
        )

    def test_update_meeting_admin_remove_locked_out(self) -> None:
        self.assert_lock_out_user(
            "participant1",
            1,
            other_data={"group_ids": [2]},
            lock_before=True,
            lock_out=False,
        )

    def test_update_can_update_remove_locked_out(self) -> None:
        self.assert_lock_out_user(
            "account",
            4,
            other_data={"group_ids": [6]},
            lock_before=True,
            lock_out=False,
        )

    def test_update_permission_as_locked_out(self) -> None:
        self.permission_setup()
        self.create_meeting(base=4)
        meeting_user_ids = self.set_user_groups(self.user_id, [3, 6])  # Admin-groups
        self.set_group_permissions(3, [Permissions.User.CAN_UPDATE])
        self.set_group_permissions(6, [Permissions.User.CAN_UPDATE])
        self.set_user_groups(111, [1, 4])
        self.set_models(
            {
                "meeting/4": {"committee_id": 60},
                "committee/60": {"meeting_ids": [1, 4]},
                **{
                    f"meeting_user/{m_user_id}": {"locked_out": True}
                    for m_user_id in meeting_user_ids
                },
            }
        )

        response = self.request(
            "user.update",
            {
                "id": 111,
                "meeting_id": 1,
                "group_ids": [1],
            },
        )

        self.assert_status_code(response, 403)
        self.assertIn(
            "The user needs OrganizationManagementLevel.can_manage_users or CommitteeManagementLevel.can_manage for committee of following meeting or Permission user.can_update for meeting 1",
            response.json["message"],
        )

    def test_add_participant_as_orga_admin(self) -> None:
        self.permission_setup()
        self.set_organization_management_level(
            OrganizationManagementLevel.CAN_MANAGE_ORGANIZATION, self.user_id
        )
        self.set_user_groups(self.user_id, [])
        response = self.request(
            "user.update",
            {
                "id": 111,
                "meeting_id": 1,
                "group_ids": [3],
                "vote_delegations_from_ids": [],
            },
        )

        self.assert_status_code(response, 200)
        user = self.assert_model_exists("user/111")
        assert len(meeting_user_ids := user.get("meeting_user_ids", [])) == 1
        self.assert_model_exists(
            f"meeting_user/{meeting_user_ids[0]}", {"meeting_id": 1, "group_ids": [3]}
        )

    def test_update_with_home_committee(self) -> None:
        self.create_committee(3)
        self.create_user("dracula")
        response = self.request(
            "user.update",
            {"id": 2, "home_committee_id": 3},
        )
        self.assert_status_code(response, 200)
        self.assert_model_exists(
            "user/2", {"username": "dracula", "home_committee_id": 3}
        )

    def test_update_with_home_committee_cml(self) -> None:
        self.create_committee(3)
        self.create_user("mina")
        self.set_committee_management_level([3])
        self.set_organization_management_level(None)
        response = self.request(
            "user.update",
            {"id": 2, "home_committee_id": 3},
        )
        self.assert_status_code(response, 200)
        self.assert_model_exists("user/2", {"username": "mina", "home_committee_id": 3})

    def test_update_with_guest_true(self) -> None:
        self.create_user("jonathan")
        response = self.request(
            "user.update",
            {"id": 2, "guest": True},
        )
        self.assert_status_code(response, 200)
        self.assert_model_exists("user/2", {"username": "jonathan", "guest": True})

    def test_update_with_guest_true_unsets_home_committee(self) -> None:
        self.create_committee()
        self.create_user("jonathan", home_committee_id=1)
        response = self.request(
            "user.update",
            {"id": 2, "guest": True},
        )
        self.assert_status_code(response, 200)
        self.assert_model_exists(
            "user/2", {"username": "jonathan", "guest": True, "home_committee_id": None}
        )

    def test_update_with_guest_false(self) -> None:
        self.create_user("jack")
        response = self.request(
            "user.update",
            {"id": 2, "guest": False},
        )
        self.assert_status_code(response, 200)
        self.assert_model_exists("user/2", {"username": "jack", "guest": False})

    def test_update_with_guest_false_doesnt_unset_home_committee(self) -> None:
        self.create_committee()
        self.create_user("jack", home_committee_id=1)
        response = self.request(
            "user.update",
            {"id": 2, "guest": False},
        )
        self.assert_status_code(response, 200)
        self.assert_model_exists(
            "user/2", {"username": "jack", "guest": False, "home_committee_id": 1}
        )

    def test_update_with_with_home_committee_and_guest_true(self) -> None:
        self.create_committee(3)
        self.create_user("renfield")
        response = self.request(
            "user.update",
            {"id": 2, "home_committee_id": 3, "guest": True},
        )
        self.assert_status_code(response, 400)
        self.assertIn(
            "Cannot set guest to true and set a home committee at the same time.",
            response.json["message"],
        )

    def test_update_with_home_committee_and_guest_false(self) -> None:
        """Also tests for parent CML"""
        self.create_committee(2)
        self.create_committee(3, parent_id=2)
        self.create_user("vanHelsing")
        self.set_committee_management_level([2])
        self.set_organization_management_level(None)
        response = self.request(
            "user.update",
            {"id": 2, "home_committee_id": 3, "guest": False},
        )
        self.assert_status_code(response, 200)
        self.assert_model_exists(
            "user/2", {"username": "vanHelsing", "home_committee_id": 3, "guest": False}
        )

    def test_update_with_home_committee_wrong_CML(self) -> None:
        self.create_committee(2)
        self.create_committee(3)
        self.create_user("quincy")
        self.set_committee_management_level([2])
        self.set_organization_management_level(None)
        response = self.request(
            "user.update",
            {
                "id": 2,
                "home_committee_id": 3,
            },
        )
        self.assert_status_code(response, 403)
        self.assertIn(
            "You are not allowed to perform action user.update. Missing permission: CommitteeManagementLevel can_manage in committee {3}",
            response.json["message"],
        )

    def test_update_with_home_committee_no_perm(self) -> None:
        self.create_committee(3)
        self.create_user("arthur")
        self.set_organization_management_level(None)
        response = self.request(
            "user.update",
            {
                "id": 2,
                "home_committee_id": 3,
            },
        )
        self.assert_status_code(response, 403)
        self.assertIn(
            "You are not allowed to perform action user.update. Missing permission: CommitteeManagementLevel can_manage in committee {3}",
            response.json["message"],
        )

    def test_update_overwrite_home_committee(self) -> None:
        self.create_committee(3)
        self.create_user("dracula")
        response = self.request(
            "user.update",
            {"id": 2, "home_committee_id": 3},
        )
        self.assert_status_code(response, 200)
        self.assert_model_exists(
            "user/2", {"username": "dracula", "home_committee_id": 3}
        )

    def test_update_overwrite_home_committee_both_cml(self) -> None:
        self.create_committee(2)
        self.create_committee(3)
        self.create_user("mina", home_committee_id=2)
        self.set_committee_management_level([2, 3])
        self.set_organization_management_level(None)
        response = self.request(
            "user.update",
            {"id": 2, "home_committee_id": 3},
        )
        self.assert_status_code(response, 200)
        self.assert_model_exists("user/2", {"username": "mina", "home_committee_id": 3})

    def test_update_overwrite_home_committee_both_parent_cml(self) -> None:
        self.create_committee(1)
        self.create_committee(2, parent_id=1)
        self.create_committee(3, parent_id=1)
        self.create_user("mina", home_committee_id=2)
        self.set_committee_management_level([1])
        self.set_organization_management_level(None)
        response = self.request(
            "user.update",
            {"id": 2, "home_committee_id": 3},
        )
        self.assert_status_code(response, 200)
        self.assert_model_exists("user/2", {"username": "mina", "home_committee_id": 3})

    def test_update_overwrite_home_committee_wrong_CML(self) -> None:
        self.create_committee(1)
        self.create_committee(2)
        self.create_committee(3)
        self.create_user("quincy", home_committee_id=1)
        self.set_committee_management_level([2])
        self.set_organization_management_level(None)
        response = self.request(
            "user.update",
            {
                "id": 2,
                "home_committee_id": 3,
            },
        )
        self.assert_status_code(response, 403)
        self.assertIn(
            "You are not allowed to perform action user.update. Missing permission: CommitteeManagementLevel can_manage in committees {1, 3}",
            response.json["message"],
        )

    def test_update_overwrite_home_committee_old_home_committee_CML(self) -> None:
        self.create_committee(2)
        self.create_committee(3)
        self.create_user("quincy", home_committee_id=2)
        self.set_committee_management_level([2])
        self.set_organization_management_level(None)
        response = self.request(
            "user.update",
            {
                "id": 2,
                "home_committee_id": 3,
            },
        )
        self.assert_status_code(response, 403)
        self.assertIn(
            "You are not allowed to perform action user.update. Missing permission: CommitteeManagementLevel can_manage in committee {3}",
            response.json["message"],
        )

    def test_update_overwrite_home_committee_new_home_committee_CML(self) -> None:
        self.create_committee(2)
        self.create_committee(3)
        self.create_user("quincy", home_committee_id=2)
        self.set_committee_management_level([3])
        self.set_organization_management_level(None)
        response = self.request(
            "user.update",
            {
                "id": 2,
                "home_committee_id": 3,
            },
        )
        self.assert_status_code(response, 403)
        self.assertIn(
            "You are not allowed to perform action user.update. Missing permission: CommitteeManagementLevel can_manage in committee {2}",
            response.json["message"],
        )

    def test_update_overwrite_home_committee_no_perm(self) -> None:
        self.create_committee(2)
        self.create_committee(3)
        self.create_user("arthur", home_committee_id=2)
        self.set_organization_management_level(None)
        response = self.request(
            "user.update",
            {
                "id": 2,
                "home_committee_id": 3,
            },
        )
        self.assert_status_code(response, 403)
        self.assertIn(
            "You are not allowed to perform action user.update. Missing permission: CommitteeManagementLevel can_manage in committees {2, 3}",
            response.json["message"],
        )

    def test_update_overwrite_home_committee_OML_orga(self) -> None:
        self.create_committee(2)
        self.create_committee(3)
        self.create_user("arthur", home_committee_id=2)
        self.set_organization_management_level(
            OrganizationManagementLevel.CAN_MANAGE_ORGANIZATION
        )
        response = self.request(
            "user.update",
            {
                "id": 2,
                "home_committee_id": 3,
            },
        )
        self.assert_status_code(response, 200)
        self.assert_model_exists("user/2", {"home_committee_id": 3})

    def test_update_overwrite_home_committee_OML_users(self) -> None:
        self.create_committee(2)
        self.create_committee(3)
        self.create_user("arthur", home_committee_id=2)
        self.set_organization_management_level(
            OrganizationManagementLevel.CAN_MANAGE_USERS
        )
        response = self.request(
            "user.update",
            {
                "id": 2,
                "home_committee_id": 3,
            },
        )
        self.assert_status_code(response, 403)
        self.assertIn(
            "You are not allowed to perform action user.update. Missing permission: CommitteeManagementLevel can_manage in committees {2, 3}",
            response.json["message"],
        )

    def test_update_overwrite_home_committee_as_meeting_admin(self) -> None:
        self.create_committee(3)
        self.create_meeting()
        self.create_user("arthur", group_ids=[1], home_committee_id=60)
        self.set_organization_management_level(None)
        self.set_user_groups(1, [2])
        response = self.request(
            "user.update",
            {
                "id": 2,
                "home_committee_id": 3,
            },
        )
        self.assert_status_code(response, 403)
        self.assertIn(
            "You are not allowed to perform action user.update. Missing permission: CommitteeManagementLevel can_manage in committees {3, 60}",
            response.json["message"],
        )

    def test_update_add_user_to_meeting_and_home_committee(self) -> None:
        self.create_committee(3)
        self.create_meeting()
        self.create_user("arthur")
        self.set_organization_management_level(None)
        self.set_user_groups(1, [2])
        self.set_committee_management_level([3])
        response = self.request(
            "user.update",
            {"id": 2, "home_committee_id": 3, "meeting_id": 1, "group_ids": [1]},
        )
        self.assert_status_code(response, 200)
        meeting_user_ids = self.assert_model_exists("user/2", {"home_committee_id": 3})[
            "meeting_user_ids"
        ]
        assert len(meeting_user_ids) == 1
        self.assert_model_exists(
            f"meeting_user/{meeting_user_ids[0]}", {"meeting_id": 1, "group_ids": [1]}
        )

    def test_update_committee_membership_calculation_with_home_committee(
        self,
    ) -> None:
        self.create_meeting()  # and committee 60
        self.create_committee(61)
        self.create_committee(62)
        self.create_meeting(4)  # and committee 63
        self.create_committee(64)
        self.create_committee(65)
        self.create_meeting(7)  # and committee 66
        testcases: list[dict[str, Any]] = [
            {
                "name": "acctJoinMeeting",
                "payload_m_id": 1,
                "payload_group_ids": [1],
                "expected_committees": [60],
            },
            {
                "name": "acctJoinCommittee",
                "payload_hc_id": 60,
                "expected_committees": [60],
            },
            {
                "name": "acctBecomeAdmin",
                "payload_cm_ids": [60],
                "expected_committees": [60],
            },
            {
                "name": "acctJoinMeetingNCommittee",
                "payload_m_id": 1,
                "payload_group_ids": [1],
                "payload_hc_id": 60,
                "expected_committees": [60],
            },
            {
                "name": "acctJoinCommitteeNBecomeAdmin",
                "payload_hc_id": 60,
                "payload_cm_ids": [60],
                "expected_committees": [60],
            },
            {
                "name": "acctJoinMeetingNBecomeAdmin",
                "payload_m_id": 1,
                "payload_group_ids": [1],
                "payload_cm_ids": [60],
                "expected_committees": [60],
            },
            {
                "name": "acctAll",
                "payload_m_id": 1,
                "payload_group_ids": [1],
                "payload_hc_id": 60,
                "payload_cm_ids": [60],
                "expected_committees": [60],
            },
            {
                "name": "acctAllDifferent",
                "payload_m_id": 1,
                "payload_group_ids": [1],
                "payload_hc_id": 61,
                "payload_cm_ids": [62, 64],
                "expected_committees": [60, 61, 62, 64],
            },
            {
                "name": "ptcpJoinMeeting",
                "meeting_ids": [7],
                "payload_m_id": 1,
                "payload_group_ids": [1],
                "expected_committees": [60, 66],
            },
            {
                "name": "ptcpJoinCommittee",
                "meeting_ids": [7],
                "payload_hc_id": 60,
                "expected_committees": [60, 66],
            },
            {
                "name": "ptcpBecomeAdmin",
                "meeting_ids": [7],
                "payload_cm_ids": [60],
                "expected_committees": [60, 66],
            },
            {
                "name": "ptcpJoinMeetingNCommittee",
                "meeting_ids": [4, 7],
                "payload_m_id": 1,
                "payload_group_ids": [1],
                "payload_hc_id": 60,
                "expected_committees": [60, 63, 66],
            },
            {
                "name": "ptcpJoinCommitteeNBecomeAdmin",
                "meeting_ids": [7],
                "payload_hc_id": 60,
                "payload_cm_ids": [60],
                "expected_committees": [60, 66],
            },
            {
                "name": "ptcpJoinMeetingNBecomeAdmin",
                "meeting_ids": [7],
                "payload_m_id": 1,
                "payload_group_ids": [1],
                "payload_cm_ids": [60],
                "expected_committees": [60, 66],
            },
            {
                "name": "ptcpAll",
                "meeting_ids": [7],
                "payload_m_id": 1,
                "payload_group_ids": [1],
                "payload_hc_id": 60,
                "payload_cm_ids": [60],
                "expected_committees": [60, 66],
            },
            {
                "name": "ptcpAllDifferent",
                "meeting_ids": [4, 7],
                "payload_m_id": 1,
                "payload_group_ids": [1],
                "payload_hc_id": 61,
                "payload_cm_ids": [62, 63, 64],
                "expected_committees": [60, 61, 62, 63, 64, 66],
            },
            {
                "name": "ptcpLeave",
                "meeting_ids": [7],
                "payload_m_id": 7,
                "expected_committees": [],
            },
            {
                "name": "ptcpLeaveJoinSameCommittee",
                "meeting_ids": [7],
                "payload_m_id": 7,
                "payload_hc_id": 66,
                "expected_committees": [66],
            },
            {
                "name": "ptcpLeaveJoinOtherCommittee",
                "meeting_ids": [7],
                "payload_m_id": 7,
                "payload_hc_id": 60,
                "expected_committees": [60],
            },
            {
                "name": "ptcpLeaveBecomeAdmin",
                "meeting_ids": [1],
                "payload_m_id": 1,
                "payload_cm_ids": [60],
                "expected_committees": [60],
            },
            {
                "name": "ntusJoinMeeting",
                "home_committee_id": 60,
                "payload_m_id": 1,
                "payload_group_ids": [1],
                "expected_committees": [60],
            },
            {
                "name": "ntusJoinCommittee",
                "home_committee_id": 60,
                "payload_hc_id": 62,
                "expected_committees": [62],
            },
            {
                "name": "ntusBecomeAdmin",
                "home_committee_id": 60,
                "payload_cm_ids": [60],
                "expected_committees": [60],
            },
            {
                "name": "ntusJoinMeetingNCommittee",
                "home_committee_id": 60,
                "payload_m_id": 1,
                "payload_group_ids": [1],
                "payload_hc_id": 62,
                "expected_committees": [60, 62],
            },
            {
                "name": "ntusJoinCommitteeNBecomeAdmin",
                "home_committee_id": 64,
                "payload_hc_id": 60,
                "payload_cm_ids": [60],
                "expected_committees": [60],
            },
            {
                "name": "ntusJoinMeetingNBecomeAdmin",
                "home_committee_id": 60,
                "payload_m_id": 1,
                "payload_group_ids": [1],
                "payload_cm_ids": [60],
                "expected_committees": [60],
            },
            {
                "name": "ntusAll",
                "home_committee_id": 66,
                "payload_m_id": 1,
                "payload_group_ids": [1],
                "payload_hc_id": 60,
                "payload_cm_ids": [60],
                "expected_committees": [60],
            },
            {
                "name": "ntusAllDifferent",
                "home_committee_id": 60,
                "payload_m_id": 1,
                "payload_group_ids": [1],
                "payload_hc_id": 61,
                "payload_cm_ids": [62, 63, 64],
                "expected_committees": [60, 61, 62, 63, 64],
            },
            {
                "name": "ntusSwitch",
                "home_committee_id": 60,
                "payload_hc_id": 61,
                "expected_committees": [61],
            },
            {
                "name": "ntusLeave",
                "home_committee_id": 60,
                "payload_hc_id": 0,
                "expected_committees": [],
            },
            {
                "name": "ntusLeaveJoinSameCommitteeMeeting",
                "home_committee_id": 60,
                "payload_m_id": 1,
                "payload_group_ids": [2],
                "payload_hc_id": 0,
                "expected_committees": [60],
            },
            {
                "name": "ntusLeaveBecomeAdmin",
                "home_committee_id": 60,
                "payload_hc_id": 0,
                "payload_cm_ids": [60],
                "expected_committees": [60],
            },
            {
                "name": "ntusLeaveBecomeOtherAdmin",
                "home_committee_id": 60,
                "payload_hc_id": 0,
                "payload_cm_ids": [65],
                "expected_committees": [65],
            },
            {
                "name": "cmadJoinMeeting",
                "committee_management_ids": [60],
                "payload_m_id": 4,
                "payload_group_ids": [4],
                "expected_committees": [60, 63],
            },
            {
                "name": "cmadJoinCommittee",
                "committee_management_ids": [60],
                "payload_hc_id": 60,
                "expected_committees": [60],
            },
            {
                "name": "cmadBecomeAdmin",
                "committee_management_ids": [60],
                "payload_cm_ids": [60, 63],
                "expected_committees": [60, 63],
            },
            {
                "name": "cmadJoinMeetingNCommittee",
                "committee_management_ids": [60],
                "payload_m_id": 4,
                "payload_group_ids": [5],
                "payload_hc_id": 62,
                "expected_committees": [60, 62, 63],
            },
            {
                "name": "cmadJoinCommitteeNBecomeAdmin",
                "committee_management_ids": [60],
                "payload_hc_id": 61,
                "payload_cm_ids": [60, 66],
                "expected_committees": [60, 61, 66],
            },
            {
                "name": "cmadJoinMeetingNBecomeAdmin",
                "committee_management_ids": [60],
                "payload_m_id": 4,
                "payload_group_ids": [4],
                "payload_cm_ids": [60, 61, 62, 63],
                "expected_committees": [60, 61, 62, 63],
            },
            {
                "name": "cmadAll",
                "committee_management_ids": [60],
                "payload_m_id": 1,
                "payload_group_ids": [1],
                "payload_hc_id": 60,
                "payload_cm_ids": [60, 61],
                "expected_committees": [60, 61],
            },
            {
                "name": "cmadAllDifferent",
                "committee_management_ids": [66],
                "payload_m_id": 4,
                "payload_group_ids": [4],
                "payload_hc_id": 61,
                "payload_cm_ids": [60, 62],
                "expected_committees": [60, 61, 62, 63],
            },
            {
                "name": "cmadSwitch",
                "committee_management_ids": [60],
                "payload_cm_ids": [65],
                "expected_committees": [65],
            },
            {
                "name": "cmadRmOne",
                "committee_management_ids": [60, 61],
                "payload_cm_ids": [61],
                "expected_committees": [61],
            },
            {
                "name": "cmadRmAll",
                "committee_management_ids": [60, 61],
                "payload_cm_ids": [],
                "expected_committees": [],
            },
            {
                "name": "cmadRmJoinSameCommitteeMeeting",
                "committee_management_ids": [60],
                "payload_m_id": 1,
                "payload_group_ids": [2],
                "payload_cm_ids": [],
                "expected_committees": [60],
            },
            {
                "name": "cmadRmJoinSameCommittee",
                "committee_management_ids": [60],
                "payload_hc_id": 60,
                "payload_cm_ids": [],
                "expected_committees": [60],
            },
            {
                "name": "cmadRmJoinOtherCommittee",
                "committee_management_ids": [60],
                "payload_hc_id": 61,
                "payload_cm_ids": [],
                "expected_committees": [61],
            },
            {
                "name": "all",
                "meeting_ids": [1],
                "home_committee_id": 61,
                "committee_management_ids": [62],
                "payload_m_id": 4,
                "payload_group_ids": [6],
                "payload_hc_id": 64,
                "payload_cm_ids": [65, 66],
                "expected_committees": [60, 63, 64, 65, 66],
            },
        ]
        payloads: list[dict[str, Any]] = []
        meeting_to_user_ids: dict[int, list[int]] = {i: [] for i in range(1, 8, 3)}
        committee_to_native_user_ids: dict[int, list[int]] = {
            i: [] for i in range(60, 67)
        }
        committee_to_manager_ids: dict[int, list[int]] = {i: [] for i in range(60, 67)}
        committee_to_user_ids: dict[int, set[int]] = {i: set() for i in range(60, 67)}
        committee_to_expected_user_ids: dict[int, list[int]] = {
            i: [] for i in range(60, 67)
        }
        data: dict[str, dict[str, Any]] = {}
        for testcase in testcases:
            i = self.create_user(testcase["name"])
            committee_ids: set[int] = set()
            date: dict[str, Any] = {}
            if meeting_ids := testcase.get("meeting_ids"):
                date["meeting_ids"] = meeting_ids
                date["meeting_user_ids"] = [m_id * 100 + i for m_id in meeting_ids]
                for m_id in meeting_ids:
                    data[f"meeting_user/{m_id* 100 + i}"] = {
                        "user_id": i,
                        "meeting_id": m_id,
                        "group_ids": [m_id],
                    }
                    meeting_to_user_ids[m_id].append(i)
                    committee_ids.add(m_id + 59)
                    committee_to_user_ids[m_id + 59].add(i)
            if home_committee_id := testcase.get("home_committee_id"):
                date["home_committee_id"] = home_committee_id
                committee_ids.add(home_committee_id)
                committee_to_native_user_ids[home_committee_id].append(i)
                committee_to_user_ids[home_committee_id].add(i)
            if committee_management_ids := testcase.get("committee_management_ids"):
                date["committee_management_ids"] = committee_management_ids
                committee_ids.update(committee_management_ids)
                for c_id in committee_management_ids:
                    committee_to_manager_ids[c_id].append(i)
                    committee_to_user_ids[c_id].add(i)
            date["committee_ids"] = sorted(list(committee_ids))
            data[f"user/{i}"] = date
            payload: dict[str, Any] = {"id": i}
            if meeting_id := testcase.get("payload_m_id"):
                payload["meeting_id"] = meeting_id
                payload["group_ids"] = testcase.get("payload_group_ids", [])
            if home_committee_id := testcase.get("payload_hc_id"):
                payload["home_committee_id"] = home_committee_id
            elif home_committee_id == 0:
                payload["home_committee_id"] = None
            if (committee_management_ids := testcase.get("payload_cm_ids")) is not None:
                payload["committee_management_ids"] = committee_management_ids
            payloads.append(payload)
            for c_id in testcase["expected_committees"]:
                committee_to_expected_user_ids[c_id].append(i)
        data.update(
            {
                **{
                    f"meeting/{id_}": {
                        "user_ids": user_ids,
                        "meeting_user_ids": [id_ * 100 + u_id for u_id in user_ids],
                    }
                    for id_, user_ids in meeting_to_user_ids.items()
                },
                **{
                    f"group/{id_}": {
                        "meeting_user_ids": [id_ * 100 + u_id for u_id in user_ids],
                    }
                    for id_, user_ids in meeting_to_user_ids.items()
                },
                **{
                    f"committee/{id_}": {
                        "user_ids": sorted(list(user_ids)),
                        "native_user_ids": committee_to_native_user_ids[id_],
                        "manager_ids": committee_to_manager_ids[id_],
                    }
                    for id_, user_ids in committee_to_user_ids.items()
                },
            }
        )
        self.set_models(data)

        response = self.request_multi("user.update", payloads)

        self.assert_status_code(response, 200)
        for i, ids in committee_to_expected_user_ids.items():
            comm = sorted(self.get_model(f"committee/{i}").get("user_ids", []))
            assert comm == ids
        for i, testcase in enumerate(testcases, 2):
            user = sorted(self.get_model(f"user/{i}").get("committee_ids", []))
            assert user == testcase["expected_committees"]

    def test_update_with_home_committee_as_multi_meeting_admin_group_A(self) -> None:
        self.create_committee(8)
        self.create_meeting()
        self.create_meeting(4)
        self.create_meeting(7)
        alice_id = self.create_user("alice", [1, 4, 7], home_committee_id=8)
        self.set_user_groups(1, [2, 5, 8])
        self.set_organization_management_level(None)
        response = self.request(
            "user.update",
            {
                "id": alice_id,
                "first_name": "Alice",
            },
        )
        self.assert_status_code(response, 403)
        self.assertIn(
            "You are not allowed to perform action user.update. Missing permissions: OrganizationManagementLevel can_manage_users in organization 1 or CommitteeManagementLevel can_manage in committee 8",
            response.json["message"],
        )

    def test_update_with_home_committee_as_multi_committee_admin_group_A(self) -> None:
        self.create_committee(8)
        self.create_meeting()
        self.create_meeting(4)
        self.create_meeting(7)
        alice_id = self.create_user("alice", [1, 4, 7], home_committee_id=8)
        self.set_committee_management_level([60, 63, 66])
        self.set_organization_management_level(None)
        response = self.request(
            "user.update",
            {
                "id": alice_id,
                "first_name": "Alice",
            },
        )
        self.assert_status_code(response, 403)
        self.assertIn(
            "You are not allowed to perform action user.update. Missing permissions: OrganizationManagementLevel can_manage_users in organization 1 or CommitteeManagementLevel can_manage in committee 8",
            response.json["message"],
        )

    def test_update_with_home_committee_as_multi_meeting_admin_group_F(self) -> None:
        self.create_committee(8)
        self.create_meeting()
        self.create_meeting(4)
        self.create_meeting(7)
        alice_id = self.create_user("alice", [1, 4, 7], home_committee_id=8)
        self.set_user_groups(1, [2, 5, 8])
        self.set_organization_management_level(None)
        response = self.request(
            "user.update",
            {
                "id": alice_id,
                "default_password": "defP",
            },
        )
        self.assert_status_code(response, 403)
        self.assertIn(
            "You are not allowed to perform action user.update. Missing permissions: OrganizationManagementLevel can_manage_users in organization 1 or CommitteeManagementLevel can_manage in committee 8",
            response.json["message"],
        )

    def test_update_with_home_committee_as_multi_committee_admin_group_F(self) -> None:
        self.create_committee(8)
        self.create_meeting()
        self.create_meeting(4)
        self.create_meeting(7)
        alice_id = self.create_user("alice", [1, 4, 7], home_committee_id=8)
        self.set_committee_management_level([60, 63, 66])
        self.set_organization_management_level(None)
        response = self.request(
            "user.update",
            {
                "id": alice_id,
                "default_password": "defP",
            },
        )
        self.assert_status_code(response, 403)
        self.assertIn(
            "You are not allowed to perform action user.update. Missing permissions: OrganizationManagementLevel can_manage_users in organization 1 or CommitteeManagementLevel can_manage in committee 8",
            response.json["message"],
        )


class UserUpdateHomeCommitteePermissionTest(BaseActionTestCase):
    committeePerms: set[int] = set()
    baseCommitteePerms: set[int] = set()
    meetingPerms: set[int] = set()
    ownOml: OrganizationManagementLevel | None = None
    userOml: OrganizationManagementLevel | None = None
    lock_meeting_1: bool = False

    def setUp(self) -> None:
        super().setUp()
        self.lowerOml = self.userOml and (not self.ownOml or self.ownOml < self.userOml)
        if not self.baseCommitteePerms:
            self.baseCommitteePerms = self.committeePerms
        self.create_meeting()
        self.create_meeting(4)
        self.create_user(
            "Bob", organization_management_level=self.userOml, home_committee_id=60
        )
        self.set_organization_management_level(self.ownOml)
        if self.baseCommitteePerms:
            self.set_committee_management_level(
                committee_ids=list(self.baseCommitteePerms)
            )
        if self.meetingPerms:
            self.set_user_groups(1, [id_ + 1 for id_ in self.meetingPerms])
        if self.lock_meeting_1:
            self.set_models({"meeting/1": {"locked_from_inside": True}})

    def update_with_home_committee_group_A(self) -> None:
        response = self.request(
            "user.update",
            {
                "id": 2,
                "username": "BobTheBuilder",
            },
        )
        if self.lowerOml:
            self.assertIn(
                "Your organization management level is not high enough to change a user with a Level of superadmin!",
                response.json["message"],
            )
        elif 60 not in self.committeePerms and not self.ownOml:
            self.assert_status_code(response, 403)
            self.assertIn(
                "You are not allowed to perform action user.update. Missing permissions: OrganizationManagementLevel can_manage_users in organization 1 or CommitteeManagementLevel can_manage in committee 60",
                response.json["message"],
            )
        else:
            self.assert_status_code(response, 200)
            self.assert_model_exists("user/2", {"username": "BobTheBuilder"})

    def update_with_home_committee_group_B(self) -> None:
        m_user_ids = self.set_user_groups(2, [1])
        response = self.request(
            "user.update",
            {
                "id": 2,
                "meeting_id": 1,
                "number": "No.1",
            },
        )
        no_low_level_perms = (
            1 not in self.meetingPerms and 60 not in self.committeePerms
        )
        if self.lock_meeting_1 and 1 not in self.meetingPerms:
            self.assert_status_code(response, 403)
            self.assertIn(
                "The user needs Permission user.can_update for meeting 1",
                response.json["message"],
            )
        elif no_low_level_perms and not self.ownOml:
            # Fails in group C check
            self.assert_status_code(response, 403)
            self.assertIn(
                "The user needs OrganizationManagementLevel.can_manage_users or CommitteeManagementLevel.can_manage for committee of following meeting or Permission user.can_update for meeting 1",
                response.json["message"],
            )
        elif (
            no_low_level_perms
            and self.ownOml == OrganizationManagementLevel.CAN_MANAGE_USERS
        ):
            # Fails in group B check
            self.assert_status_code(response, 403)
            self.assertIn(
                "You are not allowed to perform action user.update. Missing permission: Permission user.can_update in meeting 1",
                response.json["message"],
            )
        else:
            self.assert_status_code(response, 200)
            self.assert_model_exists(
                f"meeting_user/{m_user_ids[0]}", {"number": "No.1"}
            )

    def update_with_home_committee_group_B_other_committee_meeting(self) -> None:
        m_user_ids = self.set_user_groups(2, [4])
        response = self.request(
            "user.update",
            {
                "id": 2,
                "meeting_id": 4,
                "number": "No.1",
            },
        )
        no_low_level_perms = (
            4 not in self.meetingPerms and 63 not in self.committeePerms
        )
        if no_low_level_perms and not self.ownOml:
            # Fails in group C check
            self.assert_status_code(response, 403)
            self.assertIn(
                "The user needs OrganizationManagementLevel.can_manage_users or CommitteeManagementLevel.can_manage for committee of following meeting or Permission user.can_update for meeting 4",
                response.json["message"],
            )
        elif (
            no_low_level_perms
            and self.ownOml == OrganizationManagementLevel.CAN_MANAGE_USERS
        ):
            # Fails in group B check
            self.assert_status_code(response, 403)
            self.assertIn(
                "You are not allowed to perform action user.update. Missing permission: Permission user.can_update in meeting 4",
                response.json["message"],
            )
        else:
            self.assert_status_code(response, 200)
            self.assert_model_exists(
                f"meeting_user/{m_user_ids[0]}", {"number": "No.1"}
            )

    def update_with_home_committee_group_C(self) -> None:
        self.set_user_groups(2, [1])
        response = self.request(
            "user.update",
            {"id": 2, "meeting_id": 1, "group_ids": [1]},
        )
        if self.lock_meeting_1 and 1 not in self.meetingPerms:
            self.assert_status_code(response, 403)
            self.assertIn(
                "The user needs Permission user.can_update for meeting 1",
                response.json["message"],
            )
        elif (
            1 not in self.meetingPerms
            and 60 not in self.committeePerms
            and not self.ownOml
        ):
            self.assert_status_code(response, 403)
            self.assertIn(
                "The user needs OrganizationManagementLevel.can_manage_users or CommitteeManagementLevel.can_manage for committee of following meeting or Permission user.can_update for meeting 1",
                response.json["message"],
            )
        else:
            self.assert_status_code(response, 200)
            meeting_users = [
                self.get_model(f"meeting_user/{id_}")
                for id_ in self.get_model("user/2")["meeting_user_ids"]
            ]
            assert (
                meeting_user := meeting_users[
                    [m_user["meeting_id"] == 1 for m_user in meeting_users].index(True)
                ]
            )
            assert meeting_user.get("meeting_id") == 1
            assert meeting_user.get("group_ids") == [1]

    def update_with_home_committee_group_D(self) -> None:
        response = self.request(
            "user.update",
            {
                "id": 2,
                "committee_management_ids": [60],
            },
        )
        if self.lowerOml:
            self.assertIn(
                "Your organization management level is not high enough to change a user with a Level of superadmin!",
                response.json["message"],
            )
        elif 60 not in self.committeePerms and not self.ownOml:
            self.assert_status_code(response, 403)
            self.assertIn(
                "You are not allowed to perform action user.update. Missing permission: CommitteeManagementLevel can_manage in committee 60",
                response.json["message"],
            )
        else:
            self.assert_status_code(response, 200)
            self.assert_model_exists("user/2", {"committee_management_ids": [60]})

    def update_with_home_committee_group_D_other_committee(self) -> None:
        response = self.request(
            "user.update",
            {
                "id": 2,
                "committee_management_ids": [63],
            },
        )
        if self.lowerOml:
            self.assertIn(
                "Your organization management level is not high enough to change a user with a Level of superadmin!",
                response.json["message"],
            )
        elif 63 not in self.committeePerms and not self.ownOml:
            self.assert_status_code(response, 403)
            self.assertIn(
                "You are not allowed to perform action user.update. Missing permission: CommitteeManagementLevel can_manage in committee 63",
                response.json["message"],
            )
        else:
            self.assert_status_code(response, 200)
            self.assert_model_exists("user/2", {"committee_management_ids": [63]})

    def update_with_home_committee_group_E(self) -> None:
        response = self.request(
            "user.update",
            {
                "id": 2,
                "organization_management_level": OrganizationManagementLevel.CAN_MANAGE_USERS,
            },
        )
        if self.lowerOml:
            self.assertIn(
                "Your organization management level is not high enough to change a user with a Level of superadmin!",
                response.json["message"],
            )
        elif not self.ownOml:
            self.assert_status_code(response, 403)
            self.assertIn(
                "Your organization management level is not high enough to set a Level of can_manage_users",
                response.json["message"],
            )
        else:
            self.assert_status_code(response, 200)
            self.assert_model_exists(
                "user/2",
                {
                    "organization_management_level": OrganizationManagementLevel.CAN_MANAGE_USERS
                },
            )

    def update_with_home_committee_group_F(self) -> None:
        response = self.request(
            "user.update",
            {
                "id": 2,
                "default_password": "defP",
            },
        )
        if self.lowerOml:
            self.assertIn(
                "Your organization management level is not high enough to change a user with a Level of superadmin!",
                response.json["message"],
            )
        elif 60 not in self.committeePerms and not self.ownOml:
            self.assert_status_code(response, 403)
            self.assertIn(
                "You are not allowed to perform action user.update. Missing permissions: OrganizationManagementLevel can_manage_users in organization 1 or CommitteeManagementLevel can_manage in committee 60",
                response.json["message"],
            )
        else:
            self.assert_status_code(response, 200)
            self.assert_model_exists("user/2", {"default_password": "defP"})

    def update_with_home_committee_group_G(self) -> None:
        response = self.request(
            "user.update",
            {
                "id": 2,
                "is_demo_user": True,
            },
        )
        if self.lowerOml:
            self.assertIn(
                "Your organization management level is not high enough to change a user with a Level of superadmin!",
                response.json["message"],
            )
        elif not self.ownOml or self.ownOml < OrganizationManagementLevel.SUPERADMIN:
            self.assert_status_code(response, 403)
            self.assertIn(
                "You are not allowed to perform action user.update. Missing OrganizationManagementLevel: superadmin",
                response.json["message"],
            )
        else:
            self.assert_status_code(response, 200)
            self.assert_model_exists("user/2", {"is_demo_user": True})


class UserUpdateHomeCommitteePermissionTestNoPermissions(
    UserUpdateHomeCommitteePermissionTest
):
    def test_update_with_home_committee_group_A_no_perm(self) -> None:
        self.update_with_home_committee_group_A()

    def test_update_with_home_committee_group_B_no_perm(self) -> None:
        self.update_with_home_committee_group_B()


class UserUpdateHomeCommitteePermissionTestAsMeetingAdmin(
    UserUpdateHomeCommitteePermissionTest
):
    meetingPerms: set[int] = {1}

    def test_update_with_home_committee_group_A_as_meeting_admin(self) -> None:
        self.update_with_home_committee_group_A()

    def test_update_with_home_committee_group_B_as_meeting_admin(self) -> None:
        self.update_with_home_committee_group_B()

    def test_update_with_home_committee_group_B_other_committee_meeting_as_meeting_admin(
        self,
    ) -> None:
        self.update_with_home_committee_group_B_other_committee_meeting()

    def test_update_with_home_committee_group_C_as_meeting_admin(self) -> None:
        self.update_with_home_committee_group_C()

    def test_update_with_home_committee_group_F_as_meeting_admin(self) -> None:
        self.update_with_home_committee_group_F()


class UserUpdateHomeCommitteePermissionTestAsCommitteeAdmin(
    UserUpdateHomeCommitteePermissionTest
):
    committeePerms: set[int] = {60}

    def test_update_with_home_committee_group_A_as_committee_admin(self) -> None:
        self.update_with_home_committee_group_A()

    def test_update_with_home_committee_group_B_as_committee_admin(self) -> None:
        self.update_with_home_committee_group_B()

    def test_update_with_home_committee_group_B_other_committee_meeting_as_committee_admin(
        self,
    ) -> None:
        self.update_with_home_committee_group_B_other_committee_meeting()

    def test_update_with_home_committee_group_C_as_committee_admin(self) -> None:
        self.update_with_home_committee_group_C()

    def test_update_with_home_committee_group_D_as_committee_admin(self) -> None:
        self.update_with_home_committee_group_D()

    def test_update_with_home_committee_group_D_other_committee_as_committee_admin(
        self,
    ) -> None:
        self.update_with_home_committee_group_D_other_committee()

    def test_update_with_home_committee_group_E_as_committee_admin(self) -> None:
        self.update_with_home_committee_group_E()

    def test_update_with_home_committee_group_F_as_committee_admin(self) -> None:
        self.update_with_home_committee_group_F()

    def test_update_with_home_committee_group_G_as_committee_admin(self) -> None:
        self.update_with_home_committee_group_G()


class UserUpdateHomeCommitteePermissionTestAsForeignCommitteeAdmin(
    UserUpdateHomeCommitteePermissionTest
):
    committeePerms: set[int] = {63}

    def test_update_with_home_committee_group_A_as_foreign_committee_admin(
        self,
    ) -> None:
        self.update_with_home_committee_group_A()

    def test_update_with_home_committee_group_B_as_foreign_committee_admin(
        self,
    ) -> None:
        self.update_with_home_committee_group_B()

    def test_update_with_home_committee_group_C_as_foreign_committee_admin(
        self,
    ) -> None:
        self.update_with_home_committee_group_C()

    def test_update_with_home_committee_group_D_as_foreign_committee_admin(
        self,
    ) -> None:
        self.update_with_home_committee_group_D()

    def test_update_with_home_committee_group_D_other_committee_as_foreign_committee_admin(
        self,
    ) -> None:
        self.update_with_home_committee_group_D_other_committee()


class UserUpdateHomeCommitteePermissionTestAsUserAdmin(
    UserUpdateHomeCommitteePermissionTest
):
    ownOml: OrganizationManagementLevel | None = (
        OrganizationManagementLevel.CAN_MANAGE_USERS
    )

    def test_update_with_home_committee_group_A_as_user_admin(self) -> None:
        self.update_with_home_committee_group_A()

    def test_update_with_home_committee_group_B_as_user_admin(self) -> None:
        self.update_with_home_committee_group_B()

    def test_update_with_home_committee_group_C_as_user_admin(self) -> None:
        self.update_with_home_committee_group_C()

    def test_update_with_home_committee_group_D_as_user_admin(self) -> None:
        self.update_with_home_committee_group_D()

    def test_update_with_home_committee_group_E_as_user_admin(self) -> None:
        self.update_with_home_committee_group_E()

    def test_update_with_home_committee_group_F_as_user_admin(self) -> None:
        self.update_with_home_committee_group_F()


class UserUpdateHomeCommitteePermissionTestAsOrgaAdmin(
    UserUpdateHomeCommitteePermissionTest
):
    ownOml: OrganizationManagementLevel | None = (
        OrganizationManagementLevel.CAN_MANAGE_ORGANIZATION
    )

    def test_update_with_home_committee_group_E_as_orga_admin(self) -> None:
        self.update_with_home_committee_group_E()

    def test_update_with_home_committee_group_F_as_orga_admin(self) -> None:
        self.update_with_home_committee_group_F()

    def test_update_with_home_committee_group_G_as_orga_admin(self) -> None:
        self.update_with_home_committee_group_G()


class UserUpdateHomeCommitteePermissionTestAsSuperadmin(
    UserUpdateHomeCommitteePermissionTest
):
    ownOml: OrganizationManagementLevel | None = OrganizationManagementLevel.SUPERADMIN

    def test_update_with_home_committee_group_F_as_superadmin(self) -> None:
        self.update_with_home_committee_group_F()

    def test_update_with_home_committee_group_G_as_superadmin(self) -> None:
        self.update_with_home_committee_group_G()


class UserUpdateHomeCommitteePermissionTestAsLowerOml(
    UserUpdateHomeCommitteePermissionTest
):
    ownOml: OrganizationManagementLevel | None = (
        OrganizationManagementLevel.CAN_MANAGE_ORGANIZATION
    )
    userOml: OrganizationManagementLevel | None = OrganizationManagementLevel.SUPERADMIN

    def test_update_with_home_committee_group_A_as_lower_oml(self) -> None:
        self.update_with_home_committee_group_A()

    def test_update_with_home_committee_group_B_as_lower_oml(self) -> None:
        self.update_with_home_committee_group_B()

    def test_update_with_home_committee_group_E_as_lower_oml(self) -> None:
        self.update_with_home_committee_group_E()

    def test_update_with_home_committee_group_F_as_lower_oml(self) -> None:
        self.update_with_home_committee_group_F()


class UserUpdateHomeCommitteeTraditionalOrgaScopePermissionTestAsMeetingAdmin(
    UserUpdateHomeCommitteePermissionTest
):
    meetingPerms: set[int] = {1}

    def setUp(self) -> None:
        super().setUp()
        self.set_user_groups(2, [4])

    def test_update_with_home_committee_old_orga_scope_group_B_as_meeting_admin(
        self,
    ) -> None:
        self.update_with_home_committee_group_B()

    def test_update_with_home_committee_old_orga_scope_group_B_other_committee_meeting_as_meeting_admin(
        self,
    ) -> None:
        self.update_with_home_committee_group_B_other_committee_meeting()

    def test_update_with_home_committee_old_orga_scope_group_C_as_meeting_admin(
        self,
    ) -> None:
        self.update_with_home_committee_group_C()

    def test_update_with_home_committee_old_orga_scope_group_F_as_meeting_admin(
        self,
    ) -> None:
        self.update_with_home_committee_group_F()


class UserUpdateHomeCommitteeTraditionalOrgaScopePermissionTestAsCommitteeAdmin(
    UserUpdateHomeCommitteePermissionTest
):
    committeePerms: set[int] = {60}

    def setUp(self) -> None:
        super().setUp()
        self.set_user_groups(2, [4])

    def test_update_with_home_committee_old_orga_scope_group_A_as_committee_admin(
        self,
    ) -> None:
        self.update_with_home_committee_group_A()

    def test_update_with_home_committee_old_orga_scope_group_B_as_committee_admin(
        self,
    ) -> None:
        self.update_with_home_committee_group_B()

    def test_update_with_home_committee_old_orga_scope_group_B_other_committee_meeting_as_committee_admin(
        self,
    ) -> None:
        self.update_with_home_committee_group_B_other_committee_meeting()

    def test_update_with_home_committee_old_orga_scope_group_C_as_committee_admin(
        self,
    ) -> None:
        self.update_with_home_committee_group_C()

    def test_update_with_home_committee_old_orga_scope_group_D_as_committee_admin(
        self,
    ) -> None:
        self.update_with_home_committee_group_D()

    def test_update_with_home_committee_old_orga_scope_group_F_as_committee_admin(
        self,
    ) -> None:
        self.update_with_home_committee_group_F()


class UserUpdateHomeCommitteeLockedMeetingPermissionTestAsMeetingAdmin(
    UserUpdateHomeCommitteePermissionTest
):
    meetingPerms: set[int] = {1}
    lock_meeting_1 = True

    def test_update_with_home_committee_locked_meeting_group_B_as_meeting_admin(
        self,
    ) -> None:
        self.update_with_home_committee_group_B()

    def test_update_with_home_committee_locked_meeting_group_C_as_meeting_admin(
        self,
    ) -> None:
        self.update_with_home_committee_group_C()


class UserUpdateHomeCommitteeLockedMeetingPermissionTestAsCommitteeAdmin(
    UserUpdateHomeCommitteePermissionTest
):
    committeePerms: set[int] = {60}
    lock_meeting_1 = True

    def test_update_with_home_committee_locked_meeting_group_B_as_committee_admin(
        self,
    ) -> None:
        self.update_with_home_committee_group_B()

    def test_update_with_home_committee_locked_meeting_group_C_as_committee_admin(
        self,
    ) -> None:
        self.update_with_home_committee_group_C()


class UserUpdateHomeCommitteeLockedMeetingPermissionTestAsUserManager(
    UserUpdateHomeCommitteePermissionTest
):
    ownOml: OrganizationManagementLevel | None = (
        OrganizationManagementLevel.CAN_MANAGE_USERS
    )
    lock_meeting_1 = True

    def test_update_with_home_committee_locked_meeting_group_B_as_user_admin(
        self,
    ) -> None:
        self.update_with_home_committee_group_B()

    def test_update_with_home_committee_locked_meeting_group_C_as_user_admin(
        self,
    ) -> None:
        self.update_with_home_committee_group_C()


class UserUpdateHomeCommitteeLockedMeetingPermissionTestAsOrgaAdmin(
    UserUpdateHomeCommitteePermissionTest
):
    ownOml: OrganizationManagementLevel | None = (
        OrganizationManagementLevel.CAN_MANAGE_ORGANIZATION
    )
    lock_meeting_1 = True

    def test_update_with_home_committee_locked_meeting_group_B_as_orga_admin(
        self,
    ) -> None:
        self.update_with_home_committee_group_B()

    def test_update_with_home_committee_locked_meeting_group_C_as_orga_admin(
        self,
    ) -> None:
        self.update_with_home_committee_group_C()


class UserUpdateHomeCommitteePermissionTestAsParentCommitteeAdmin(
    UserUpdateHomeCommitteePermissionTest
):
    baseCommitteePerms: set[int] = {50}
    committeePerms: set[int] = {50, 60}

    def setUp(self) -> None:
        super().setUp()
        self.create_committee(50)
        self.create_committee(60, parent_id=50)

    def test_update_with_home_committee_group_A_as_parent_committee_admin(self) -> None:
        self.update_with_home_committee_group_A()

    def test_update_with_home_committee_group_B_as_parent_committee_admin(self) -> None:
        self.update_with_home_committee_group_B()

    def test_update_with_home_committee_group_C_as_parent_committee_admin(self) -> None:
        self.update_with_home_committee_group_C()

    def test_update_with_home_committee_group_D_as_parent_committee_admin(self) -> None:
        self.update_with_home_committee_group_D()

>>>>>>> 3f2d2b37
    def test_update_with_home_committee_group_E_as_parent_committee_admin(self) -> None:
        self.update_with_home_committee_group_E()

    def test_update_with_home_committee_group_F_as_parent_committee_admin(self) -> None:
        self.update_with_home_committee_group_F()

    def test_update_with_home_committee_group_G_as_parent_committee_admin(self) -> None:
        self.update_with_home_committee_group_G()<|MERGE_RESOLUTION|>--- conflicted
+++ resolved
@@ -286,11 +286,7 @@
                 "Participant added to meeting {}.",
                 "meeting/1",
                 "Participant added to group {} and structure level {} in meeting {}.",
-<<<<<<< HEAD
                 "group/1",
-=======
-                "group/11",
->>>>>>> 3f2d2b37
                 "structure_level/31",
                 "meeting/1",
                 "Proxy voting rights for {} received in meeting {}",
@@ -972,10 +968,6 @@
         self.set_models(
             {
                 "group/1": {"permissions": [Permissions.User.CAN_UPDATE]},
-<<<<<<< HEAD
-=======
-                "user/111": {"committee_ids": [60], "meeting_ids": [1]},
->>>>>>> 3f2d2b37
                 "meeting/1": {"is_active_in_organization_id": None},
             },
         )
@@ -1002,10 +994,6 @@
         self.set_user_groups(111, [1])
         self.set_models(
             {
-<<<<<<< HEAD
-=======
-                "user/111": {"committee_ids": [60], "meeting_ids": [1]},
->>>>>>> 3f2d2b37
                 "meeting/1": {"is_active_in_organization_id": None},
             },
         )
@@ -1054,7 +1042,6 @@
         )
         self.assert_model_exists(
             "user/111",
-<<<<<<< HEAD
             {
                 "username": "User111",
                 "pronoun": None,
@@ -1084,35 +1071,18 @@
         )
 
         self.set_user_groups(self.user_id, [2])
-=======
-            {
-                "username": "User111",
-                "pronoun": None,
-                "meeting_ids": [1],
-                "committee_ids": None,
-            },
-        )
-
-        self.update_model("group/1", {"permissions": ["user.can_update"]})
->>>>>>> 3f2d2b37
-        response = self.request(
-            "user.update",
-            {
-                "id": 111,
-<<<<<<< HEAD
+        response = self.request(
+            "user.update",
+            {
+                "id": 111,
                 "username": "new_username",
                 "pronoun": "pronoun",
-=======
-                "username": "new_user",
-                "pronoun": "pro",
->>>>>>> 3f2d2b37
             },
         )
         self.assert_status_code(response, 200)
         self.assert_model_exists(
             "user/111",
             {
-<<<<<<< HEAD
                 "username": "new_username",
                 "pronoun": "pronoun",
                 "meeting_ids": [1],
@@ -1160,63 +1130,11 @@
                 "id": 111,
                 "pronoun": "I'm gonna get updated.",
             },
-=======
-                "username": "new_user",
-                "pronoun": "pro",
-                "meeting_ids": [1],
-                "committee_ids": None,
-            },
-        )
-
-        self.set_user_groups(self.user_id, [2])
-        response = self.request(
-            "user.update",
-            {
-                "id": 111,
-                "username": "new_username",
-                "pronoun": "pronoun",
-            },
         )
         self.assert_status_code(response, 200)
         self.assert_model_exists(
             "user/111",
             {
-                "username": "new_username",
-                "pronoun": "pronoun",
-                "meeting_ids": [1],
-                "committee_ids": None,
-            },
-        )
-
-    def test_perm_group_A_belongs_to_same_meetings(self) -> None:
-        """May update group A fields on any scope as long as admin user Ann belongs to all meetings user Ben belongs to. See issue 2522."""
-        self.permission_setup()  # meeting 1 + logged in test user + user 111
-        self.create_meeting(4)  # meeting 4
-        # Admin groups of meeting/1 and meeting/4 for requesting user
-        self.set_user_groups(self.user_id, [1, 4])
-        # 111 into both meetings
-        self.set_user_groups(111, [1, 4])
-        self.two_meetings_test_fail_ADEFGH()
-        # Admin group of meeting/1 and default group for meeting/4 for request user
-        self.set_user_groups(self.user_id, [2, 4])
-        # 111 into both meetings (admin group for meeting/4)
-        self.set_user_groups(111, [1, 5])
-        self.two_meetings_test_fail_ADEFGH()
-        # test group B and C
-        response = self.request(
-            "user.update",
-            {"id": 111, "number": "I'm not gonna get updated.", "meeting_id": 4},
->>>>>>> 3f2d2b37
-        )
-        self.assertIn(
-            "The user needs OrganizationManagementLevel.can_manage_users or CommitteeManagementLevel.can_manage for committee of following meeting or Permission user.can_update for meeting 4",
-            response.json["message"],
-        )
-        self.assert_status_code(response, 403)
-        self.assert_model_exists(
-            "user/111",
-            {
-<<<<<<< HEAD
                 "pronoun": "I'm gonna get updated.",
             },
         )
@@ -1233,42 +1151,6 @@
             "group/6",
             {"permissions": ["user.can_update"]},
         )
-=======
-                "number": None,
-            },
-        )
-        # Admin groups of meeting/1 and meeting/4 for request user
-        self.set_user_groups(self.user_id, [2, 5])
-        # 111 into both meetings
-        self.set_user_groups(111, [1, 4])
-        response = self.request(
-            "user.update",
-            {
-                "id": 111,
-                "pronoun": "I'm gonna get updated.",
-            },
-        )
-        self.assert_status_code(response, 200)
-        self.assert_model_exists(
-            "user/111",
-            {
-                "pronoun": "I'm gonna get updated.",
-            },
-        )
-
-    def test_perm_group_A_belongs_to_same_meetings_can_update(self) -> None:
-        """
-        May update group A fields on any scope as long as requesting user has
-        user.can_update rights in requested users meetings.
-        Also makes sure being in multiple groups of a single meeting is no problem.
-        """
-        self.permission_setup()  # meeting 1 + logged in test user + user 111
-        self.create_meeting(4)  # meeting 4
-        self.update_model(
-            "group/6",
-            {"permissions": ["user.can_update"]},
-        )
->>>>>>> 3f2d2b37
         # Admin group of meeting/1 and default group of meeting/4 for requesting user
         self.set_user_groups(self.user_id, [2, 4])
         # 111 into both meetings
@@ -1373,27 +1255,6 @@
                 "pronoun": None,
             },
         )
-<<<<<<< HEAD
-
-    def test_perm_group_A_meeting_manage_user_archived_meeting(self) -> None:
-        self.perm_group_A_meeting_manage_user_archived_meeting(
-            Permissions.User.CAN_UPDATE
-        )
-
-    def test_perm_group_A_meeting_manage_user_archived_meeting_with_parent_permission(
-        self,
-    ) -> None:
-        self.perm_group_A_meeting_manage_user_archived_meeting(
-            Permissions.User.CAN_MANAGE
-        )
-
-    def perm_group_A_meeting_manage_user_archived_meeting(
-        self, permission: Permission
-    ) -> None:
-        """
-        May update group A fields on meeting scope. User belongs to 1 meeting without being part of a committee
-        User is member of an archived meeting in an other committee, but this doesn't may affect the result.
-=======
 
     def test_perm_group_A_meeting_manage_user_archived_meeting(self) -> None:
         self.perm_group_A_meeting_manage_user_archived_meeting(
@@ -1436,66 +1297,6 @@
             "user/111",
             {
                 "username": "new_username",
-                "committee_ids": None,
-            },
-        )
-        user111 = self.get_model("user/111")
-        self.assertCountEqual(user111["meeting_ids"], [1, 4])
-
-    def test_perm_group_A_meeting_manage_user_active_and_archived_meetings_in_same_committee(
-        self,
-    ) -> None:
-        self.perm_group_A_meeting_manage_user_active_and_archived_meetings_in_same_committee(
-            Permissions.User.CAN_UPDATE
-        )
-
-    def test_perm_group_A_meeting_manage_user_active_and_archived_meetings_in_same_committee_with_parent_permission(
-        self,
-    ) -> None:
-        self.perm_group_A_meeting_manage_user_active_and_archived_meetings_in_same_committee(
-            Permissions.User.CAN_MANAGE
-        )
-
-    def perm_group_A_meeting_manage_user_active_and_archived_meetings_in_same_committee(
-        self, permission: Permission
-    ) -> None:
-        """
-        May update group A fields on meeting scope. User belongs to 1 active meeting.
-        User is member of an archived meeting in the same committee, but this doesn't may affect the result.
->>>>>>> 3f2d2b37
-        """
-        self.permission_setup()
-        self.create_meeting(base=4)
-        self.set_user_groups(self.user_id, [2])
-        self.set_user_groups(111, [1, 4])
-        self.set_models(
-            {
-<<<<<<< HEAD
-                "meeting/4": {"is_active_in_organization_id": None},
-                "group/2": {"permissions": [permission]},
-=======
-                "meeting/4": {
-                    "is_active_in_organization_id": None,
-                    "committee_id": 60,
-                },
-                "group/2": {"permissions": [permission]},
-                "user/111": {"committee_ids": [1]},
->>>>>>> 3f2d2b37
-            }
-        )
-        response = self.request(
-            "user.update",
-            {
-                "id": 111,
-                "username": "new_username",
-            },
-        )
-        self.assert_status_code(response, 200)
-<<<<<<< HEAD
-        self.assert_model_exists(
-            "user/111",
-            {
-                "username": "new_username",
                 "committee_ids": [60, 63],
             },
         )
@@ -1552,16 +1353,6 @@
         """May not update group A fields on organization scope, although having both committee permissions"""
         self.permission_setup()
         self.create_meeting(base=4)
-=======
-        self.assert_model_exists("user/111", {"username": "new_username"})
-        user111 = self.get_model("user/111")
-        self.assertCountEqual(user111["meeting_ids"], [1, 4])
-
-    def test_perm_group_A_no_permission(self) -> None:
-        """May not update group A fields on organization scope, although having both committee permissions"""
-        self.permission_setup()
-        self.create_meeting(base=4)
->>>>>>> 3f2d2b37
         self.set_committee_management_level([60, 63], 111)
         self.set_user_groups(111, [1, 6])
         response = self.request(
@@ -1641,10 +1432,6 @@
         self.create_meeting(4)
         self.set_committee_management_level([60], self.user_id)
         self.set_user_groups(111, [1, 4])
-<<<<<<< HEAD
-=======
-        self.set_models({"user/111": {"committee_ids": [60, 63]}})
->>>>>>> 3f2d2b37
 
         response = self.request(
             "user.update",
@@ -1741,7 +1528,6 @@
             {
                 "default_password": "newer_one",
             },
-<<<<<<< HEAD
         )
 
         self.set_committee_management_level([60], self.user_id)
@@ -1752,18 +1538,6 @@
                 "default_password": "newest_one",
             },
         )
-=======
-        )
-
-        self.set_committee_management_level([60], self.user_id)
-        response = self.request(
-            "user.update",
-            {
-                "id": 111,
-                "default_password": "newest_one",
-            },
-        )
->>>>>>> 3f2d2b37
         self.assert_status_code(response, 200)
         self.assert_model_exists(
             "user/111",
@@ -1830,11 +1604,7 @@
                 "meeting/1": {
                     "structure_level_ids": [31],
                 },
-<<<<<<< HEAD
                 "structure_level/31": {"name": "structs are okay", "meeting_id": 1},
-=======
-                "structure_level/31": {"meeting_id": 1},
->>>>>>> 3f2d2b37
             }
         )
         self.set_user_groups(
@@ -1882,11 +1652,7 @@
                 "vote_delegations_from_ids": [3, 5],
                 "number": "number1",
                 "structure_level_ids": [31],
-<<<<<<< HEAD
                 "vote_weight": Decimal("12.002345"),
-=======
-                "vote_weight": "12.002345",
->>>>>>> 3f2d2b37
                 "about_me": "about me 1",
                 "comment": "comment for meeting/1",
             },
@@ -2004,10 +1770,6 @@
         self.set_models(
             {
                 "meeting/4": {"committee_id": 60},
-<<<<<<< HEAD
-=======
-                "committee/60": {"meeting_ids": [1, 4]},
->>>>>>> 3f2d2b37
             }
         )
 
@@ -2111,16 +1873,6 @@
             "The user needs Permission user.can_update for meeting 1",
             response.json["message"],
         )
-<<<<<<< HEAD
-=======
-
-    def test_perm_group_C_locked_meeting_cml_and_meeting_member(self) -> None:
-        """Meeting manager may not update group C group_ids, if the meeting is locked and he doesn't have the correct meeting-internal permissions"""
-        self.permission_setup()
-        self.set_committee_management_level([60], self.user_id)
-        self.set_user_groups(self.user_id, [1])
-        self.set_models({"meeting/1": {"locked_from_inside": True}})
->>>>>>> 3f2d2b37
 
     def test_perm_group_C_locked_meeting_cml_and_meeting_member(self) -> None:
         """Meeting manager may not update group C group_ids, if the meeting is locked and he doesn't have the correct meeting-internal permissions"""
@@ -2193,16 +1945,9 @@
         self.set_committee_management_level([60], self.user_id)
         self.set_models(
             {
-<<<<<<< HEAD
                 "meeting/4": {"committee_id": 60},
                 "meeting_user/2": {"meeting_id": 1, "user_id": 111, "group_ids": [1]},
                 "group/1": {"meeting_user_ids": [2]},
-=======
-                "committee/60": {"meeting_ids": [1, 4]},
-                "meeting/4": {"committee_id": 60},
-                "user/111": {"meeting_user_ids": [2], "meeting_ids": [1]},
-                "meeting_user/2": {"meeting_id": 1, "user_id": 111, "group_ids": [1]},
->>>>>>> 3f2d2b37
             }
         )
 
@@ -2234,10 +1979,6 @@
         self.set_committee_management_level([60], self.user_id)
         self.set_models(
             {
-<<<<<<< HEAD
-=======
-                "user/111": {"meeting_user_ids": [2], "meeting_ids": [1]},
->>>>>>> 3f2d2b37
                 "meeting_user/2": {"meeting_id": 1, "user_id": 111, "group_ids": [1]},
             }
         )
@@ -2265,25 +2006,13 @@
         self.set_user_groups(self.user_id, [2, 5])  # Admin groups meeting/1 and 4
         self.set_models(
             {
-<<<<<<< HEAD
                 "meeting/4": {"committee_id": 60},
-=======
-                "committee/60": {"meeting_ids": [1, 4]},
-                "meeting/4": {"committee_id": 60},
-                "user/111": {
-                    "meeting_ids": [1],
-                    "meeting_user_ids": [3],
-                },
->>>>>>> 3f2d2b37
                 "meeting_user/3": {
                     "user_id": 111,
                     "meeting_id": 1,
                     "group_ids": [1],
                 },
-<<<<<<< HEAD
                 "group/1": {"meeting_user_ids": [3]},
-=======
->>>>>>> 3f2d2b37
             }
         )
 
@@ -2374,7 +2103,6 @@
         self.set_committee_management_level([60], 111)
         self.set_organization_management_level(
             OrganizationManagementLevel.SUPERADMIN, self.user_id
-<<<<<<< HEAD
         )
         self.set_models({"meeting/4": {"locked_from_inside": True}})
 
@@ -2399,121 +2127,11 @@
         self.create_meeting(base=4)
         self.set_committee_management_level([60], self.user_id)
         self.set_committee_management_level([63], 111)
-=======
-        )
-        self.set_models({"meeting/4": {"locked_from_inside": True}})
->>>>>>> 3f2d2b37
-
-        response = self.request(
-            "user.update",
-            {
-                "id": 111,
-<<<<<<< HEAD
-                "committee_management_ids": [60, 63],
-            },
-        )
-        self.assert_status_code(response, 200)
-        user111 = self.assert_model_exists("user/111")
-        self.assertCountEqual(user111.get("committee_ids", []), [60, 63])
-        self.assertCountEqual(user111.get("committee_management_ids", []), [60, 63])
-
-    def test_perm_group_D_permission_with_CML_missing_permission(
-        self,
-    ) -> None:
-        """
-        Misses committee 63 permission, because the request try to remove it from committee_ids
-=======
-                "committee_management_ids": [63],
-            },
-        )
-        self.assert_status_code(response, 200)
-
-    def test_perm_group_D_permission_with_CML_and_untouched_committee(
-        self,
-    ) -> None:
-        """
-        May update Group D committee fields with CML permission for all committees.
-        committee 63 without permission is untouched in payload and doesn't matter.
-        In committee_ids it seems touched, but remains unchanged in committe_ids
->>>>>>> 3f2d2b37
-        """
-        self.permission_setup()
-        self.create_meeting(base=4)
-        self.set_committee_management_level([60], self.user_id)
-        self.set_committee_management_level([63], 111)
-<<<<<<< HEAD
-
-        response = self.request(
-            "user.update",
-            {
-                "id": 111,
-                "committee_management_ids": [60],
-            },
-        )
-        self.assert_status_code(response, 403)
-        self.assertIn(
-            "You are not allowed to perform action user.update. Missing permission: CommitteeManagementLevel can_manage in committee 63",
-            response.json["message"],
-        )
-
-    def test_perm_group_E_OML_high_enough(self) -> None:
-        """OML level to set is sufficient"""
-        self.permission_setup()
-        self.set_organization_management_level(
-            OrganizationManagementLevel.CAN_MANAGE_USERS, self.user_id
-        )
-
-=======
-
->>>>>>> 3f2d2b37
-        response = self.request(
-            "user.update",
-            {
-                "id": 111,
-<<<<<<< HEAD
-                "organization_management_level": OrganizationManagementLevel.CAN_MANAGE_USERS,
-            },
-        )
-        self.assert_status_code(response, 200)
-        self.assert_model_exists(
-            "user/111",
-            {
-                "organization_management_level": OrganizationManagementLevel.CAN_MANAGE_USERS
-            },
-        )
-        self.assert_history_information(
-            "user/111", ["Organization Management Level changed"]
-        )
-
-    def test_perm_group_E_OML_not_high_enough(self) -> None:
-        """OML level to set is higher than level of request user"""
-        self.permission_setup()
-        self.set_organization_management_level(
-            OrganizationManagementLevel.CAN_MANAGE_USERS, self.user_id
-        )
-
-        response = self.request(
-            "user.update",
-            {
-                "id": 111,
-                "organization_management_level": OrganizationManagementLevel.CAN_MANAGE_ORGANIZATION,
-            },
-        )
-        self.assert_status_code(response, 403)
-        self.assertIn(
-            "Your organization management level is not high enough to set a Level of can_manage_organization.",
-            response.json["message"],
-        )
-
-    def test_perm_group_E_locked_meeting(self) -> None:
-        """May edit OML, even if the user is in a locked meeting"""
-        self.permission_setup()
-        self.set_organization_management_level(
-            OrganizationManagementLevel.SUPERADMIN, self.user_id
-        )
-        self.set_models({"meeting/1": {"locked_from_inside": True}})
-
-=======
+
+        response = self.request(
+            "user.update",
+            {
+                "id": 111,
                 "committee_management_ids": [60, 63],
             },
         )
@@ -2533,12 +2151,76 @@
         self.set_committee_management_level([60], self.user_id)
         self.set_committee_management_level([63], 111)
 
->>>>>>> 3f2d2b37
-        response = self.request(
-            "user.update",
-            {
-                "id": 111,
-<<<<<<< HEAD
+        response = self.request(
+            "user.update",
+            {
+                "id": 111,
+                "committee_management_ids": [60],
+            },
+        )
+        self.assert_status_code(response, 403)
+        self.assertIn(
+            "You are not allowed to perform action user.update. Missing permission: CommitteeManagementLevel can_manage in committee 63",
+            response.json["message"],
+        )
+
+    def test_perm_group_E_OML_high_enough(self) -> None:
+        """OML level to set is sufficient"""
+        self.permission_setup()
+        self.set_organization_management_level(
+            OrganizationManagementLevel.CAN_MANAGE_USERS, self.user_id
+        )
+
+        response = self.request(
+            "user.update",
+            {
+                "id": 111,
+                "organization_management_level": OrganizationManagementLevel.CAN_MANAGE_USERS,
+            },
+        )
+        self.assert_status_code(response, 200)
+        self.assert_model_exists(
+            "user/111",
+            {
+                "organization_management_level": OrganizationManagementLevel.CAN_MANAGE_USERS
+            },
+        )
+        self.assert_history_information(
+            "user/111", ["Organization Management Level changed"]
+        )
+
+    def test_perm_group_E_OML_not_high_enough(self) -> None:
+        """OML level to set is higher than level of request user"""
+        self.permission_setup()
+        self.set_organization_management_level(
+            OrganizationManagementLevel.CAN_MANAGE_USERS, self.user_id
+        )
+
+        response = self.request(
+            "user.update",
+            {
+                "id": 111,
+                "organization_management_level": OrganizationManagementLevel.CAN_MANAGE_ORGANIZATION,
+            },
+        )
+        self.assert_status_code(response, 403)
+        self.assertIn(
+            "Your organization management level is not high enough to set a Level of can_manage_organization.",
+            response.json["message"],
+        )
+
+    def test_perm_group_E_locked_meeting(self) -> None:
+        """May edit OML, even if the user is in a locked meeting"""
+        self.permission_setup()
+        self.set_organization_management_level(
+            OrganizationManagementLevel.SUPERADMIN, self.user_id
+        )
+        self.set_models({"meeting/1": {"locked_from_inside": True}})
+
+        response = self.request(
+            "user.update",
+            {
+                "id": 111,
                 "organization_management_level": OrganizationManagementLevel.CAN_MANAGE_ORGANIZATION,
             },
         )
@@ -2551,108 +2233,50 @@
             OrganizationManagementLevel.SUPERADMIN, self.user_id
         )
 
-=======
-                "committee_management_ids": [60],
-            },
-        )
-        self.assert_status_code(response, 403)
-        self.assertIn(
-            "You are not allowed to perform action user.update. Missing permission: CommitteeManagementLevel can_manage in committee 63",
-            response.json["message"],
-        )
-
-    def test_perm_group_E_OML_high_enough(self) -> None:
-        """OML level to set is sufficient"""
+        response = self.request(
+            "user.update",
+            {
+                "id": 111,
+                "is_demo_user": True,
+            },
+        )
+
+        self.assert_status_code(response, 200)
+        self.assert_model_exists(
+            "user/111",
+            {
+                "is_demo_user": True,
+            },
+        )
+
+    def test_perm_group_F_locked_meeting(self) -> None:
+        """demo_user is editable by Superadmin, even on users in locked meetings"""
+        self.permission_setup()
+        self.set_organization_management_level(
+            OrganizationManagementLevel.SUPERADMIN, self.user_id
+        )
+        self.set_models({"meeting/1": {"locked_from_inside": True}})
+
+        response = self.request(
+            "user.update",
+            {
+                "id": 111,
+                "is_demo_user": True,
+            },
+        )
+
+        self.assert_status_code(response, 200)
+
+    def test_no_perm_group_H_internal_saml_id(self) -> None:
         self.permission_setup()
         self.set_organization_management_level(
             OrganizationManagementLevel.CAN_MANAGE_USERS, self.user_id
         )
 
->>>>>>> 3f2d2b37
-        response = self.request(
-            "user.update",
-            {
-                "id": 111,
-<<<<<<< HEAD
-                "is_demo_user": True,
-=======
-                "organization_management_level": OrganizationManagementLevel.CAN_MANAGE_USERS,
->>>>>>> 3f2d2b37
-            },
-        )
-
-        self.assert_status_code(response, 200)
-        self.assert_model_exists(
-            "user/111",
-            {
-<<<<<<< HEAD
-                "is_demo_user": True,
-=======
-                "organization_management_level": OrganizationManagementLevel.CAN_MANAGE_USERS
->>>>>>> 3f2d2b37
-            },
-        )
-        self.assert_history_information(
-            "user/111", ["Organization Management Level changed"]
-        )
-
-<<<<<<< HEAD
-    def test_perm_group_F_locked_meeting(self) -> None:
-        """demo_user is editable by Superadmin, even on users in locked meetings"""
-        self.permission_setup()
-        self.set_organization_management_level(
-            OrganizationManagementLevel.SUPERADMIN, self.user_id
-        )
-        self.set_models({"meeting/1": {"locked_from_inside": True}})
-=======
-    def test_perm_group_E_OML_not_high_enough(self) -> None:
-        """OML level to set is higher than level of request user"""
-        self.permission_setup()
-        self.set_organization_management_level(
-            OrganizationManagementLevel.CAN_MANAGE_USERS, self.user_id
-        )
->>>>>>> 3f2d2b37
-
-        response = self.request(
-            "user.update",
-            {
-                "id": 111,
-<<<<<<< HEAD
-                "is_demo_user": True,
-            },
-        )
-
-        self.assert_status_code(response, 200)
-
-    def test_no_perm_group_H_internal_saml_id(self) -> None:
-        self.permission_setup()
-        self.set_organization_management_level(
-            OrganizationManagementLevel.CAN_MANAGE_USERS, self.user_id
-        )
-=======
-                "organization_management_level": OrganizationManagementLevel.CAN_MANAGE_ORGANIZATION,
-            },
-        )
-        self.assert_status_code(response, 403)
-        self.assertIn(
-            "Your organization management level is not high enough to set a Level of can_manage_organization.",
-            response.json["message"],
-        )
-
-    def test_perm_group_E_locked_meeting(self) -> None:
-        """May edit OML, even if the user is in a locked meeting"""
-        self.permission_setup()
-        self.set_organization_management_level(
-            OrganizationManagementLevel.SUPERADMIN, self.user_id
-        )
-        self.set_models({"meeting/1": {"locked_from_inside": True}})
->>>>>>> 3f2d2b37
-
-        response = self.request(
-            "user.update",
-            {
-                "id": 111,
-<<<<<<< HEAD
+        response = self.request(
+            "user.update",
+            {
+                "id": 111,
                 "saml_id": "test saml id",
             },
         )
@@ -2670,19 +2294,6 @@
         )
         self.set_committee_management_level([60], self.user_id)
         self.set_user_groups(self.user_id, [2, 3])  # All including admin group
-=======
-                "organization_management_level": OrganizationManagementLevel.CAN_MANAGE_ORGANIZATION,
-            },
-        )
-        self.assert_status_code(response, 200)
-
-    def test_perm_group_F_demo_user_permission(self) -> None:
-        """demo_user only editable by Superadmin"""
-        self.permission_setup()
-        self.set_organization_management_level(
-            OrganizationManagementLevel.SUPERADMIN, self.user_id
-        )
->>>>>>> 3f2d2b37
 
         response = self.request(
             "user.update",
@@ -2692,7 +2303,6 @@
             },
         )
 
-<<<<<<< HEAD
         self.assert_status_code(response, 403)
         self.assertIn(
             "You are not allowed to perform action user.update. Missing OrganizationManagementLevel: superadmin",
@@ -2709,23 +2319,6 @@
         assert "This username is forbidden." in response.json["message"]
         model = self.get_model("user/111")
         assert model.get("username") == "username_srtgb123"
-=======
-        self.assert_status_code(response, 200)
-        self.assert_model_exists(
-            "user/111",
-            {
-                "is_demo_user": True,
-            },
-        )
-
-    def test_perm_group_F_locked_meeting(self) -> None:
-        """demo_user is editable by Superadmin, even on users in locked meetings"""
-        self.permission_setup()
-        self.set_organization_management_level(
-            OrganizationManagementLevel.SUPERADMIN, self.user_id
-        )
-        self.set_models({"meeting/1": {"locked_from_inside": True}})
->>>>>>> 3f2d2b37
 
     def test_update_username_with_spaces(self) -> None:
         self.create_model(
@@ -2745,7 +2338,6 @@
         )
         self.set_models(
             {
-<<<<<<< HEAD
                 "organization/1": {"gender_ids": [1, 2, 3, 4]},
                 "gender/1": {"name": "male"},
                 "gender/2": {"name": "female"},
@@ -2801,26 +2393,12 @@
         )
         self.set_organization_management_level(
             OrganizationManagementLevel.SUPERADMIN, 111
-=======
-                "id": 111,
-                "is_demo_user": True,
-            },
-        )
-
-        self.assert_status_code(response, 200)
-
-    def test_no_perm_group_H_internal_saml_id(self) -> None:
-        self.permission_setup()
-        self.set_organization_management_level(
-            OrganizationManagementLevel.CAN_MANAGE_USERS, self.user_id
->>>>>>> 3f2d2b37
-        )
-
-        response = self.request(
-            "user.update",
-            {
-                "id": 111,
-<<<<<<< HEAD
+        )
+
+        response = self.request(
+            "user.update",
+            {
+                "id": 111,
                 "first_name": "Testy",
             },
         )
@@ -2831,41 +2409,18 @@
         )
 
     def test_update_demote_superadmin(self) -> None:
-=======
-                "saml_id": "test saml id",
-            },
-        )
-        self.assert_status_code(response, 400)
-        self.assertIn(
-            "The field 'saml_id' can only be used in internal action calls",
-            response.json["message"],
-        )
-
-    def test_perm_group_F_demo_user_no_permission(self) -> None:
-        """demo_user only editable by Superadmin"""
->>>>>>> 3f2d2b37
         self.permission_setup()
         self.set_organization_management_level(
             OrganizationManagementLevel.CAN_MANAGE_ORGANIZATION, self.user_id
         )
-<<<<<<< HEAD
         self.set_organization_management_level(
             OrganizationManagementLevel.SUPERADMIN, 111
-=======
-        self.update_model(
-            f"user/{self.user_id}",
-            {
-                "committee_management_ids": [60],
-            },
->>>>>>> 3f2d2b37
-        )
-        self.set_user_groups(self.user_id, [2, 3])  # All including admin group
-
-        response = self.request(
-            "user.update",
-            {
-                "id": 111,
-<<<<<<< HEAD
+        )
+
+        response = self.request(
+            "user.update",
+            {
+                "id": 111,
                 "organization_management_level": OrganizationManagementLevel.CAN_MANAGE_ORGANIZATION,
             },
         )
@@ -2881,100 +2436,6 @@
         self.set_organization_management_level(
             OrganizationManagementLevel.CAN_MANAGE_ORGANIZATION, self.user_id
         )
-=======
-                "is_demo_user": True,
-            },
-        )
-
-        self.assert_status_code(response, 403)
-        self.assertIn(
-            "You are not allowed to perform action user.update. Missing OrganizationManagementLevel: superadmin",
-            response.json["message"],
-        )
-
-    def test_update_forbidden_username(self) -> None:
-        self.create_model(
-            "user/111",
-            {"username": "username_srtgb123"},
-        )
-        response = self.request("user.update", {"id": 111, "username": "   "})
-        self.assert_status_code(response, 400)
-        assert "This username is forbidden." in response.json["message"]
-        model = self.get_model("user/111")
-        assert model.get("username") == "username_srtgb123"
-
-    def test_update_username_with_spaces(self) -> None:
-        self.create_model(
-            "user/111",
-            {"username": "username_srtgb123"},
-        )
-        response = self.request("user.update", {"id": 111, "username": "test name"})
-        self.assert_status_code(response, 400)
-        assert "Username may not contain spaces" in response.json["message"]
-        model = self.get_model("user/111")
-        assert model.get("username") == "username_srtgb123"
-
-    def test_update_gender(self) -> None:
-        self.create_model(
-            "user/111",
-            {"username": "username_srtgb123"},
-        )
-        self.set_models(
-            {
-                "organization/1": {"gender_ids": [1, 2, 3, 4]},
-                "gender/1": {"name": "male"},
-                "gender/2": {"name": "female"},
-                "gender/3": {"name": "diverse"},
-                "gender/4": {"name": "non-binary"},
-            }
-        )
-        response = self.request("user.update", {"id": 111, "gender_id": 5})
-        self.assert_status_code(response, 400)
-        assert "Model 'gender/5' does not exist." in response.json["message"]
-
-        response = self.request("user.update", {"id": 111, "gender_id": 3})
-        self.assert_status_code(response, 200)
-        self.assert_model_exists("user/111", {"gender_id": 3})
-
-        response = self.request("user.update", {"id": 111, "gender_id": 4})
-        self.assert_status_code(response, 200)
-        self.assert_model_exists("user/111", {"gender_id": 4})
-
-    def test_update_not_in_update_is_present_in_meeting_ids(self) -> None:
-        self.create_model(
-            "user/111",
-            {"username": "username111"},
-        )
-        response = self.request(
-            "user.update", {"id": 111, "is_present_in_meeting_ids": [1]}
-        )
-        self.assert_status_code(response, 400)
-        assert (
-            "data must not contain {'is_present_in_meeting_ids'} properties"
-            in response.json["message"]
-        )
-
-    def test_update_change_group(self) -> None:
-        self.create_meeting()
-        user_id = self.create_user_for_meeting(1)
-        # assert user is already in meeting
-        self.assert_model_exists("meeting/1", {"user_ids": [user_id]})
-        # change user group from 1 (default_group) to 2 in meeting 1
-        response = self.request(
-            "user.update", {"id": user_id, "meeting_id": 1, "group_ids": [2]}
-        )
-        self.assert_status_code(response, 200)
-        self.assert_model_exists(
-            "meeting_user/1", {"user_id": user_id, "group_ids": [2]}
-        )
-        self.assert_model_exists("meeting/1", {"user_ids": [user_id]})
-
-    def test_update_change_superadmin(self) -> None:
-        self.permission_setup()
-        self.set_organization_management_level(
-            OrganizationManagementLevel.CAN_MANAGE_ORGANIZATION, self.user_id
-        )
->>>>>>> 3f2d2b37
         self.set_organization_management_level(
             OrganizationManagementLevel.SUPERADMIN, 111
         )
@@ -2983,7 +2444,6 @@
             "user.update",
             {
                 "id": 111,
-<<<<<<< HEAD
                 "meeting_id": 1,
                 "comment": "test",
                 "group_ids": [1],
@@ -3003,53 +2463,10 @@
                 "user/3": {"username": "username_Xcdfge", "is_active": True},
                 "user/4": {"username": "username_Xcdfe", "is_active": False},
             }
-=======
-                "first_name": "Testy",
-            },
-        )
-        self.assert_status_code(response, 403)
-        assert (
-            "Your organization management level is not high enough to change a user with a Level of superadmin!"
-            in response.json["message"]
-        )
-
-    def test_update_demote_superadmin(self) -> None:
-        self.permission_setup()
-        self.set_organization_management_level(
-            OrganizationManagementLevel.CAN_MANAGE_ORGANIZATION, self.user_id
-        )
-        self.set_organization_management_level(
-            OrganizationManagementLevel.SUPERADMIN, 111
-        )
-
-        response = self.request(
-            "user.update",
-            {
-                "id": 111,
-                "organization_management_level": OrganizationManagementLevel.CAN_MANAGE_ORGANIZATION,
-            },
-        )
-        self.assert_status_code(response, 403)
-        assert (
-            "Your organization management level is not high enough to change a user with a Level of superadmin!"
-            in response.json["message"]
-        )
-
-    def test_update_change_superadmin_meeting_specific(self) -> None:
-        self.permission_setup()
-        self.set_user_groups(self.user_id, [2])
-        self.set_organization_management_level(
-            OrganizationManagementLevel.CAN_MANAGE_ORGANIZATION, self.user_id
-        )
-        self.set_organization_management_level(
-            OrganizationManagementLevel.SUPERADMIN, 111
->>>>>>> 3f2d2b37
-        )
-
-        response = self.request(
-            "user.update",
-            {
-<<<<<<< HEAD
+        )
+        response = self.request(
+            "user.update",
+            {
                 "id": 4,
                 "is_active": True,
             },
@@ -3067,27 +2484,6 @@
                 "user/2": {"username": "username_Xcdfgee", "is_active": True},
                 "user/3": {"username": "username_Xcdfge", "is_active": True},
                 "user/4": {"username": "username_Xcdfe", "is_active": False},
-=======
-                "id": 111,
-                "meeting_id": 1,
-                "comment": "test",
-                "group_ids": [1],
-            },
-        )
-        self.assert_status_code(response, 200)
-        self.assert_model_exists("user/111", {"meeting_user_ids": [2]})
-        self.assert_model_exists(
-            "meeting_user/2", {"comment": "test", "group_ids": [1]}
-        )
-
-    def test_update_hit_user_limit(self) -> None:
-        self.set_models(
-            {
-                ONE_ORGANIZATION_FQID: {"limit_of_users": 3},
-                "user/2": {"is_active": True},
-                "user/3": {"is_active": True},
-                "user/4": {"is_active": False},
->>>>>>> 3f2d2b37
             }
         )
         response = self.request(
@@ -3097,7 +2493,6 @@
                 "is_active": True,
             },
         )
-<<<<<<< HEAD
         self.assert_status_code(response, 200)
         self.assert_model_exists("user/4", {"is_active": True})
         self.assert_history_information("user/4", ["Set active"])
@@ -3139,82 +2534,16 @@
             {
                 "id": 111,
                 "meeting_id": 1,
-=======
+                "vote_weight": "-6.000000",
+            },
+        )
         self.assert_status_code(response, 400)
-        assert (
-            "The number of active users cannot exceed the limit of users."
-            == response.json["message"]
-        )
-
-    def test_update_user_limit_okay(self) -> None:
-        self.set_models(
-            {
-                ONE_ORGANIZATION_FQID: {"limit_of_users": 4},
-                "user/2": {"is_active": True},
-                "user/3": {"is_active": True},
-                "user/4": {"is_active": False},
-            }
-        )
-        response = self.request(
-            "user.update",
-            {
-                "id": 4,
-                "is_active": True,
-            },
-        )
-        self.assert_status_code(response, 200)
-        self.assert_model_exists("user/4", {"is_active": True})
-        self.assert_history_information("user/4", ["Set active"])
-
-    def test_update_clear_user_sessions(self) -> None:
-        self.permission_setup()
-        self.set_user_groups(self.user_id, [2])
-        response = self.request(
-            "user.update",
-            {
-                "id": self.user_id,
-                "is_active": False,
-            },
-        )
-        self.assert_status_code(response, 200)
-        self.assert_model_exists(f"user/{self.user_id}", {"is_active": False})
-        self.assert_logged_out()
-
-    def test_update_negative_default_vote_weight(self) -> None:
-        self.create_model("user/111", {"username": "user111"})
-        response = self.request(
-            "user.update", {"id": 111, "default_vote_weight": "-1.123000"}
-        )
-        self.assert_status_code(response, 400)
-        self.assertIn(
-            "default_vote_weight must be bigger than or equal to 0.",
-            response.json["message"],
-        )
-
-    def test_update_negative_vote_weight(self) -> None:
-        self.set_models(
-            {
-                "user/111": {"username": "user111"},
-                "meeting/110": {"is_active_in_organization_id": 1},
-            }
-        )
-        response = self.request(
-            "user.update",
-            {
-                "id": 111,
-                "meeting_id": 110,
->>>>>>> 3f2d2b37
-                "vote_weight": "-6.000000",
-            },
-        )
-        self.assert_status_code(response, 400)
         self.assertIn(
             "vote_weight must be bigger than or equal to 0.",
             response.json["message"],
         )
 
     def test_update_committee_membership_complex(self) -> None:
-<<<<<<< HEAD
         self.create_meeting()
         self.create_meeting(4)
         self.create_meeting(7)
@@ -3260,81 +2589,6 @@
                 "meeting_user/12": {
                     "meeting_id": 7,
                     "user_id": 223,
-=======
-        self.set_models(
-            {
-                "committee/1": {
-                    "name": "C1",
-                    "meeting_ids": [1],
-                    "user_ids": [222, 223],
-                },
-                "committee/2": {
-                    "name": "C2",
-                    "meeting_ids": [2],
-                    "user_ids": [222],
-                },
-                "committee/3": {
-                    "name": "C3",
-                    "meeting_ids": [3],
-                    "user_ids": [222, 223],
-                },
-                "meeting/1": {
-                    "committee_id": 1,
-                    "is_active_in_organization_id": 1,
-                    "user_ids": [222, 223],
-                    "meeting_user_ids": [1, 11],
-                },
-                "meeting/2": {
-                    "committee_id": 2,
-                    "is_active_in_organization_id": 1,
-                    "user_ids": [222],
-                    "meeting_user_ids": [2],
-                },
-                "meeting/3": {
-                    "committee_id": 3,
-                    "is_active_in_organization_id": 1,
-                    "user_ids": [222, 223],
-                    "meeting_user_ids": [3, 12],
-                },
-                "group/11": {"meeting_id": 1, "meeting_user_ids": [1, 11]},
-                "group/22": {"meeting_id": 2, "meeting_user_ids": [2]},
-                "group/33": {"meeting_id": 3, "meeting_user_ids": [3, 12]},
-                "user/222": {
-                    "meeting_ids": [1, 2, 3],
-                    "committee_ids": [1, 2, 3],
-                    "meeting_user_ids": [1, 2, 3],
-                },
-                "meeting_user/1": {
-                    "meeting_id": 1,
-                    "user_id": 222,
-                    "group_ids": [11],
-                },
-                "meeting_user/2": {
-                    "meeting_id": 2,
-                    "user_id": 222,
-                    "group_ids": [22],
-                },
-                "meeting_user/3": {
-                    "meeting_id": 3,
-                    "user_id": 222,
-                    "group_ids": [33],
-                },
-                "user/223": {
-                    "meeting_ids": [1, 3],
-                    "committee_ids": [1, 3],
-                    "committee_management_ids": [1, 3],
-                    "meeting_user_ids": [11, 12],
-                },
-                "meeting_user/11": {
-                    "meeting_id": 1,
-                    "user_id": 223,
-                    "group_ids": [11],
-                },
-                "meeting_user/12": {
-                    "meeting_id": 3,
-                    "user_id": 223,
-                    "group_ids": [33],
->>>>>>> 3f2d2b37
                 },
             }
         )
@@ -3342,13 +2596,8 @@
             "user.update",
             {
                 "id": 223,
-<<<<<<< HEAD
                 "committee_management_ids": [63, 66],
                 "meeting_id": 4,
-=======
-                "committee_management_ids": [2, 3],
-                "meeting_id": 2,
->>>>>>> 3f2d2b37
                 "group_ids": [22],
             },
         )
@@ -3356,24 +2605,14 @@
         self.assert_model_exists(
             "user/223",
             {
-<<<<<<< HEAD
                 "committee_management_ids": [63, 66],
                 "meeting_ids": [1, 4, 7],
                 "committee_ids": [60, 63, 66],
-=======
-                "committee_management_ids": [2, 3],
-                "meeting_ids": [1, 3, 2],
-                "committee_ids": [1, 3, 2],
->>>>>>> 3f2d2b37
                 "meeting_user_ids": [11, 12, 13],
             },
         )
         self.assert_model_exists(
-<<<<<<< HEAD
             "meeting_user/13", {"meeting_id": 4, "user_id": 223, "group_ids": [22]}
-=======
-            "meeting_user/13", {"meeting_id": 2, "user_id": 223, "group_ids": [22]}
->>>>>>> 3f2d2b37
         )
 
         self.assert_model_exists("group/11", {"meeting_user_ids": [1, 11]})
@@ -3383,7 +2622,6 @@
             "meeting/1", {"user_ids": [222, 223], "meeting_user_ids": [1, 11]}
         )
         self.assert_model_exists(
-<<<<<<< HEAD
             "meeting/4", {"user_ids": [222, 223], "meeting_user_ids": [2, 13]}
         )
         self.assert_model_exists(
@@ -3406,44 +2644,6 @@
         assert "default_vote_weight" not in user
 
     def test_update_strip_space(self) -> None:
-=======
-            "meeting/2", {"user_ids": [222, 223], "meeting_user_ids": [2, 13]}
-        )
-        self.assert_model_exists(
-            "meeting/3", {"user_ids": [222, 223], "meeting_user_ids": [3, 12]}
-        )
-        self.assert_model_exists("committee/1", {"user_ids": [222, 223]})
-        self.assert_model_exists("committee/2", {"user_ids": [222, 223]})
-        self.assert_model_exists("committee/3", {"user_ids": [222, 223]})
-
-    def test_update_empty_default_vote_weight(self) -> None:
->>>>>>> 3f2d2b37
-        response = self.request(
-            "user.update",
-            {
-                "id": 1,
-<<<<<<< HEAD
-                "first_name": " first name test ",
-                "last_name": " last name test ",
-            },
-        )
-        self.assert_status_code(response, 200)
-        self.assert_model_exists(
-            "user/1",
-            {
-                "first_name": "first name test",
-                "last_name": "last name test",
-            },
-        )
-=======
-                "default_vote_weight": None,
-            },
-        )
-        self.assert_status_code(response, 200)
-        user = self.get_model("user/1")
-        assert "default_vote_weight" not in user
-
-    def test_update_strip_space(self) -> None:
         response = self.request(
             "user.update",
             {
@@ -3460,7 +2660,6 @@
                 "last_name": "last name test",
             },
         )
->>>>>>> 3f2d2b37
 
     def test_update_no_OML_set(self) -> None:
         """Testing also that user is not locked out when is_active is set to True."""
@@ -3481,7 +2680,6 @@
         self.assert_logged_in()
 
     def test_update_history_user_updated_in_meeting(self) -> None:
-<<<<<<< HEAD
         self.create_meeting()
         self.set_models(
             {
@@ -3489,18 +2687,6 @@
                 "meeting_user/10": {
                     "user_id": 111,
                     "meeting_id": 1,
-=======
-        self.set_models(
-            {
-                "user/111": {"username": "user111", "meeting_user_ids": [10]},
-                "meeting/110": {
-                    "is_active_in_organization_id": 1,
-                    "meeting_user_ids": [10],
-                },
-                "meeting_user/10": {
-                    "user_id": 111,
-                    "meeting_id": 110,
->>>>>>> 3f2d2b37
                 },
             }
         )
@@ -3508,21 +2694,13 @@
             "user.update",
             {
                 "id": 111,
-<<<<<<< HEAD
                 "meeting_id": 1,
-=======
-                "meeting_id": 110,
->>>>>>> 3f2d2b37
                 "vote_weight": "2.000000",
             },
         )
         self.assert_status_code(response, 200)
         self.assert_history_information(
-<<<<<<< HEAD
             "user/111", ["Participant data updated in meeting {}", "meeting/1"]
-=======
-            "user/111", ["Participant data updated in meeting {}", "meeting/110"]
->>>>>>> 3f2d2b37
         )
 
     def test_update_history_add_group(self) -> None:
@@ -3590,12 +2768,6 @@
         user_id = self.create_user(username="test")
         self.set_models(
             {
-<<<<<<< HEAD
-=======
-                f"user/{user_id}": {
-                    "meeting_user_ids": [1],
-                },
->>>>>>> 3f2d2b37
                 "meeting_user/1": {
                     "meeting_id": 1,
                     "user_id": user_id,
@@ -3626,7 +2798,6 @@
         self.assert_model_exists(
             "meeting_user/1", {"user_id": user_id, "meeting_id": 1, "group_ids": [1]}
         )
-<<<<<<< HEAD
 
         response = self.request(
             "user.update",
@@ -3827,15 +2998,12 @@
                     "group_ids": [7],
                 },
                 "meeting/4": {
-                    "committee_id": 1,
                     "present_user_ids": [1234],
                 },
                 "meeting/7": {
-                    "is_active_in_organization_id": 1,
-                    "committee_id": 1,
+                    "committee_id": 63,
                     "present_user_ids": [1234],
                 },
-                "committee/1": {"name": "action", "meeting_ids": [4, 7]},
                 "topic/1": {"title": "tropic", "sequential_number": 1, "meeting_id": 4},
                 "list_of_speakers/1": {
                     "meeting_id": 4,
@@ -6063,2432 +5231,6 @@
     def test_update_with_home_committee_group_D_as_parent_committee_admin(self) -> None:
         self.update_with_home_committee_group_D()
 
-=======
-
-        response = self.request(
-            "user.update",
-            {
-                "id": user_id,
-                "meeting_id": 1,
-                "group_ids": [],
-            },
-        )
-        self.assert_status_code(response, 200)
-        self.assert_history_information(
-            f"user/{user_id}",
-            ["Participant removed from meeting {}", "meeting/1"],
-        )
-
-    def test_update_fields_with_equal_value_no_history(self) -> None:
-        self.set_models(
-            {
-                "user/111": {
-                    "username": "username_srtgb123",
-                    "title": "test",
-                    "is_active": True,
-                    "organization_management_level": OrganizationManagementLevel.CAN_MANAGE_USERS,
-                    "committee_management_ids": [78],
-                    "meeting_user_ids": [11],
-                },
-                "meeting_user/11": {
-                    "user_id": 111,
-                    "meeting_id": 1,
-                    "structure_level_ids": [31],
-                    "group_ids": [1],
-                },
-                "group/1": {"meeting_user_ids": [11], "meeting_id": 1},
-                "meeting/1": {
-                    "group_ids": [1],
-                    "is_active_in_organization_id": 1,
-                    "committee_id": 78,
-                    "structure_level_ids": [31],
-                },
-                "structure_level/31": {
-                    "meeting_id": 1,
-                },
-                "committee/78": {"meeting_ids": [1]},
-            }
-        )
-        response = self.request(
-            "user.update",
-            {
-                "id": 111,
-                "title": "test",
-                "is_active": True,
-                "meeting_id": 1,
-                "group_ids": [1],
-                "structure_level_ids": [31],
-                "organization_management_level": OrganizationManagementLevel.CAN_MANAGE_USERS,
-                "committee_management_ids": [78],
-            },
-        )
-        self.assert_status_code(response, 200)
-        self.assert_history_information("user/111", None)
-
-    def test_update_empty_cml_no_history(self) -> None:
-        self.set_models(
-            {
-                "user/111": {
-                    "committee_management_ids": [],
-                },
-            }
-        )
-        response = self.request(
-            "user.update",
-            {
-                "id": 111,
-                "committee_management_ids": [],
-            },
-        )
-        self.assert_status_code(response, 200)
-        self.assert_history_information("user/111", None)
-
-    def test_update_participant_data_with_existing_meetings(self) -> None:
-        self.set_models(
-            {
-                "meeting/1": {"committee_id": 1, "is_active_in_organization_id": 1},
-                "meeting/2": {"committee_id": 1, "is_active_in_organization_id": 1},
-                "committee/1": {"meeting_ids": [1]},
-                "user/222": {"meeting_user_ids": [42]},
-                "meeting_user/42": {
-                    "user_id": 222,
-                    "meeting_id": 1,
-                    "vote_weight": "1.000000",
-                },
-            }
-        )
-        response = self.request(
-            "user.update",
-            {
-                "id": 222,
-                "meeting_id": 2,
-                "vote_weight": "1.500000",
-            },
-        )
-        self.assert_status_code(response, 200)
-        self.assert_history_information(
-            "user/222",
-            [
-                "Participant added to meeting {}.",
-                "meeting/2",
-            ],
-        )
-
-    def test_update_participant_data_in_multiple_meetings_with_existing_meetings(
-        self,
-    ) -> None:
-        self.set_models(
-            {
-                "meeting/1": {"committee_id": 1, "is_active_in_organization_id": 1},
-                "meeting/2": {"committee_id": 1, "is_active_in_organization_id": 1},
-                "meeting/3": {"committee_id": 1, "is_active_in_organization_id": 1},
-                "committee/1": {"meeting_ids": [1]},
-                "user/222": {"meeting_user_ids": [42]},
-                "meeting_user/42": {
-                    "user_id": 222,
-                    "meeting_id": 1,
-                    "vote_weight": "1.000000",
-                },
-            }
-        )
-        response = self.request_multi(
-            "user.update",
-            [
-                {
-                    "id": 222,
-                    "meeting_id": 2,
-                    "vote_weight": "1.000000",
-                },
-                {
-                    "id": 222,
-                    "meeting_id": 3,
-                    "vote_weight": "1.000000",
-                },
-            ],
-        )
-        self.assert_status_code(response, 200)
-        self.assert_history_information(
-            "user/222",
-            [
-                "Participant added to meeting {}.",
-                "meeting/2",
-                "Participant added to meeting {}.",
-                "meeting/3",
-            ],
-        )
-
-    def test_update_saml_id__can_change_own_password_error(self) -> None:
-        self.create_model(
-            "user/111",
-            {"username": "srtgb123", "saml_id": "111"},
-        )
-        response = self.request(
-            "user.update", {"id": 111, "can_change_own_password": True}
-        )
-        self.assert_status_code(response, 400)
-        self.assertIn(
-            "user 111 is a Single Sign On user and may not set the local default_passwort or the right to change it locally.",
-            response.json["message"],
-        )
-
-    def test_update_saml_id_default_password_error(self) -> None:
-        self.create_model(
-            "user/111",
-            {"username": "srtgb123", "saml_id": "111"},
-        )
-        response = self.request(
-            "user.update", {"id": 111, "default_password": "secret"}
-        )
-        self.assert_status_code(response, 400)
-        self.assertIn(
-            "user 111 is a Single Sign On user and may not set the local default_passwort or the right to change it locally.",
-            response.json["message"],
-        )
-
-    def test_group_removal_with_speaker(self) -> None:
-        self.set_models(
-            {
-                "user/1234": {
-                    "username": "username_abcdefgh123",
-                    "meeting_user_ids": [4444, 5555],
-                    "is_present_in_meeting_ids": [4, 5],
-                },
-                "meeting_user/4444": {
-                    "meeting_id": 4,
-                    "user_id": 1234,
-                    "speaker_ids": [14, 24],
-                    "group_ids": [42],
-                },
-                "meeting_user/5555": {
-                    "meeting_id": 5,
-                    "user_id": 1234,
-                    "speaker_ids": [25],
-                    "group_ids": [53],
-                },
-                "meeting/4": {
-                    "is_active_in_organization_id": 1,
-                    "meeting_user_ids": [4444],
-                    "committee_id": 1,
-                    "present_user_ids": [1234],
-                },
-                "meeting/5": {
-                    "is_active_in_organization_id": 1,
-                    "meeting_user_ids": [5555],
-                    "committee_id": 1,
-                    "present_user_ids": [1234],
-                },
-                "committee/1": {"meeting_ids": [4, 5]},
-                "speaker/14": {"meeting_user_id": 4444, "meeting_id": 4},
-                "speaker/24": {
-                    "meeting_user_id": 4444,
-                    "meeting_id": 4,
-                    "begin_time": 987654321,
-                },
-                "speaker/25": {"meeting_user_id": 5555, "meeting_id": 5},
-                "group/42": {"meeting_id": 4, "meeting_user_ids": [4444]},
-                "group/53": {"meeting_id": 5, "meeting_user_ids": [5555]},
-            }
-        )
-        response = self.request(
-            "user.update", {"id": 1234, "group_ids": [], "meeting_id": 4}
-        )
-
-        self.assert_status_code(response, 200)
-        self.assert_model_exists(
-            "user/1234",
-            {
-                "username": "username_abcdefgh123",
-                "meeting_user_ids": [4444, 5555],
-                "is_present_in_meeting_ids": [5],
-            },
-        )
-        self.assert_model_exists(
-            "meeting/4",
-            {
-                "present_user_ids": [],
-            },
-        )
-        self.assert_model_exists(
-            "meeting/5",
-            {
-                "present_user_ids": [1234],
-            },
-        )
-        self.assert_model_exists(
-            "meeting_user/4444",
-            {"group_ids": [], "speaker_ids": [24], "meta_deleted": False},
-        )
-        self.assert_model_exists(
-            "meeting_user/5555",
-            {"group_ids": [53], "speaker_ids": [25], "meta_deleted": False},
-        )
-        self.assert_model_exists(
-            "speaker/24", {"meeting_user_id": 4444, "meeting_id": 4}
-        )
-        self.assert_model_exists(
-            "speaker/25", {"meeting_user_id": 5555, "meeting_id": 5}
-        )
-        self.assert_model_deleted("speaker/14")
-
-    def test_partial_group_removal_with_speaker(self) -> None:
-        self.set_models(
-            {
-                "user/1234": {
-                    "username": "username_abcdefgh123",
-                    "meeting_user_ids": [4444],
-                },
-                "meeting_user/4444": {
-                    "meeting_id": 4,
-                    "user_id": 1234,
-                    "speaker_ids": [14, 24],
-                    "group_ids": [42, 43],
-                },
-                "meeting/4": {
-                    "is_active_in_organization_id": 1,
-                    "meeting_user_ids": [4444],
-                    "committee_id": 1,
-                },
-                "committee/1": {"meeting_ids": [4]},
-                "speaker/14": {"meeting_user_id": 4444, "meeting_id": 4},
-                "speaker/24": {
-                    "meeting_user_id": 4444,
-                    "meeting_id": 4,
-                    "begin_time": 987654321,
-                },
-                "group/42": {"meeting_id": 4, "meeting_user_ids": [4444]},
-                "group/43": {"meeting_id": 4, "meeting_user_ids": [4444]},
-            }
-        )
-        response = self.request(
-            "user.update", {"id": 1234, "group_ids": [43], "meeting_id": 4}
-        )
-
-        self.assert_status_code(response, 200)
-        self.assert_model_exists(
-            "user/1234",
-            {
-                "username": "username_abcdefgh123",
-                "meeting_user_ids": [4444],
-            },
-        )
-        self.assert_model_exists(
-            "meeting_user/4444",
-            {"group_ids": [43], "speaker_ids": [14, 24], "meta_deleted": False},
-        )
-        self.assert_model_exists(
-            "speaker/24", {"meeting_user_id": 4444, "meeting_id": 4}
-        )
-        self.assert_model_exists(
-            "speaker/14", {"meeting_user_id": 4444, "meeting_id": 4}
-        )
-
-    def test_update_with_internal_fields(self) -> None:
-        self.create_meeting()
-        self.create_user("dummy2", [1])
-        self.create_user("dummy3", [1])
-        self.set_models(
-            {
-                "user/1": {
-                    "poll_candidate_ids": [1],
-                    "option_ids": [1],
-                    "vote_ids": [1, 2],
-                },
-                "user/2": {"delegated_vote_ids": [2]},
-                "meeting/1": {
-                    "poll_ids": [1],
-                    "option_ids": [1, 2],
-                    "poll_candidate_list_ids": [1],
-                    "poll_candidate_ids": [1],
-                    "vote_ids": [1, 2],
-                },
-                "poll/1": {"meeting_id": 1, "option_ids": [1, 2]},
-                "option/1": {
-                    "meeting_id": 1,
-                    "vote_ids": [1],
-                    "content_object_id": "user/1",
-                },
-                "option/2": {
-                    "meeting_id": 1,
-                    "vote_ids": [2],
-                    "content_object_id": "poll_candidate_list/1",
-                },
-                "poll_candidate_list/1": {
-                    "meeting_id": 1,
-                    "option_id": 2,
-                    "poll_candidate_ids": [1],
-                },
-                "poll_candidate/1": {
-                    "poll_candidate_list_id": 1,
-                    "meeting_id": 1,
-                    "user_id": 1,
-                    "weight": 3,
-                },
-                "vote/1": {"meeting_id": 1, "option_id": 1, "user_id": 1},
-                "vote/2": {
-                    "meeting_id": 1,
-                    "option_id": 2,
-                    "user_id": 1,
-                    "delegated_user_id": 2,
-                },
-            }
-        )
-        response = self.request(
-            "user.update",
-            {
-                "id": 3,
-                "is_present_in_meeting_ids": [1],
-                "option_ids": [1],
-                "poll_candidate_ids": [1],
-                "poll_voted_ids": [1],
-                "vote_ids": [1],
-                "delegated_vote_ids": [2],
-            },
-            internal=True,
-        )
-        self.assert_status_code(response, 200)
-        expected: dict[str, dict[str, Any]] = {
-            "user/3": {
-                "is_present_in_meeting_ids": [1],
-                "option_ids": [1],
-                "poll_candidate_ids": [1],
-                "poll_voted_ids": [1],
-                "vote_ids": [1],
-                "delegated_vote_ids": [2],
-            },
-            "meeting/1": {
-                "present_user_ids": [3],
-            },
-            "poll/1": {"voted_ids": [3]},
-            "option/1": {"content_object_id": "user/3"},
-            "poll_candidate/1": {
-                "user_id": 3,
-            },
-            "vote/1": {"user_id": 3},
-            "vote/2": {"delegated_user_id": 3},
-        }
-        for fqid, model in expected.items():
-            self.assert_model_exists(fqid, model)
-
-    def test_update_with_internal_fields_error(self) -> None:
-        self.create_meeting()
-        self.create_user("dummy2", [1])
-        self.create_user("dummy3", [1])
-        response = self.request(
-            "user.update",
-            {
-                "id": 3,
-                "is_present_in_meeting_ids": [1],
-                "option_ids": [1],
-                "poll_candidate_ids": [1],
-                "poll_voted_ids": [1],
-                "vote_ids": [1],
-                "delegated_vote_ids": [2],
-            },
-            internal=False,
-        )
-        self.assert_status_code(response, 400)
-        message: str = response.json["message"]
-        assert message.startswith("data must not contain {")
-        assert message.endswith("} properties")
-        for field in [
-            "'is_present_in_meeting_ids'",
-            "'option_ids'",
-            "'poll_candidate_ids'",
-            "'poll_voted_ids'",
-            "'vote_ids'",
-            "'delegated_vote_ids'",
-        ]:
-            self.assertIn(field, message)
-
-    def test_update_groups_on_last_meeting_admin(self) -> None:
-        self.create_meeting()
-        self.create_user("username_srtgb123", [2])
-        response = self.request(
-            "user.update", {"id": 2, "meeting_id": 1, "group_ids": [3]}
-        )
-        self.assert_status_code(response, 400)
-        self.assertIn(
-            "Cannot remove last admin from meeting(s) 1",
-            response.json["message"],
-        )
-
-    def test_update_groups_on_both_last_meeting_admins(self) -> None:
-        self.create_meeting()
-        self.create_user("username_srtgb123", [2])
-        self.create_user("username_srtgb456", [2])
-        response = self.request_multi(
-            "user.update",
-            [
-                {"id": 2, "meeting_id": 1, "group_ids": [3]},
-                {"id": 3, "meeting_id": 1, "group_ids": [3]},
-            ],
-        )
-        self.assert_status_code(response, 400)
-        self.assertIn(
-            "Cannot remove last admin from meeting(s) 1",
-            response.json["message"],
-        )
-
-    def test_update_groups_on_last_meeting_admin_multi(self) -> None:
-        self.create_meeting()
-        self.create_meeting(4)
-        self.create_user("username_srtgb123", [2])
-        self.create_user("username_srtgb456", [5])
-        response = self.request_multi(
-            "user.update",
-            [
-                {"id": 2, "meeting_id": 1, "group_ids": [3]},
-                {"id": 3, "meeting_id": 4, "group_ids": [6]},
-            ],
-        )
-        self.assert_status_code(response, 400)
-        self.assertIn(
-            "Cannot remove last admin from meeting(s) 1, 4",
-            response.json["message"],
-        )
-
-    def test_update_groups_on_last_meeting_admin_in_template_meeting(self) -> None:
-        self.create_meeting()
-        self.set_models(
-            {
-                "meeting/1": {"template_for_organization_id": 1},
-                "organization/1": {"template_meeting_ids": [1]},
-            }
-        )
-        self.create_user("username_srtgb123", [2])
-        response = self.request(
-            "user.update", {"id": 2, "meeting_id": 1, "group_ids": [3]}
-        )
-        self.assert_status_code(response, 200)
-
-    def test_update_groups_on_last_meeting_admin_and_add_a_new_admin(self) -> None:
-        self.create_meeting()
-        self.create_user("username_srtgb123", [2])
-        self.create_user("username_srtgb456", [1])
-        response = self.request_multi(
-            "user.update",
-            [
-                {"id": 2, "meeting_id": 1, "group_ids": [3]},
-                {"id": 3, "meeting_id": 1, "group_ids": [2]},
-            ],
-        )
-        self.assert_status_code(response, 200)
-        self.assert_model_exists("meeting_user/1", {"user_id": 2, "group_ids": [3]})
-        self.assert_model_exists("meeting_user/2", {"user_id": 3, "group_ids": [2]})
-
-    def test_update_anonymous_group_id(self) -> None:
-        self.create_meeting()
-        self.set_models(
-            {
-                "meeting/1": {"group_ids": [1, 2, 3, 4]},
-                "group/4": {"anonymous_group_for_meeting_id": 1},
-            }
-        )
-        user_id = self.create_user("dummy", [1])
-        response = self.request(
-            "user.update",
-            {
-                "id": user_id,
-                "meeting_id": 1,
-                "group_ids": [1, 4],
-            },
-        )
-        self.assert_status_code(response, 400)
-        self.assertIn(
-            "Cannot add explicit users to a meetings anonymous group",
-            response.json["message"],
-        )
-
-    def create_data_for_locked_out_test(self) -> dict[str, tuple[int, int | None]]:
-        """
-        Creates two meetings and a bunch of users with different roles.
-        The return dict has the format {username: (user_id,meeting_user_id)}
-        """
-        self.create_meeting()  # committee:60; groups: default:1, admin:2, can_manage:3
-        self.create_meeting(4)  # committee:63; groups: default:4, admin:5, can_update:6
-        self.add_group_permissions(3, [Permissions.User.CAN_MANAGE])
-        self.add_group_permissions(6, [Permissions.User.CAN_UPDATE])
-        users: dict[str, tuple[int, int | None]] = {}
-        users["superad"] = (
-            self.create_user("superad", [], OrganizationManagementLevel.SUPERADMIN),
-            None,
-        )
-        users["orgaad"] = (
-            self.create_user(
-                "orgaad", [], OrganizationManagementLevel.CAN_MANAGE_ORGANIZATION
-            ),
-            None,
-        )
-        users["userad"] = (
-            self.create_user(
-                "userad", [], OrganizationManagementLevel.CAN_MANAGE_USERS
-            ),
-            None,
-        )
-        users["committeead60"] = self.create_user("committeead60"), None
-        users["meetingad1"] = self.create_user("meetingad1", [2]), 1
-        users["can_manage1"] = self.create_user("can_manage1", [3]), 2
-        users["can_update4"] = self.create_user("can_update1", [6]), 3
-        users["participant1"] = self.create_user("participant1", [1]), 4
-        users["account"] = self.create_user("account"), None
-        self.set_models(
-            {
-                "committee/60": {"manager_ids": [users["committeead60"][0]]},
-                f"user/{users['committeead60'][0]}": {"committee_management_ids": [60]},
-            }
-        )
-        self.create_user("dummy_meeting_ad", [2])
-        return users
-
-    def test_update_locked_out_on_self_error(self) -> None:
-        self.create_data_for_locked_out_test()
-        self.set_user_groups(1, [1])
-        response = self.request(
-            "user.update",
-            {
-                "id": 1,
-                "meeting_id": 1,
-                "locked_out": True,
-            },
-        )
-        self.assert_status_code(response, 400)
-        self.assertIn(
-            "You may not lock yourself out of a meeting",
-            response.json["message"],
-        )
-
-    def assert_lock_out_user(
-        self,
-        username: Literal[
-            "superad",
-            "orgaad",
-            "userad",
-            "committeead60",
-            "meetingad1",
-            "can_manage1",
-            "can_update4",
-            "participant1",
-            "account",
-        ],
-        meeting_id: int,
-        lock_out: bool | None = True,
-        other_data: dict[str, Any] = {},
-        add_to_meeting: int | None = None,
-        lock_before: bool = False,
-        errormsg: str | None = None,
-    ) -> None:
-        """
-        Checks if the locking errors work based on the data from the create_data_for_locked_out_test function.
-        Parameters are:
-        - username: The name of the user that should be updated
-        - meeting_id: Id of the meeting in which the user should potentially be locked
-        - lock_out: Whether the 'locked_out' field should be set and to what value (None means leave out)
-        - other_data: The rest of the payload
-        - add_to_meeting: Will add the user to the specified meeting's default group beforehand
-        - lock_before: If true, the user will be locked out of the meeting before calling the action
-        - errormsg: The expected error message, if left empty the request is expected to end in success
-        """
-        users = self.create_data_for_locked_out_test()
-        user_id, meeting_user_id = users[username]
-        if add_to_meeting:
-            self.set_user_groups(user_id, [meeting_id])
-        if lock_before and meeting_user_id:
-            self.set_models({f"meeting_user/{meeting_user_id}": {"locked_out": True}})
-        data = {
-            "id": user_id,
-            "meeting_id": meeting_id,
-            **other_data,
-        }
-        if lock_out is not None:
-            data["locked_out"] = lock_out
-        response = self.request(
-            "user.update",
-            data,
-        )
-        if errormsg is not None:
-            self.assert_status_code(response, 400)
-            self.assertIn(
-                errormsg,
-                response.json["message"],
-            )
-        else:
-            self.assert_status_code(response, 200)
-
-    def test_update_locked_out_foreign_cml_allowed(self) -> None:
-        self.assert_lock_out_user(
-            "account", 1, other_data={"committee_management_ids": [63]}
-        )
-
-    def test_update_locked_out_user_child_cml_allowed(self) -> None:
-        self.create_committee(60)
-        self.create_committee(63, parent_id=60)
-        self.assert_lock_out_user(
-            "account", 1, other_data={"committee_management_ids": [63]}
-        )
-
-    def test_update_locked_out_user_home_committee_allowed(self) -> None:
-        self.assert_lock_out_user("account", 1, other_data={"home_committee_id": 60})
-
-    def test_update_locked_out_user_child_home_committee_allowed(self) -> None:
-        self.create_committee(60)
-        self.create_committee(63, parent_id=60)
-        self.assert_lock_out_user("account", 1, other_data={"home_committee_id": 63})
-
-    def test_update_locked_out_user_foreign_home_committee_allowed(self) -> None:
-        self.assert_lock_out_user("account", 1, other_data={"home_committee_id": 63})
-
-    def test_update_locked_out_superadmin_error(self) -> None:
-        self.assert_lock_out_user(
-            "account",
-            1,
-            other_data={"organization_management_level": "superadmin"},
-            errormsg="Cannot give OrganizationManagementLevel superadmin to user 10 as he is locked out of meeting(s) 1",
-        )
-
-    def test_update_locked_out_other_oml_error(self) -> None:
-        self.assert_lock_out_user(
-            "account",
-            1,
-            other_data={"organization_management_level": "can_manage_users"},
-            errormsg="Cannot give OrganizationManagementLevel can_manage_users to user 10 as he is locked out of meeting(s) 1",
-        )
-
-    def test_update_locked_out_cml_error(self) -> None:
-        self.assert_lock_out_user(
-            "account",
-            1,
-            other_data={"committee_management_ids": [60]},
-            errormsg="Cannot set user 10 as manager for committee(s) 60 due to being locked out of meeting(s) 1",
-        )
-
-    def test_create_locked_out_user_parent_cml_error(self) -> None:
-        self.create_committee(59)
-        self.create_committee(60, parent_id=59)
-        self.assert_lock_out_user(
-            "account",
-            1,
-            other_data={"committee_management_ids": [59]},
-            errormsg="Cannot set user 10 as manager for committee(s) 59 due to being locked out of meeting(s) 1",
-        )
-
-    def test_update_locked_out_meeting_admin_error(self) -> None:
-        self.assert_lock_out_user(
-            "account",
-            1,
-            other_data={"group_ids": [2]},
-            errormsg="Group(s) 2 have user.can_manage permissions and may therefore not be used by users who are locked out",
-        )
-
-    def test_update_locked_out_can_update_allowed(self) -> None:
-        self.assert_lock_out_user(
-            "account",
-            4,
-            other_data={"group_ids": [6]},
-        )
-
-    def test_update_locked_out_on_foreign_cml_allowed(self) -> None:
-        self.assert_lock_out_user("committeead60", 4, add_to_meeting=4)
-
-    def test_update_locked_out_on_superadmin_error(self) -> None:
-        self.assert_lock_out_user(
-            "superad",
-            1,
-            add_to_meeting=1,
-            errormsg="Cannot lock user from meeting 1 as long as he has the OrganizationManagementLevel superadmin",
-        )
-
-    def test_update_locked_out_on_other_oml_error(self) -> None:
-        self.assert_lock_out_user(
-            "orgaad",
-            1,
-            add_to_meeting=1,
-            errormsg="Cannot lock user from meeting 1 as long as he has the OrganizationManagementLevel can_manage_organization",
-        )
-
-    def test_update_locked_out_on_cml_error(self) -> None:
-        self.assert_lock_out_user(
-            "committeead60",
-            1,
-            errormsg="Cannot lock user out of meeting 1 as he is manager of the meetings committee",
-        )
-
-    def test_update_locked_out_on_meeting_admin_error(self) -> None:
-        self.assert_lock_out_user(
-            "meetingad1",
-            1,
-            errormsg="Group(s) 2 have user.can_manage permissions and may therefore not be used by users who are locked out",
-        )
-
-    def test_update_locked_out_on_can_manage_error(self) -> None:
-        self.assert_lock_out_user(
-            "can_manage1",
-            1,
-            errormsg="Group(s) 3 have user.can_manage permissions and may therefore not be used by users who are locked out",
-        )
-
-    def test_update_locked_out_on_can_update_allowed(self) -> None:
-        self.assert_lock_out_user(
-            "can_update4",
-            4,
-        )
-
-    def test_update_locked_out_on_foreign_meeting_admin_allowed(self) -> None:
-        self.assert_lock_out_user("meetingad1", 4, add_to_meeting=4)
-
-    def test_update_locked_out_on_foreign_can_manage_allowed(self) -> None:
-        self.assert_lock_out_user("can_manage1", 4, add_to_meeting=4)
-
-    def test_update_other_oml_on_locked_out_user_error(self) -> None:
-        self.assert_lock_out_user(
-            "participant1",
-            1,
-            other_data={"organization_management_level": "can_manage_users"},
-            lock_out=None,
-            lock_before=True,
-            errormsg="Cannot give OrganizationManagementLevel can_manage_users to user 9 as he is locked out of meeting(s) 1",
-        )
-
-    def test_update_cml_on_locked_out_user_error(self) -> None:
-        self.assert_lock_out_user(
-            "participant1",
-            1,
-            other_data={"committee_management_ids": [60]},
-            lock_out=None,
-            lock_before=True,
-            errormsg="Cannot set user 9 as manager for committee(s) 60 due to being locked out of meeting(s) 1",
-        )
-
-    def test_update_parent_cml_on_locked_out_user_error(self) -> None:
-        self.create_committee(59)
-        self.create_committee(60, parent_id=59)
-        self.assert_lock_out_user(
-            "participant1",
-            1,
-            other_data={"committee_management_ids": [59]},
-            lock_out=None,
-            lock_before=True,
-            errormsg="Cannot set user 9 as manager for committee(s) 59 due to being locked out of meeting(s) 1",
-        )
-
-    def test_update_child_cml_on_locked_out_user_error(self) -> None:
-        self.create_committee(60)
-        self.create_committee(61, parent_id=60)
-        self.assert_lock_out_user(
-            "participant1",
-            1,
-            other_data={"committee_management_ids": [61]},
-            lock_out=None,
-            lock_before=True,
-        )
-
-    def test_update_meeting_admin_on_locked_out_user_error(self) -> None:
-        self.assert_lock_out_user(
-            "participant1",
-            1,
-            other_data={"group_ids": [2]},
-            lock_out=None,
-            lock_before=True,
-            errormsg="Group(s) 2 have user.can_manage permissions and may therefore not be used by users who are locked out",
-        )
-
-    def test_update_locked_out_remove_superadmin(self) -> None:
-        self.assert_lock_out_user(
-            "superad", 1, other_data={"organization_management_level": None}
-        )
-
-    def test_update_locked_out_remove_cml(self) -> None:
-        self.assert_lock_out_user(
-            "committeead60", 1, other_data={"committee_management_ids": None}
-        )
-
-    def test_update_locked_out_remove_meeting_admin(self) -> None:
-        self.assert_lock_out_user(
-            "meetingad1",
-            1,
-            other_data={"group_ids": [1]},
-        )
-
-    def test_update_locked_out_remove_can_manage(self) -> None:
-        self.assert_lock_out_user(
-            "can_manage1",
-            1,
-            other_data={"group_ids": [1]},
-        )
-
-    def test_update_oml_remove_locked_out(self) -> None:
-        self.assert_lock_out_user(
-            "participant1",
-            1,
-            other_data={"organization_management_level": "can_manage_organization"},
-            lock_before=True,
-            lock_out=False,
-        )
-
-    def test_update_cml_remove_locked_out(self) -> None:
-        self.assert_lock_out_user(
-            "participant1",
-            1,
-            other_data={"committee_management_ids": [60]},
-            lock_before=True,
-            lock_out=False,
-        )
-
-    def test_update_meeting_admin_remove_locked_out(self) -> None:
-        self.assert_lock_out_user(
-            "participant1",
-            1,
-            other_data={"group_ids": [2]},
-            lock_before=True,
-            lock_out=False,
-        )
-
-    def test_update_can_update_remove_locked_out(self) -> None:
-        self.assert_lock_out_user(
-            "account",
-            4,
-            other_data={"group_ids": [6]},
-            lock_before=True,
-            lock_out=False,
-        )
-
-    def test_update_permission_as_locked_out(self) -> None:
-        self.permission_setup()
-        self.create_meeting(base=4)
-        meeting_user_ids = self.set_user_groups(self.user_id, [3, 6])  # Admin-groups
-        self.set_group_permissions(3, [Permissions.User.CAN_UPDATE])
-        self.set_group_permissions(6, [Permissions.User.CAN_UPDATE])
-        self.set_user_groups(111, [1, 4])
-        self.set_models(
-            {
-                "meeting/4": {"committee_id": 60},
-                "committee/60": {"meeting_ids": [1, 4]},
-                **{
-                    f"meeting_user/{m_user_id}": {"locked_out": True}
-                    for m_user_id in meeting_user_ids
-                },
-            }
-        )
-
-        response = self.request(
-            "user.update",
-            {
-                "id": 111,
-                "meeting_id": 1,
-                "group_ids": [1],
-            },
-        )
-
-        self.assert_status_code(response, 403)
-        self.assertIn(
-            "The user needs OrganizationManagementLevel.can_manage_users or CommitteeManagementLevel.can_manage for committee of following meeting or Permission user.can_update for meeting 1",
-            response.json["message"],
-        )
-
-    def test_add_participant_as_orga_admin(self) -> None:
-        self.permission_setup()
-        self.set_organization_management_level(
-            OrganizationManagementLevel.CAN_MANAGE_ORGANIZATION, self.user_id
-        )
-        self.set_user_groups(self.user_id, [])
-        response = self.request(
-            "user.update",
-            {
-                "id": 111,
-                "meeting_id": 1,
-                "group_ids": [3],
-                "vote_delegations_from_ids": [],
-            },
-        )
-
-        self.assert_status_code(response, 200)
-        user = self.assert_model_exists("user/111")
-        assert len(meeting_user_ids := user.get("meeting_user_ids", [])) == 1
-        self.assert_model_exists(
-            f"meeting_user/{meeting_user_ids[0]}", {"meeting_id": 1, "group_ids": [3]}
-        )
-
-    def test_update_with_home_committee(self) -> None:
-        self.create_committee(3)
-        self.create_user("dracula")
-        response = self.request(
-            "user.update",
-            {"id": 2, "home_committee_id": 3},
-        )
-        self.assert_status_code(response, 200)
-        self.assert_model_exists(
-            "user/2", {"username": "dracula", "home_committee_id": 3}
-        )
-
-    def test_update_with_home_committee_cml(self) -> None:
-        self.create_committee(3)
-        self.create_user("mina")
-        self.set_committee_management_level([3])
-        self.set_organization_management_level(None)
-        response = self.request(
-            "user.update",
-            {"id": 2, "home_committee_id": 3},
-        )
-        self.assert_status_code(response, 200)
-        self.assert_model_exists("user/2", {"username": "mina", "home_committee_id": 3})
-
-    def test_update_with_guest_true(self) -> None:
-        self.create_user("jonathan")
-        response = self.request(
-            "user.update",
-            {"id": 2, "guest": True},
-        )
-        self.assert_status_code(response, 200)
-        self.assert_model_exists("user/2", {"username": "jonathan", "guest": True})
-
-    def test_update_with_guest_true_unsets_home_committee(self) -> None:
-        self.create_committee()
-        self.create_user("jonathan", home_committee_id=1)
-        response = self.request(
-            "user.update",
-            {"id": 2, "guest": True},
-        )
-        self.assert_status_code(response, 200)
-        self.assert_model_exists(
-            "user/2", {"username": "jonathan", "guest": True, "home_committee_id": None}
-        )
-
-    def test_update_with_guest_false(self) -> None:
-        self.create_user("jack")
-        response = self.request(
-            "user.update",
-            {"id": 2, "guest": False},
-        )
-        self.assert_status_code(response, 200)
-        self.assert_model_exists("user/2", {"username": "jack", "guest": False})
-
-    def test_update_with_guest_false_doesnt_unset_home_committee(self) -> None:
-        self.create_committee()
-        self.create_user("jack", home_committee_id=1)
-        response = self.request(
-            "user.update",
-            {"id": 2, "guest": False},
-        )
-        self.assert_status_code(response, 200)
-        self.assert_model_exists(
-            "user/2", {"username": "jack", "guest": False, "home_committee_id": 1}
-        )
-
-    def test_update_with_with_home_committee_and_guest_true(self) -> None:
-        self.create_committee(3)
-        self.create_user("renfield")
-        response = self.request(
-            "user.update",
-            {"id": 2, "home_committee_id": 3, "guest": True},
-        )
-        self.assert_status_code(response, 400)
-        self.assertIn(
-            "Cannot set guest to true and set a home committee at the same time.",
-            response.json["message"],
-        )
-
-    def test_update_with_home_committee_and_guest_false(self) -> None:
-        """Also tests for parent CML"""
-        self.create_committee(2)
-        self.create_committee(3, parent_id=2)
-        self.create_user("vanHelsing")
-        self.set_committee_management_level([2])
-        self.set_organization_management_level(None)
-        response = self.request(
-            "user.update",
-            {"id": 2, "home_committee_id": 3, "guest": False},
-        )
-        self.assert_status_code(response, 200)
-        self.assert_model_exists(
-            "user/2", {"username": "vanHelsing", "home_committee_id": 3, "guest": False}
-        )
-
-    def test_update_with_home_committee_wrong_CML(self) -> None:
-        self.create_committee(2)
-        self.create_committee(3)
-        self.create_user("quincy")
-        self.set_committee_management_level([2])
-        self.set_organization_management_level(None)
-        response = self.request(
-            "user.update",
-            {
-                "id": 2,
-                "home_committee_id": 3,
-            },
-        )
-        self.assert_status_code(response, 403)
-        self.assertIn(
-            "You are not allowed to perform action user.update. Missing permission: CommitteeManagementLevel can_manage in committee {3}",
-            response.json["message"],
-        )
-
-    def test_update_with_home_committee_no_perm(self) -> None:
-        self.create_committee(3)
-        self.create_user("arthur")
-        self.set_organization_management_level(None)
-        response = self.request(
-            "user.update",
-            {
-                "id": 2,
-                "home_committee_id": 3,
-            },
-        )
-        self.assert_status_code(response, 403)
-        self.assertIn(
-            "You are not allowed to perform action user.update. Missing permission: CommitteeManagementLevel can_manage in committee {3}",
-            response.json["message"],
-        )
-
-    def test_update_overwrite_home_committee(self) -> None:
-        self.create_committee(3)
-        self.create_user("dracula")
-        response = self.request(
-            "user.update",
-            {"id": 2, "home_committee_id": 3},
-        )
-        self.assert_status_code(response, 200)
-        self.assert_model_exists(
-            "user/2", {"username": "dracula", "home_committee_id": 3}
-        )
-
-    def test_update_overwrite_home_committee_both_cml(self) -> None:
-        self.create_committee(2)
-        self.create_committee(3)
-        self.create_user("mina", home_committee_id=2)
-        self.set_committee_management_level([2, 3])
-        self.set_organization_management_level(None)
-        response = self.request(
-            "user.update",
-            {"id": 2, "home_committee_id": 3},
-        )
-        self.assert_status_code(response, 200)
-        self.assert_model_exists("user/2", {"username": "mina", "home_committee_id": 3})
-
-    def test_update_overwrite_home_committee_both_parent_cml(self) -> None:
-        self.create_committee(1)
-        self.create_committee(2, parent_id=1)
-        self.create_committee(3, parent_id=1)
-        self.create_user("mina", home_committee_id=2)
-        self.set_committee_management_level([1])
-        self.set_organization_management_level(None)
-        response = self.request(
-            "user.update",
-            {"id": 2, "home_committee_id": 3},
-        )
-        self.assert_status_code(response, 200)
-        self.assert_model_exists("user/2", {"username": "mina", "home_committee_id": 3})
-
-    def test_update_overwrite_home_committee_wrong_CML(self) -> None:
-        self.create_committee(1)
-        self.create_committee(2)
-        self.create_committee(3)
-        self.create_user("quincy", home_committee_id=1)
-        self.set_committee_management_level([2])
-        self.set_organization_management_level(None)
-        response = self.request(
-            "user.update",
-            {
-                "id": 2,
-                "home_committee_id": 3,
-            },
-        )
-        self.assert_status_code(response, 403)
-        self.assertIn(
-            "You are not allowed to perform action user.update. Missing permission: CommitteeManagementLevel can_manage in committees {1, 3}",
-            response.json["message"],
-        )
-
-    def test_update_overwrite_home_committee_old_home_committee_CML(self) -> None:
-        self.create_committee(2)
-        self.create_committee(3)
-        self.create_user("quincy", home_committee_id=2)
-        self.set_committee_management_level([2])
-        self.set_organization_management_level(None)
-        response = self.request(
-            "user.update",
-            {
-                "id": 2,
-                "home_committee_id": 3,
-            },
-        )
-        self.assert_status_code(response, 403)
-        self.assertIn(
-            "You are not allowed to perform action user.update. Missing permission: CommitteeManagementLevel can_manage in committee {3}",
-            response.json["message"],
-        )
-
-    def test_update_overwrite_home_committee_new_home_committee_CML(self) -> None:
-        self.create_committee(2)
-        self.create_committee(3)
-        self.create_user("quincy", home_committee_id=2)
-        self.set_committee_management_level([3])
-        self.set_organization_management_level(None)
-        response = self.request(
-            "user.update",
-            {
-                "id": 2,
-                "home_committee_id": 3,
-            },
-        )
-        self.assert_status_code(response, 403)
-        self.assertIn(
-            "You are not allowed to perform action user.update. Missing permission: CommitteeManagementLevel can_manage in committee {2}",
-            response.json["message"],
-        )
-
-    def test_update_overwrite_home_committee_no_perm(self) -> None:
-        self.create_committee(2)
-        self.create_committee(3)
-        self.create_user("arthur", home_committee_id=2)
-        self.set_organization_management_level(None)
-        response = self.request(
-            "user.update",
-            {
-                "id": 2,
-                "home_committee_id": 3,
-            },
-        )
-        self.assert_status_code(response, 403)
-        self.assertIn(
-            "You are not allowed to perform action user.update. Missing permission: CommitteeManagementLevel can_manage in committees {2, 3}",
-            response.json["message"],
-        )
-
-    def test_update_overwrite_home_committee_OML_orga(self) -> None:
-        self.create_committee(2)
-        self.create_committee(3)
-        self.create_user("arthur", home_committee_id=2)
-        self.set_organization_management_level(
-            OrganizationManagementLevel.CAN_MANAGE_ORGANIZATION
-        )
-        response = self.request(
-            "user.update",
-            {
-                "id": 2,
-                "home_committee_id": 3,
-            },
-        )
-        self.assert_status_code(response, 200)
-        self.assert_model_exists("user/2", {"home_committee_id": 3})
-
-    def test_update_overwrite_home_committee_OML_users(self) -> None:
-        self.create_committee(2)
-        self.create_committee(3)
-        self.create_user("arthur", home_committee_id=2)
-        self.set_organization_management_level(
-            OrganizationManagementLevel.CAN_MANAGE_USERS
-        )
-        response = self.request(
-            "user.update",
-            {
-                "id": 2,
-                "home_committee_id": 3,
-            },
-        )
-        self.assert_status_code(response, 403)
-        self.assertIn(
-            "You are not allowed to perform action user.update. Missing permission: CommitteeManagementLevel can_manage in committees {2, 3}",
-            response.json["message"],
-        )
-
-    def test_update_overwrite_home_committee_as_meeting_admin(self) -> None:
-        self.create_committee(3)
-        self.create_meeting()
-        self.create_user("arthur", group_ids=[1], home_committee_id=60)
-        self.set_organization_management_level(None)
-        self.set_user_groups(1, [2])
-        response = self.request(
-            "user.update",
-            {
-                "id": 2,
-                "home_committee_id": 3,
-            },
-        )
-        self.assert_status_code(response, 403)
-        self.assertIn(
-            "You are not allowed to perform action user.update. Missing permission: CommitteeManagementLevel can_manage in committees {3, 60}",
-            response.json["message"],
-        )
-
-    def test_update_add_user_to_meeting_and_home_committee(self) -> None:
-        self.create_committee(3)
-        self.create_meeting()
-        self.create_user("arthur")
-        self.set_organization_management_level(None)
-        self.set_user_groups(1, [2])
-        self.set_committee_management_level([3])
-        response = self.request(
-            "user.update",
-            {"id": 2, "home_committee_id": 3, "meeting_id": 1, "group_ids": [1]},
-        )
-        self.assert_status_code(response, 200)
-        meeting_user_ids = self.assert_model_exists("user/2", {"home_committee_id": 3})[
-            "meeting_user_ids"
-        ]
-        assert len(meeting_user_ids) == 1
-        self.assert_model_exists(
-            f"meeting_user/{meeting_user_ids[0]}", {"meeting_id": 1, "group_ids": [1]}
-        )
-
-    def test_update_committee_membership_calculation_with_home_committee(
-        self,
-    ) -> None:
-        self.create_meeting()  # and committee 60
-        self.create_committee(61)
-        self.create_committee(62)
-        self.create_meeting(4)  # and committee 63
-        self.create_committee(64)
-        self.create_committee(65)
-        self.create_meeting(7)  # and committee 66
-        testcases: list[dict[str, Any]] = [
-            {
-                "name": "acctJoinMeeting",
-                "payload_m_id": 1,
-                "payload_group_ids": [1],
-                "expected_committees": [60],
-            },
-            {
-                "name": "acctJoinCommittee",
-                "payload_hc_id": 60,
-                "expected_committees": [60],
-            },
-            {
-                "name": "acctBecomeAdmin",
-                "payload_cm_ids": [60],
-                "expected_committees": [60],
-            },
-            {
-                "name": "acctJoinMeetingNCommittee",
-                "payload_m_id": 1,
-                "payload_group_ids": [1],
-                "payload_hc_id": 60,
-                "expected_committees": [60],
-            },
-            {
-                "name": "acctJoinCommitteeNBecomeAdmin",
-                "payload_hc_id": 60,
-                "payload_cm_ids": [60],
-                "expected_committees": [60],
-            },
-            {
-                "name": "acctJoinMeetingNBecomeAdmin",
-                "payload_m_id": 1,
-                "payload_group_ids": [1],
-                "payload_cm_ids": [60],
-                "expected_committees": [60],
-            },
-            {
-                "name": "acctAll",
-                "payload_m_id": 1,
-                "payload_group_ids": [1],
-                "payload_hc_id": 60,
-                "payload_cm_ids": [60],
-                "expected_committees": [60],
-            },
-            {
-                "name": "acctAllDifferent",
-                "payload_m_id": 1,
-                "payload_group_ids": [1],
-                "payload_hc_id": 61,
-                "payload_cm_ids": [62, 64],
-                "expected_committees": [60, 61, 62, 64],
-            },
-            {
-                "name": "ptcpJoinMeeting",
-                "meeting_ids": [7],
-                "payload_m_id": 1,
-                "payload_group_ids": [1],
-                "expected_committees": [60, 66],
-            },
-            {
-                "name": "ptcpJoinCommittee",
-                "meeting_ids": [7],
-                "payload_hc_id": 60,
-                "expected_committees": [60, 66],
-            },
-            {
-                "name": "ptcpBecomeAdmin",
-                "meeting_ids": [7],
-                "payload_cm_ids": [60],
-                "expected_committees": [60, 66],
-            },
-            {
-                "name": "ptcpJoinMeetingNCommittee",
-                "meeting_ids": [4, 7],
-                "payload_m_id": 1,
-                "payload_group_ids": [1],
-                "payload_hc_id": 60,
-                "expected_committees": [60, 63, 66],
-            },
-            {
-                "name": "ptcpJoinCommitteeNBecomeAdmin",
-                "meeting_ids": [7],
-                "payload_hc_id": 60,
-                "payload_cm_ids": [60],
-                "expected_committees": [60, 66],
-            },
-            {
-                "name": "ptcpJoinMeetingNBecomeAdmin",
-                "meeting_ids": [7],
-                "payload_m_id": 1,
-                "payload_group_ids": [1],
-                "payload_cm_ids": [60],
-                "expected_committees": [60, 66],
-            },
-            {
-                "name": "ptcpAll",
-                "meeting_ids": [7],
-                "payload_m_id": 1,
-                "payload_group_ids": [1],
-                "payload_hc_id": 60,
-                "payload_cm_ids": [60],
-                "expected_committees": [60, 66],
-            },
-            {
-                "name": "ptcpAllDifferent",
-                "meeting_ids": [4, 7],
-                "payload_m_id": 1,
-                "payload_group_ids": [1],
-                "payload_hc_id": 61,
-                "payload_cm_ids": [62, 63, 64],
-                "expected_committees": [60, 61, 62, 63, 64, 66],
-            },
-            {
-                "name": "ptcpLeave",
-                "meeting_ids": [7],
-                "payload_m_id": 7,
-                "expected_committees": [],
-            },
-            {
-                "name": "ptcpLeaveJoinSameCommittee",
-                "meeting_ids": [7],
-                "payload_m_id": 7,
-                "payload_hc_id": 66,
-                "expected_committees": [66],
-            },
-            {
-                "name": "ptcpLeaveJoinOtherCommittee",
-                "meeting_ids": [7],
-                "payload_m_id": 7,
-                "payload_hc_id": 60,
-                "expected_committees": [60],
-            },
-            {
-                "name": "ptcpLeaveBecomeAdmin",
-                "meeting_ids": [1],
-                "payload_m_id": 1,
-                "payload_cm_ids": [60],
-                "expected_committees": [60],
-            },
-            {
-                "name": "ntusJoinMeeting",
-                "home_committee_id": 60,
-                "payload_m_id": 1,
-                "payload_group_ids": [1],
-                "expected_committees": [60],
-            },
-            {
-                "name": "ntusJoinCommittee",
-                "home_committee_id": 60,
-                "payload_hc_id": 62,
-                "expected_committees": [62],
-            },
-            {
-                "name": "ntusBecomeAdmin",
-                "home_committee_id": 60,
-                "payload_cm_ids": [60],
-                "expected_committees": [60],
-            },
-            {
-                "name": "ntusJoinMeetingNCommittee",
-                "home_committee_id": 60,
-                "payload_m_id": 1,
-                "payload_group_ids": [1],
-                "payload_hc_id": 62,
-                "expected_committees": [60, 62],
-            },
-            {
-                "name": "ntusJoinCommitteeNBecomeAdmin",
-                "home_committee_id": 64,
-                "payload_hc_id": 60,
-                "payload_cm_ids": [60],
-                "expected_committees": [60],
-            },
-            {
-                "name": "ntusJoinMeetingNBecomeAdmin",
-                "home_committee_id": 60,
-                "payload_m_id": 1,
-                "payload_group_ids": [1],
-                "payload_cm_ids": [60],
-                "expected_committees": [60],
-            },
-            {
-                "name": "ntusAll",
-                "home_committee_id": 66,
-                "payload_m_id": 1,
-                "payload_group_ids": [1],
-                "payload_hc_id": 60,
-                "payload_cm_ids": [60],
-                "expected_committees": [60],
-            },
-            {
-                "name": "ntusAllDifferent",
-                "home_committee_id": 60,
-                "payload_m_id": 1,
-                "payload_group_ids": [1],
-                "payload_hc_id": 61,
-                "payload_cm_ids": [62, 63, 64],
-                "expected_committees": [60, 61, 62, 63, 64],
-            },
-            {
-                "name": "ntusSwitch",
-                "home_committee_id": 60,
-                "payload_hc_id": 61,
-                "expected_committees": [61],
-            },
-            {
-                "name": "ntusLeave",
-                "home_committee_id": 60,
-                "payload_hc_id": 0,
-                "expected_committees": [],
-            },
-            {
-                "name": "ntusLeaveJoinSameCommitteeMeeting",
-                "home_committee_id": 60,
-                "payload_m_id": 1,
-                "payload_group_ids": [2],
-                "payload_hc_id": 0,
-                "expected_committees": [60],
-            },
-            {
-                "name": "ntusLeaveBecomeAdmin",
-                "home_committee_id": 60,
-                "payload_hc_id": 0,
-                "payload_cm_ids": [60],
-                "expected_committees": [60],
-            },
-            {
-                "name": "ntusLeaveBecomeOtherAdmin",
-                "home_committee_id": 60,
-                "payload_hc_id": 0,
-                "payload_cm_ids": [65],
-                "expected_committees": [65],
-            },
-            {
-                "name": "cmadJoinMeeting",
-                "committee_management_ids": [60],
-                "payload_m_id": 4,
-                "payload_group_ids": [4],
-                "expected_committees": [60, 63],
-            },
-            {
-                "name": "cmadJoinCommittee",
-                "committee_management_ids": [60],
-                "payload_hc_id": 60,
-                "expected_committees": [60],
-            },
-            {
-                "name": "cmadBecomeAdmin",
-                "committee_management_ids": [60],
-                "payload_cm_ids": [60, 63],
-                "expected_committees": [60, 63],
-            },
-            {
-                "name": "cmadJoinMeetingNCommittee",
-                "committee_management_ids": [60],
-                "payload_m_id": 4,
-                "payload_group_ids": [5],
-                "payload_hc_id": 62,
-                "expected_committees": [60, 62, 63],
-            },
-            {
-                "name": "cmadJoinCommitteeNBecomeAdmin",
-                "committee_management_ids": [60],
-                "payload_hc_id": 61,
-                "payload_cm_ids": [60, 66],
-                "expected_committees": [60, 61, 66],
-            },
-            {
-                "name": "cmadJoinMeetingNBecomeAdmin",
-                "committee_management_ids": [60],
-                "payload_m_id": 4,
-                "payload_group_ids": [4],
-                "payload_cm_ids": [60, 61, 62, 63],
-                "expected_committees": [60, 61, 62, 63],
-            },
-            {
-                "name": "cmadAll",
-                "committee_management_ids": [60],
-                "payload_m_id": 1,
-                "payload_group_ids": [1],
-                "payload_hc_id": 60,
-                "payload_cm_ids": [60, 61],
-                "expected_committees": [60, 61],
-            },
-            {
-                "name": "cmadAllDifferent",
-                "committee_management_ids": [66],
-                "payload_m_id": 4,
-                "payload_group_ids": [4],
-                "payload_hc_id": 61,
-                "payload_cm_ids": [60, 62],
-                "expected_committees": [60, 61, 62, 63],
-            },
-            {
-                "name": "cmadSwitch",
-                "committee_management_ids": [60],
-                "payload_cm_ids": [65],
-                "expected_committees": [65],
-            },
-            {
-                "name": "cmadRmOne",
-                "committee_management_ids": [60, 61],
-                "payload_cm_ids": [61],
-                "expected_committees": [61],
-            },
-            {
-                "name": "cmadRmAll",
-                "committee_management_ids": [60, 61],
-                "payload_cm_ids": [],
-                "expected_committees": [],
-            },
-            {
-                "name": "cmadRmJoinSameCommitteeMeeting",
-                "committee_management_ids": [60],
-                "payload_m_id": 1,
-                "payload_group_ids": [2],
-                "payload_cm_ids": [],
-                "expected_committees": [60],
-            },
-            {
-                "name": "cmadRmJoinSameCommittee",
-                "committee_management_ids": [60],
-                "payload_hc_id": 60,
-                "payload_cm_ids": [],
-                "expected_committees": [60],
-            },
-            {
-                "name": "cmadRmJoinOtherCommittee",
-                "committee_management_ids": [60],
-                "payload_hc_id": 61,
-                "payload_cm_ids": [],
-                "expected_committees": [61],
-            },
-            {
-                "name": "all",
-                "meeting_ids": [1],
-                "home_committee_id": 61,
-                "committee_management_ids": [62],
-                "payload_m_id": 4,
-                "payload_group_ids": [6],
-                "payload_hc_id": 64,
-                "payload_cm_ids": [65, 66],
-                "expected_committees": [60, 63, 64, 65, 66],
-            },
-        ]
-        payloads: list[dict[str, Any]] = []
-        meeting_to_user_ids: dict[int, list[int]] = {i: [] for i in range(1, 8, 3)}
-        committee_to_native_user_ids: dict[int, list[int]] = {
-            i: [] for i in range(60, 67)
-        }
-        committee_to_manager_ids: dict[int, list[int]] = {i: [] for i in range(60, 67)}
-        committee_to_user_ids: dict[int, set[int]] = {i: set() for i in range(60, 67)}
-        committee_to_expected_user_ids: dict[int, list[int]] = {
-            i: [] for i in range(60, 67)
-        }
-        data: dict[str, dict[str, Any]] = {}
-        for testcase in testcases:
-            i = self.create_user(testcase["name"])
-            committee_ids: set[int] = set()
-            date: dict[str, Any] = {}
-            if meeting_ids := testcase.get("meeting_ids"):
-                date["meeting_ids"] = meeting_ids
-                date["meeting_user_ids"] = [m_id * 100 + i for m_id in meeting_ids]
-                for m_id in meeting_ids:
-                    data[f"meeting_user/{m_id* 100 + i}"] = {
-                        "user_id": i,
-                        "meeting_id": m_id,
-                        "group_ids": [m_id],
-                    }
-                    meeting_to_user_ids[m_id].append(i)
-                    committee_ids.add(m_id + 59)
-                    committee_to_user_ids[m_id + 59].add(i)
-            if home_committee_id := testcase.get("home_committee_id"):
-                date["home_committee_id"] = home_committee_id
-                committee_ids.add(home_committee_id)
-                committee_to_native_user_ids[home_committee_id].append(i)
-                committee_to_user_ids[home_committee_id].add(i)
-            if committee_management_ids := testcase.get("committee_management_ids"):
-                date["committee_management_ids"] = committee_management_ids
-                committee_ids.update(committee_management_ids)
-                for c_id in committee_management_ids:
-                    committee_to_manager_ids[c_id].append(i)
-                    committee_to_user_ids[c_id].add(i)
-            date["committee_ids"] = sorted(list(committee_ids))
-            data[f"user/{i}"] = date
-            payload: dict[str, Any] = {"id": i}
-            if meeting_id := testcase.get("payload_m_id"):
-                payload["meeting_id"] = meeting_id
-                payload["group_ids"] = testcase.get("payload_group_ids", [])
-            if home_committee_id := testcase.get("payload_hc_id"):
-                payload["home_committee_id"] = home_committee_id
-            elif home_committee_id == 0:
-                payload["home_committee_id"] = None
-            if (committee_management_ids := testcase.get("payload_cm_ids")) is not None:
-                payload["committee_management_ids"] = committee_management_ids
-            payloads.append(payload)
-            for c_id in testcase["expected_committees"]:
-                committee_to_expected_user_ids[c_id].append(i)
-        data.update(
-            {
-                **{
-                    f"meeting/{id_}": {
-                        "user_ids": user_ids,
-                        "meeting_user_ids": [id_ * 100 + u_id for u_id in user_ids],
-                    }
-                    for id_, user_ids in meeting_to_user_ids.items()
-                },
-                **{
-                    f"group/{id_}": {
-                        "meeting_user_ids": [id_ * 100 + u_id for u_id in user_ids],
-                    }
-                    for id_, user_ids in meeting_to_user_ids.items()
-                },
-                **{
-                    f"committee/{id_}": {
-                        "user_ids": sorted(list(user_ids)),
-                        "native_user_ids": committee_to_native_user_ids[id_],
-                        "manager_ids": committee_to_manager_ids[id_],
-                    }
-                    for id_, user_ids in committee_to_user_ids.items()
-                },
-            }
-        )
-        self.set_models(data)
-
-        response = self.request_multi("user.update", payloads)
-
-        self.assert_status_code(response, 200)
-        for i, ids in committee_to_expected_user_ids.items():
-            comm = sorted(self.get_model(f"committee/{i}").get("user_ids", []))
-            assert comm == ids
-        for i, testcase in enumerate(testcases, 2):
-            user = sorted(self.get_model(f"user/{i}").get("committee_ids", []))
-            assert user == testcase["expected_committees"]
-
-    def test_update_with_home_committee_as_multi_meeting_admin_group_A(self) -> None:
-        self.create_committee(8)
-        self.create_meeting()
-        self.create_meeting(4)
-        self.create_meeting(7)
-        alice_id = self.create_user("alice", [1, 4, 7], home_committee_id=8)
-        self.set_user_groups(1, [2, 5, 8])
-        self.set_organization_management_level(None)
-        response = self.request(
-            "user.update",
-            {
-                "id": alice_id,
-                "first_name": "Alice",
-            },
-        )
-        self.assert_status_code(response, 403)
-        self.assertIn(
-            "You are not allowed to perform action user.update. Missing permissions: OrganizationManagementLevel can_manage_users in organization 1 or CommitteeManagementLevel can_manage in committee 8",
-            response.json["message"],
-        )
-
-    def test_update_with_home_committee_as_multi_committee_admin_group_A(self) -> None:
-        self.create_committee(8)
-        self.create_meeting()
-        self.create_meeting(4)
-        self.create_meeting(7)
-        alice_id = self.create_user("alice", [1, 4, 7], home_committee_id=8)
-        self.set_committee_management_level([60, 63, 66])
-        self.set_organization_management_level(None)
-        response = self.request(
-            "user.update",
-            {
-                "id": alice_id,
-                "first_name": "Alice",
-            },
-        )
-        self.assert_status_code(response, 403)
-        self.assertIn(
-            "You are not allowed to perform action user.update. Missing permissions: OrganizationManagementLevel can_manage_users in organization 1 or CommitteeManagementLevel can_manage in committee 8",
-            response.json["message"],
-        )
-
-    def test_update_with_home_committee_as_multi_meeting_admin_group_F(self) -> None:
-        self.create_committee(8)
-        self.create_meeting()
-        self.create_meeting(4)
-        self.create_meeting(7)
-        alice_id = self.create_user("alice", [1, 4, 7], home_committee_id=8)
-        self.set_user_groups(1, [2, 5, 8])
-        self.set_organization_management_level(None)
-        response = self.request(
-            "user.update",
-            {
-                "id": alice_id,
-                "default_password": "defP",
-            },
-        )
-        self.assert_status_code(response, 403)
-        self.assertIn(
-            "You are not allowed to perform action user.update. Missing permissions: OrganizationManagementLevel can_manage_users in organization 1 or CommitteeManagementLevel can_manage in committee 8",
-            response.json["message"],
-        )
-
-    def test_update_with_home_committee_as_multi_committee_admin_group_F(self) -> None:
-        self.create_committee(8)
-        self.create_meeting()
-        self.create_meeting(4)
-        self.create_meeting(7)
-        alice_id = self.create_user("alice", [1, 4, 7], home_committee_id=8)
-        self.set_committee_management_level([60, 63, 66])
-        self.set_organization_management_level(None)
-        response = self.request(
-            "user.update",
-            {
-                "id": alice_id,
-                "default_password": "defP",
-            },
-        )
-        self.assert_status_code(response, 403)
-        self.assertIn(
-            "You are not allowed to perform action user.update. Missing permissions: OrganizationManagementLevel can_manage_users in organization 1 or CommitteeManagementLevel can_manage in committee 8",
-            response.json["message"],
-        )
-
-
-class UserUpdateHomeCommitteePermissionTest(BaseActionTestCase):
-    committeePerms: set[int] = set()
-    baseCommitteePerms: set[int] = set()
-    meetingPerms: set[int] = set()
-    ownOml: OrganizationManagementLevel | None = None
-    userOml: OrganizationManagementLevel | None = None
-    lock_meeting_1: bool = False
-
-    def setUp(self) -> None:
-        super().setUp()
-        self.lowerOml = self.userOml and (not self.ownOml or self.ownOml < self.userOml)
-        if not self.baseCommitteePerms:
-            self.baseCommitteePerms = self.committeePerms
-        self.create_meeting()
-        self.create_meeting(4)
-        self.create_user(
-            "Bob", organization_management_level=self.userOml, home_committee_id=60
-        )
-        self.set_organization_management_level(self.ownOml)
-        if self.baseCommitteePerms:
-            self.set_committee_management_level(
-                committee_ids=list(self.baseCommitteePerms)
-            )
-        if self.meetingPerms:
-            self.set_user_groups(1, [id_ + 1 for id_ in self.meetingPerms])
-        if self.lock_meeting_1:
-            self.set_models({"meeting/1": {"locked_from_inside": True}})
-
-    def update_with_home_committee_group_A(self) -> None:
-        response = self.request(
-            "user.update",
-            {
-                "id": 2,
-                "username": "BobTheBuilder",
-            },
-        )
-        if self.lowerOml:
-            self.assertIn(
-                "Your organization management level is not high enough to change a user with a Level of superadmin!",
-                response.json["message"],
-            )
-        elif 60 not in self.committeePerms and not self.ownOml:
-            self.assert_status_code(response, 403)
-            self.assertIn(
-                "You are not allowed to perform action user.update. Missing permissions: OrganizationManagementLevel can_manage_users in organization 1 or CommitteeManagementLevel can_manage in committee 60",
-                response.json["message"],
-            )
-        else:
-            self.assert_status_code(response, 200)
-            self.assert_model_exists("user/2", {"username": "BobTheBuilder"})
-
-    def update_with_home_committee_group_B(self) -> None:
-        m_user_ids = self.set_user_groups(2, [1])
-        response = self.request(
-            "user.update",
-            {
-                "id": 2,
-                "meeting_id": 1,
-                "number": "No.1",
-            },
-        )
-        no_low_level_perms = (
-            1 not in self.meetingPerms and 60 not in self.committeePerms
-        )
-        if self.lock_meeting_1 and 1 not in self.meetingPerms:
-            self.assert_status_code(response, 403)
-            self.assertIn(
-                "The user needs Permission user.can_update for meeting 1",
-                response.json["message"],
-            )
-        elif no_low_level_perms and not self.ownOml:
-            # Fails in group C check
-            self.assert_status_code(response, 403)
-            self.assertIn(
-                "The user needs OrganizationManagementLevel.can_manage_users or CommitteeManagementLevel.can_manage for committee of following meeting or Permission user.can_update for meeting 1",
-                response.json["message"],
-            )
-        elif (
-            no_low_level_perms
-            and self.ownOml == OrganizationManagementLevel.CAN_MANAGE_USERS
-        ):
-            # Fails in group B check
-            self.assert_status_code(response, 403)
-            self.assertIn(
-                "You are not allowed to perform action user.update. Missing permission: Permission user.can_update in meeting 1",
-                response.json["message"],
-            )
-        else:
-            self.assert_status_code(response, 200)
-            self.assert_model_exists(
-                f"meeting_user/{m_user_ids[0]}", {"number": "No.1"}
-            )
-
-    def update_with_home_committee_group_B_other_committee_meeting(self) -> None:
-        m_user_ids = self.set_user_groups(2, [4])
-        response = self.request(
-            "user.update",
-            {
-                "id": 2,
-                "meeting_id": 4,
-                "number": "No.1",
-            },
-        )
-        no_low_level_perms = (
-            4 not in self.meetingPerms and 63 not in self.committeePerms
-        )
-        if no_low_level_perms and not self.ownOml:
-            # Fails in group C check
-            self.assert_status_code(response, 403)
-            self.assertIn(
-                "The user needs OrganizationManagementLevel.can_manage_users or CommitteeManagementLevel.can_manage for committee of following meeting or Permission user.can_update for meeting 4",
-                response.json["message"],
-            )
-        elif (
-            no_low_level_perms
-            and self.ownOml == OrganizationManagementLevel.CAN_MANAGE_USERS
-        ):
-            # Fails in group B check
-            self.assert_status_code(response, 403)
-            self.assertIn(
-                "You are not allowed to perform action user.update. Missing permission: Permission user.can_update in meeting 4",
-                response.json["message"],
-            )
-        else:
-            self.assert_status_code(response, 200)
-            self.assert_model_exists(
-                f"meeting_user/{m_user_ids[0]}", {"number": "No.1"}
-            )
-
-    def update_with_home_committee_group_C(self) -> None:
-        self.set_user_groups(2, [1])
-        response = self.request(
-            "user.update",
-            {"id": 2, "meeting_id": 1, "group_ids": [1]},
-        )
-        if self.lock_meeting_1 and 1 not in self.meetingPerms:
-            self.assert_status_code(response, 403)
-            self.assertIn(
-                "The user needs Permission user.can_update for meeting 1",
-                response.json["message"],
-            )
-        elif (
-            1 not in self.meetingPerms
-            and 60 not in self.committeePerms
-            and not self.ownOml
-        ):
-            self.assert_status_code(response, 403)
-            self.assertIn(
-                "The user needs OrganizationManagementLevel.can_manage_users or CommitteeManagementLevel.can_manage for committee of following meeting or Permission user.can_update for meeting 1",
-                response.json["message"],
-            )
-        else:
-            self.assert_status_code(response, 200)
-            meeting_users = [
-                self.get_model(f"meeting_user/{id_}")
-                for id_ in self.get_model("user/2")["meeting_user_ids"]
-            ]
-            assert (
-                meeting_user := meeting_users[
-                    [m_user["meeting_id"] == 1 for m_user in meeting_users].index(True)
-                ]
-            )
-            assert meeting_user.get("meeting_id") == 1
-            assert meeting_user.get("group_ids") == [1]
-
-    def update_with_home_committee_group_D(self) -> None:
-        response = self.request(
-            "user.update",
-            {
-                "id": 2,
-                "committee_management_ids": [60],
-            },
-        )
-        if self.lowerOml:
-            self.assertIn(
-                "Your organization management level is not high enough to change a user with a Level of superadmin!",
-                response.json["message"],
-            )
-        elif 60 not in self.committeePerms and not self.ownOml:
-            self.assert_status_code(response, 403)
-            self.assertIn(
-                "You are not allowed to perform action user.update. Missing permission: CommitteeManagementLevel can_manage in committee 60",
-                response.json["message"],
-            )
-        else:
-            self.assert_status_code(response, 200)
-            self.assert_model_exists("user/2", {"committee_management_ids": [60]})
-
-    def update_with_home_committee_group_D_other_committee(self) -> None:
-        response = self.request(
-            "user.update",
-            {
-                "id": 2,
-                "committee_management_ids": [63],
-            },
-        )
-        if self.lowerOml:
-            self.assertIn(
-                "Your organization management level is not high enough to change a user with a Level of superadmin!",
-                response.json["message"],
-            )
-        elif 63 not in self.committeePerms and not self.ownOml:
-            self.assert_status_code(response, 403)
-            self.assertIn(
-                "You are not allowed to perform action user.update. Missing permission: CommitteeManagementLevel can_manage in committee 63",
-                response.json["message"],
-            )
-        else:
-            self.assert_status_code(response, 200)
-            self.assert_model_exists("user/2", {"committee_management_ids": [63]})
-
-    def update_with_home_committee_group_E(self) -> None:
-        response = self.request(
-            "user.update",
-            {
-                "id": 2,
-                "organization_management_level": OrganizationManagementLevel.CAN_MANAGE_USERS,
-            },
-        )
-        if self.lowerOml:
-            self.assertIn(
-                "Your organization management level is not high enough to change a user with a Level of superadmin!",
-                response.json["message"],
-            )
-        elif not self.ownOml:
-            self.assert_status_code(response, 403)
-            self.assertIn(
-                "Your organization management level is not high enough to set a Level of can_manage_users",
-                response.json["message"],
-            )
-        else:
-            self.assert_status_code(response, 200)
-            self.assert_model_exists(
-                "user/2",
-                {
-                    "organization_management_level": OrganizationManagementLevel.CAN_MANAGE_USERS
-                },
-            )
-
-    def update_with_home_committee_group_F(self) -> None:
-        response = self.request(
-            "user.update",
-            {
-                "id": 2,
-                "default_password": "defP",
-            },
-        )
-        if self.lowerOml:
-            self.assertIn(
-                "Your organization management level is not high enough to change a user with a Level of superadmin!",
-                response.json["message"],
-            )
-        elif 60 not in self.committeePerms and not self.ownOml:
-            self.assert_status_code(response, 403)
-            self.assertIn(
-                "You are not allowed to perform action user.update. Missing permissions: OrganizationManagementLevel can_manage_users in organization 1 or CommitteeManagementLevel can_manage in committee 60",
-                response.json["message"],
-            )
-        else:
-            self.assert_status_code(response, 200)
-            self.assert_model_exists("user/2", {"default_password": "defP"})
-
-    def update_with_home_committee_group_G(self) -> None:
-        response = self.request(
-            "user.update",
-            {
-                "id": 2,
-                "is_demo_user": True,
-            },
-        )
-        if self.lowerOml:
-            self.assertIn(
-                "Your organization management level is not high enough to change a user with a Level of superadmin!",
-                response.json["message"],
-            )
-        elif not self.ownOml or self.ownOml < OrganizationManagementLevel.SUPERADMIN:
-            self.assert_status_code(response, 403)
-            self.assertIn(
-                "You are not allowed to perform action user.update. Missing OrganizationManagementLevel: superadmin",
-                response.json["message"],
-            )
-        else:
-            self.assert_status_code(response, 200)
-            self.assert_model_exists("user/2", {"is_demo_user": True})
-
-
-class UserUpdateHomeCommitteePermissionTestNoPermissions(
-    UserUpdateHomeCommitteePermissionTest
-):
-    def test_update_with_home_committee_group_A_no_perm(self) -> None:
-        self.update_with_home_committee_group_A()
-
-    def test_update_with_home_committee_group_B_no_perm(self) -> None:
-        self.update_with_home_committee_group_B()
-
-
-class UserUpdateHomeCommitteePermissionTestAsMeetingAdmin(
-    UserUpdateHomeCommitteePermissionTest
-):
-    meetingPerms: set[int] = {1}
-
-    def test_update_with_home_committee_group_A_as_meeting_admin(self) -> None:
-        self.update_with_home_committee_group_A()
-
-    def test_update_with_home_committee_group_B_as_meeting_admin(self) -> None:
-        self.update_with_home_committee_group_B()
-
-    def test_update_with_home_committee_group_B_other_committee_meeting_as_meeting_admin(
-        self,
-    ) -> None:
-        self.update_with_home_committee_group_B_other_committee_meeting()
-
-    def test_update_with_home_committee_group_C_as_meeting_admin(self) -> None:
-        self.update_with_home_committee_group_C()
-
-    def test_update_with_home_committee_group_F_as_meeting_admin(self) -> None:
-        self.update_with_home_committee_group_F()
-
-
-class UserUpdateHomeCommitteePermissionTestAsCommitteeAdmin(
-    UserUpdateHomeCommitteePermissionTest
-):
-    committeePerms: set[int] = {60}
-
-    def test_update_with_home_committee_group_A_as_committee_admin(self) -> None:
-        self.update_with_home_committee_group_A()
-
-    def test_update_with_home_committee_group_B_as_committee_admin(self) -> None:
-        self.update_with_home_committee_group_B()
-
-    def test_update_with_home_committee_group_B_other_committee_meeting_as_committee_admin(
-        self,
-    ) -> None:
-        self.update_with_home_committee_group_B_other_committee_meeting()
-
-    def test_update_with_home_committee_group_C_as_committee_admin(self) -> None:
-        self.update_with_home_committee_group_C()
-
-    def test_update_with_home_committee_group_D_as_committee_admin(self) -> None:
-        self.update_with_home_committee_group_D()
-
-    def test_update_with_home_committee_group_D_other_committee_as_committee_admin(
-        self,
-    ) -> None:
-        self.update_with_home_committee_group_D_other_committee()
-
-    def test_update_with_home_committee_group_E_as_committee_admin(self) -> None:
-        self.update_with_home_committee_group_E()
-
-    def test_update_with_home_committee_group_F_as_committee_admin(self) -> None:
-        self.update_with_home_committee_group_F()
-
-    def test_update_with_home_committee_group_G_as_committee_admin(self) -> None:
-        self.update_with_home_committee_group_G()
-
-
-class UserUpdateHomeCommitteePermissionTestAsForeignCommitteeAdmin(
-    UserUpdateHomeCommitteePermissionTest
-):
-    committeePerms: set[int] = {63}
-
-    def test_update_with_home_committee_group_A_as_foreign_committee_admin(
-        self,
-    ) -> None:
-        self.update_with_home_committee_group_A()
-
-    def test_update_with_home_committee_group_B_as_foreign_committee_admin(
-        self,
-    ) -> None:
-        self.update_with_home_committee_group_B()
-
-    def test_update_with_home_committee_group_C_as_foreign_committee_admin(
-        self,
-    ) -> None:
-        self.update_with_home_committee_group_C()
-
-    def test_update_with_home_committee_group_D_as_foreign_committee_admin(
-        self,
-    ) -> None:
-        self.update_with_home_committee_group_D()
-
-    def test_update_with_home_committee_group_D_other_committee_as_foreign_committee_admin(
-        self,
-    ) -> None:
-        self.update_with_home_committee_group_D_other_committee()
-
-
-class UserUpdateHomeCommitteePermissionTestAsUserAdmin(
-    UserUpdateHomeCommitteePermissionTest
-):
-    ownOml: OrganizationManagementLevel | None = (
-        OrganizationManagementLevel.CAN_MANAGE_USERS
-    )
-
-    def test_update_with_home_committee_group_A_as_user_admin(self) -> None:
-        self.update_with_home_committee_group_A()
-
-    def test_update_with_home_committee_group_B_as_user_admin(self) -> None:
-        self.update_with_home_committee_group_B()
-
-    def test_update_with_home_committee_group_C_as_user_admin(self) -> None:
-        self.update_with_home_committee_group_C()
-
-    def test_update_with_home_committee_group_D_as_user_admin(self) -> None:
-        self.update_with_home_committee_group_D()
-
-    def test_update_with_home_committee_group_E_as_user_admin(self) -> None:
-        self.update_with_home_committee_group_E()
-
-    def test_update_with_home_committee_group_F_as_user_admin(self) -> None:
-        self.update_with_home_committee_group_F()
-
-
-class UserUpdateHomeCommitteePermissionTestAsOrgaAdmin(
-    UserUpdateHomeCommitteePermissionTest
-):
-    ownOml: OrganizationManagementLevel | None = (
-        OrganizationManagementLevel.CAN_MANAGE_ORGANIZATION
-    )
-
-    def test_update_with_home_committee_group_E_as_orga_admin(self) -> None:
-        self.update_with_home_committee_group_E()
-
-    def test_update_with_home_committee_group_F_as_orga_admin(self) -> None:
-        self.update_with_home_committee_group_F()
-
-    def test_update_with_home_committee_group_G_as_orga_admin(self) -> None:
-        self.update_with_home_committee_group_G()
-
-
-class UserUpdateHomeCommitteePermissionTestAsSuperadmin(
-    UserUpdateHomeCommitteePermissionTest
-):
-    ownOml: OrganizationManagementLevel | None = OrganizationManagementLevel.SUPERADMIN
-
-    def test_update_with_home_committee_group_F_as_superadmin(self) -> None:
-        self.update_with_home_committee_group_F()
-
-    def test_update_with_home_committee_group_G_as_superadmin(self) -> None:
-        self.update_with_home_committee_group_G()
-
-
-class UserUpdateHomeCommitteePermissionTestAsLowerOml(
-    UserUpdateHomeCommitteePermissionTest
-):
-    ownOml: OrganizationManagementLevel | None = (
-        OrganizationManagementLevel.CAN_MANAGE_ORGANIZATION
-    )
-    userOml: OrganizationManagementLevel | None = OrganizationManagementLevel.SUPERADMIN
-
-    def test_update_with_home_committee_group_A_as_lower_oml(self) -> None:
-        self.update_with_home_committee_group_A()
-
-    def test_update_with_home_committee_group_B_as_lower_oml(self) -> None:
-        self.update_with_home_committee_group_B()
-
-    def test_update_with_home_committee_group_E_as_lower_oml(self) -> None:
-        self.update_with_home_committee_group_E()
-
-    def test_update_with_home_committee_group_F_as_lower_oml(self) -> None:
-        self.update_with_home_committee_group_F()
-
-
-class UserUpdateHomeCommitteeTraditionalOrgaScopePermissionTestAsMeetingAdmin(
-    UserUpdateHomeCommitteePermissionTest
-):
-    meetingPerms: set[int] = {1}
-
-    def setUp(self) -> None:
-        super().setUp()
-        self.set_user_groups(2, [4])
-
-    def test_update_with_home_committee_old_orga_scope_group_B_as_meeting_admin(
-        self,
-    ) -> None:
-        self.update_with_home_committee_group_B()
-
-    def test_update_with_home_committee_old_orga_scope_group_B_other_committee_meeting_as_meeting_admin(
-        self,
-    ) -> None:
-        self.update_with_home_committee_group_B_other_committee_meeting()
-
-    def test_update_with_home_committee_old_orga_scope_group_C_as_meeting_admin(
-        self,
-    ) -> None:
-        self.update_with_home_committee_group_C()
-
-    def test_update_with_home_committee_old_orga_scope_group_F_as_meeting_admin(
-        self,
-    ) -> None:
-        self.update_with_home_committee_group_F()
-
-
-class UserUpdateHomeCommitteeTraditionalOrgaScopePermissionTestAsCommitteeAdmin(
-    UserUpdateHomeCommitteePermissionTest
-):
-    committeePerms: set[int] = {60}
-
-    def setUp(self) -> None:
-        super().setUp()
-        self.set_user_groups(2, [4])
-
-    def test_update_with_home_committee_old_orga_scope_group_A_as_committee_admin(
-        self,
-    ) -> None:
-        self.update_with_home_committee_group_A()
-
-    def test_update_with_home_committee_old_orga_scope_group_B_as_committee_admin(
-        self,
-    ) -> None:
-        self.update_with_home_committee_group_B()
-
-    def test_update_with_home_committee_old_orga_scope_group_B_other_committee_meeting_as_committee_admin(
-        self,
-    ) -> None:
-        self.update_with_home_committee_group_B_other_committee_meeting()
-
-    def test_update_with_home_committee_old_orga_scope_group_C_as_committee_admin(
-        self,
-    ) -> None:
-        self.update_with_home_committee_group_C()
-
-    def test_update_with_home_committee_old_orga_scope_group_D_as_committee_admin(
-        self,
-    ) -> None:
-        self.update_with_home_committee_group_D()
-
-    def test_update_with_home_committee_old_orga_scope_group_F_as_committee_admin(
-        self,
-    ) -> None:
-        self.update_with_home_committee_group_F()
-
-
-class UserUpdateHomeCommitteeLockedMeetingPermissionTestAsMeetingAdmin(
-    UserUpdateHomeCommitteePermissionTest
-):
-    meetingPerms: set[int] = {1}
-    lock_meeting_1 = True
-
-    def test_update_with_home_committee_locked_meeting_group_B_as_meeting_admin(
-        self,
-    ) -> None:
-        self.update_with_home_committee_group_B()
-
-    def test_update_with_home_committee_locked_meeting_group_C_as_meeting_admin(
-        self,
-    ) -> None:
-        self.update_with_home_committee_group_C()
-
-
-class UserUpdateHomeCommitteeLockedMeetingPermissionTestAsCommitteeAdmin(
-    UserUpdateHomeCommitteePermissionTest
-):
-    committeePerms: set[int] = {60}
-    lock_meeting_1 = True
-
-    def test_update_with_home_committee_locked_meeting_group_B_as_committee_admin(
-        self,
-    ) -> None:
-        self.update_with_home_committee_group_B()
-
-    def test_update_with_home_committee_locked_meeting_group_C_as_committee_admin(
-        self,
-    ) -> None:
-        self.update_with_home_committee_group_C()
-
-
-class UserUpdateHomeCommitteeLockedMeetingPermissionTestAsUserManager(
-    UserUpdateHomeCommitteePermissionTest
-):
-    ownOml: OrganizationManagementLevel | None = (
-        OrganizationManagementLevel.CAN_MANAGE_USERS
-    )
-    lock_meeting_1 = True
-
-    def test_update_with_home_committee_locked_meeting_group_B_as_user_admin(
-        self,
-    ) -> None:
-        self.update_with_home_committee_group_B()
-
-    def test_update_with_home_committee_locked_meeting_group_C_as_user_admin(
-        self,
-    ) -> None:
-        self.update_with_home_committee_group_C()
-
-
-class UserUpdateHomeCommitteeLockedMeetingPermissionTestAsOrgaAdmin(
-    UserUpdateHomeCommitteePermissionTest
-):
-    ownOml: OrganizationManagementLevel | None = (
-        OrganizationManagementLevel.CAN_MANAGE_ORGANIZATION
-    )
-    lock_meeting_1 = True
-
-    def test_update_with_home_committee_locked_meeting_group_B_as_orga_admin(
-        self,
-    ) -> None:
-        self.update_with_home_committee_group_B()
-
-    def test_update_with_home_committee_locked_meeting_group_C_as_orga_admin(
-        self,
-    ) -> None:
-        self.update_with_home_committee_group_C()
-
-
-class UserUpdateHomeCommitteePermissionTestAsParentCommitteeAdmin(
-    UserUpdateHomeCommitteePermissionTest
-):
-    baseCommitteePerms: set[int] = {50}
-    committeePerms: set[int] = {50, 60}
-
-    def setUp(self) -> None:
-        super().setUp()
-        self.create_committee(50)
-        self.create_committee(60, parent_id=50)
-
-    def test_update_with_home_committee_group_A_as_parent_committee_admin(self) -> None:
-        self.update_with_home_committee_group_A()
-
-    def test_update_with_home_committee_group_B_as_parent_committee_admin(self) -> None:
-        self.update_with_home_committee_group_B()
-
-    def test_update_with_home_committee_group_C_as_parent_committee_admin(self) -> None:
-        self.update_with_home_committee_group_C()
-
-    def test_update_with_home_committee_group_D_as_parent_committee_admin(self) -> None:
-        self.update_with_home_committee_group_D()
-
->>>>>>> 3f2d2b37
     def test_update_with_home_committee_group_E_as_parent_committee_admin(self) -> None:
         self.update_with_home_committee_group_E()
 
