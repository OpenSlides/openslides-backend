from openslides_backend.permissions.management_levels import OrganizationManagementLevel
from openslides_backend.shared.util import ONE_ORGANIZATION_FQID
from tests.system.action.base import BaseActionTestCase


class UserUpdateActionTest(BaseActionTestCase):
    def permission_setup(self) -> None:
        self.create_meeting()
        self.user_id = self.create_user("test", group_ids=[1])
        self.login(self.user_id)
        self.set_models(
            {
                "user/111": {"username": "User 111"},
            }
        )

    def test_update_correct(self) -> None:
        self.create_model(
            "user/111",
            {"username": "username_srtgb123"},
        )
        response = self.request(
            "user.update", {"id": 111, "username": " username Xcdfgee "}
        )
        self.assert_status_code(response, 200)
        model = self.get_model("user/111")
        assert model.get("username") == "username Xcdfgee"
        self.assert_history_information("user/111", ["Personal data changed"])

    def test_update_some_more_fields(self) -> None:
        self.set_models(
            {
                "user/111": {"username": "username_srtgb123"},
                "meeting/110": {"name": "name_DsJFXoot"},
                "committee/78": {"name": "name_xXRGTLAJ"},
            }
        )
        response = self.request(
            "user.update",
            {
                "id": 111,
                "pronoun": "Test",
                "username": "username_Xcdfgee",
                "default_vote_weight": "1.700000",
                "organization_management_level": "can_manage_users",
                "committee_management_ids": [78],
            },
        )
        self.assert_status_code(response, 200)
        self.assert_model_exists(
            "user/111",
            {
                "username": "username_Xcdfgee",
                "pronoun": "Test",
                "default_vote_weight": "1.700000",
                "committee_ids": [78],
                "committee_management_ids": [78],
                "organization_management_level": "can_manage_users",
            },
        )

    def test_update_template_fields(self) -> None:
        self.set_models(
            {
                "committee/1": {"name": "C1", "meeting_ids": [1]},
                "committee/2": {"name": "C2", "meeting_ids": [2]},
                "meeting/1": {"committee_id": 1, "is_active_in_organization_id": 1},
                "meeting/2": {"committee_id": 2, "is_active_in_organization_id": 1},
                "user/222": {"meeting_ids": [1]},
                "user/223": {
                    "committee_ids": [1],
                    "committee_management_ids": [1],
                },
                "group/11": {"meeting_id": 1},
                "group/22": {"meeting_id": 2},
            }
        )
        response = self.request(
            "user.update",
            {
                "id": 223,
                "group_$_ids": {1: [11], 2: [22]},
                "committee_management_ids": [2],
            },
        )
        self.assert_status_code(response, 200)
        user = self.assert_model_exists(
            "user/223",
            {
                "committee_management_ids": [2],
                "group_$1_ids": [11],
                "group_$2_ids": [22],
            },
        )
        self.assertCountEqual(user.get("committee_ids", []), [1, 2])
        self.assertCountEqual(user.get("group_$_ids", []), ["1", "2"])
        self.assertCountEqual(user.get("meeting_ids", []), [1, 2])

        group1 = self.get_model("group/11")
        self.assertCountEqual(group1.get("user_ids", []), [223])
        group2 = self.get_model("group/22")
        self.assertCountEqual(group2.get("user_ids", []), [223])
        meeting = self.get_model("meeting/1")
        self.assertCountEqual(meeting.get("user_ids", []), [223])
        meeting = self.get_model("meeting/2")
        self.assertCountEqual(meeting.get("user_ids", []), [223])
        self.assert_history_information(
            "user/223",
            [
                "Participant data updated in multiple meetings",
                "Participant added to multiple groups in multiple meetings",
                "Committee Management Level changed",
            ],
        )

    def test_update_vote_weight(self) -> None:
        self.set_models(
            {
                "user/111": {"username": "username_srtgb123"},
                "meeting/1": {
                    "name": "test_meeting_1",
                    "is_active_in_organization_id": 1,
                },
            }
        )
        response = self.request(
            "user.update", {"id": 111, "vote_weight": "2.000000", "meeting_id": 1}
        )
        self.assert_status_code(response, 200)
        self.assert_model_exists(
            "user/111", {"username": "username_srtgb123", "meeting_user_ids": [1]}
        )
        self.assert_model_exists(
            "meeting_user/1",
            {
                "meeting_id": 1,
                "user_id": 111,
                "vote_weight": "2.000000",
            },
        )

    def test_committee_manager_without_committee_ids(self) -> None:
        """Giving committee management level requires committee_ids"""
        self.set_models(
            {
                "user/111": {
                    "username": "username_srtgb123",
                    "group_$_ids": ["600"],
                    "group_$600_ids": [600],
                    "meeting_ids": [600],
                },
                "committee/60": {
                    "name": "c60",
                    "meeting_ids": [600],
                    "user_ids": [111],
                },
                "committee/61": {"name": "c61"},
                "meeting/600": {
                    "user_ids": [111],
                    "group_ids": [600],
                    "committee_id": 60,
                    "is_active_in_organization_id": 1,
                },
                "group/600": {"user_ids": [111], "meeting_id": 600},
            }
        )

        response = self.request(
            "user.update",
            {
                "id": 111,
                "username": "usersname",
                "committee_management_ids": [60, 61],
                "group_$_ids": {"600": []},
            },
        )
        self.assert_status_code(response, 200)
        user = self.assert_model_exists("user/111")
        self.assertCountEqual(user["committee_ids"], [60, 61])
<<<<<<< HEAD
        self.assertCountEqual(user["committee_management_ids"], [60, 61])
=======
        self.assertCountEqual(user["committee_$can_manage_management_level"], [60, 61])
        self.assert_history_information(
            "user/111",
            [
                "Personal data changed",
                "Participant removed from group {} in meeting {}",
                "group/600",
                "meeting/600",
                "Committee Management Level changed",
            ],
        )
>>>>>>> 89e7350e

    def test_committee_manager_remove_committee_ids(self) -> None:
        self.set_models(
            {
                "committee/1": {"name": "C1", "user_ids": [111]},
                "user/111": {
                    "committee_ids": [1],
                    "committee_management_ids": [1],
                },
            }
        )

        response = self.request(
            "user.update",
            {
                "id": 111,
                "committee_management_ids": [],
            },
        )
        self.assert_status_code(response, 200)
        self.assert_model_exists(
            "user/111", {"committee_management_ids": [], "committee_ids": []}
        )
        self.assert_model_exists("committee/1", {"user_ids": []})

    def test_committee_manager_add_and_remove_both(self) -> None:
        self.set_models(
            {
                "committee/1": {
                    "name": "remove user",
                    "user_ids": [111],
                    "meeting_ids": [11],
                },
                "committee/2": {
                    "name": "remove cml from_user",
                    "user_ids": [111],
                    "meeting_ids": [22],
                },
                "committee/3": {"name": "add user", "meeting_ids": [33]},
                "committee/4": {"name": "add user with cml"},
                "meeting/11": {
                    "user_ids": [111],
                    "group_ids": [111],
                    "committee_id": 1,
                    "is_active_in_organization_id": 1,
                },
                "meeting/22": {
                    "user_ids": [111],
                    "group_ids": [222],
                    "committee_id": 2,
                    "is_active_in_organization_id": 1,
                },
                "meeting/33": {
                    "user_ids": [],
                    "group_ids": [333],
                    "committee_id": 3,
                    "is_active_in_organization_id": 1,
                },
                "group/111": {"user_ids": [111], "meeting_id": 11},
                "group/222": {"user_ids": [111], "meeting_id": 22},
                "group/333": {"user_ids": [], "meeting_id": 33},
                "user/111": {
                    "meeting_ids": [11, 22],
                    "committee_ids": [1, 2],
                    "committee_management_ids": [1, 2],
                    "group_$_ids": ["11", "22"],
                    "group_$11_ids": [111],
                    "group_$22_ids": [222],
                },
            }
        )

        response = self.request(
            "user.update",
            {
                "id": 111,
                "committee_management_ids": [4],
                "group_$_ids": {"11": [], "33": [333]},
            },
        )
        self.assert_status_code(response, 200)
        user = self.get_model("user/111")
        self.assertCountEqual(user["committee_management_ids"], [4])
        self.assertCountEqual(user["committee_ids"], [2, 3, 4])
        self.assertCountEqual(user["meeting_ids"], [22, 33])
        self.assert_model_exists("committee/1", {"user_ids": []})
        self.assert_model_exists("committee/2", {"user_ids": [111]})
        self.assert_model_exists("committee/3", {"user_ids": [111]})
        self.assert_model_exists("committee/4", {"user_ids": [111]})
        self.assert_model_exists("meeting/11", {"user_ids": []})
        self.assert_model_exists("meeting/22", {"user_ids": [111]})
        self.assert_model_exists("meeting/33", {"user_ids": [111]})

    def test_group_switch_change_meeting_ids(self) -> None:
        """Set a group and a meeting_ids to a user. Then change the group."""
        self.create_meeting()
        self.create_meeting(base=4)
        self.set_user_groups(222, [1])
        self.assert_model_exists("user/222", {"meeting_ids": [1]})
        response = self.request(
            "user.update",
            {
                "id": 222,
                "group_$_ids": {1: [], 4: [4]},
            },
        )
        self.assert_status_code(response, 200)
        self.assert_model_exists("user/222", {"meeting_ids": [4]})

    def test_remove_group_from_user(self) -> None:
        """May update group A fields on meeting scope. User belongs to 1 meeting without being part of a committee"""
        self.permission_setup()
        self.set_user_groups(self.user_id, [2])
        self.set_user_groups(111, [1])

        response = self.request(
            "user.update",
            {
                "id": 111,
                "group_$_ids": {"1": []},
            },
        )
        self.assert_status_code(response, 200)
        self.assert_model_exists(
            "user/111",
            {
                "group_$_ids": [],
                "group_$1_ids": None,
            },
        )

    def test_update_broken_email(self) -> None:
        self.create_model(
            "user/111",
            {"username": "username_srtgb123"},
        )
        response = self.request("user.update", {"id": 111, "email": "broken@@"})
        self.assert_status_code(response, 400)
        assert "email must be valid email." in response.json["message"]

    def test_wrong_id(self) -> None:
        self.create_model(
            "user/111",
            {"username": "username_srtgb123"},
        )
        response = self.request(
            "user.update", {"id": 112, "username": "username_Xcdfgee"}
        )
        self.assert_status_code(response, 400)
        self.assertIn(
            "Model 'user/112' does not exist.",
            response.json["message"],
        )
        model = self.get_model("user/111")
        assert model.get("username") == "username_srtgb123"

    def test_username_already_given(self) -> None:
        self.create_model("user/222")
        response = self.request("user.update", {"id": 222, "username": "admin"})
        self.assert_status_code(response, 400)
        self.assertIn(
            "A user with the username admin already exists.", response.json["message"]
        )

    def test_same_username(self) -> None:
        response = self.request("user.update", {"id": 1, "username": "admin"})
        self.assert_status_code(response, 200)
        self.assert_model_exists("user/1", {"username": "admin"})

    def test_perm_nothing(self) -> None:
        self.permission_setup()
        response = self.request(
            "user.update",
            {
                "id": 111,
                "username": "username_Neu",
                "group_$_ids": {1: [1]},
            },
        )
        self.assert_status_code(response, 403)
        self.assertIn(
            "The user needs OrganizationManagementLevel.can_manage_users or CommitteeManagementLevel.can_manage for committees of following meetings or Permission user.can_manage for meetings {1}",
            response.json["message"],
        )

    def test_perm_auth_error(self) -> None:
        self.permission_setup()
        response = self.request(
            "user.update",
            {
                "id": 111,
                "username": "username_Neu",
                "group_$_ids": {1: [1]},
            },
            anonymous=True,
        )
        self.assert_status_code(response, 403)
        self.assertIn(
            "Anonymous is not allowed to execute user.update",
            response.json["message"],
        )

    def test_perm_superadmin(self) -> None:
        """
        SUPERADMIN may set fields of all groups and may set an other user as SUPERADMIN, too.
        The SUPERADMIN don't need to belong to a meeting in any way to change data!
        """
        self.permission_setup()
        self.set_organization_management_level(
            OrganizationManagementLevel.SUPERADMIN, self.user_id
        )
        self.set_models(
            {"user/111": {"username": "User 111"}},
        )

        response = self.request(
            "user.update",
            {
                "id": 111,
                "username": "username_new",
                "organization_management_level": OrganizationManagementLevel.SUPERADMIN,
                "group_$_ids": {1: [1]},
            },
        )
        self.assert_status_code(response, 200)
        self.assert_model_exists(
            "user/111",
            {
                "username": "username_new",
                "organization_management_level": OrganizationManagementLevel.SUPERADMIN,
                "group_$_ids": ["1"],
                "group_$1_ids": [1],
            },
        )

    def test_perm_superadmin_withdraw_own_right(self) -> None:
        """
        SUPERADMIN may not withdraw his own OML right "superadmin",
        see Issue1350
        """
        self.permission_setup()
        self.set_organization_management_level(
            OrganizationManagementLevel.SUPERADMIN, self.user_id
        )

        response = self.request(
            "user.update",
            {
                "id": self.user_id,
                # "organization_management_level": OrganizationManagementLevel.CAN_MANAGE_ORGANIZATION,
                "organization_management_level": None,
            },
        )
        self.assert_status_code(response, 400)
        self.assertIn(
            "A user is not allowed to withdraw his own 'superadmin'-Organization-Management-Level.",
            response.json["message"],
        )

    def test_perm_superadmin_self_setting_inactive(self) -> None:
        """
        SUPERADMIN may not set himself inactive,
        see Issue1350
        """
        self.permission_setup()
        self.set_organization_management_level(
            OrganizationManagementLevel.SUPERADMIN, self.user_id
        )

        response = self.request(
            "user.update",
            {
                "id": self.user_id,
                "is_active": False,
            },
        )
        self.assert_status_code(response, 400)
        self.assertIn(
            "A superadmin is not allowed to set himself inactive.",
            response.json["message"],
        )

    def test_perm_group_A_oml_manage_user(self) -> None:
        """May update group A fields on organsisation scope, because belongs to 2 meetings in 2 committees, requiring OML level permission"""
        self.permission_setup()
        self.create_meeting(base=4)
        self.set_organization_management_level(
            OrganizationManagementLevel.CAN_MANAGE_USERS, self.user_id
        )
        self.set_user_groups(111, [1, 6])

        response = self.request(
            "user.update",
            {
                "id": 111,
                "username": "new username",
                "title": "new title",
                "first_name": "new first_name",
                "last_name": "new last_name",
                "is_active": True,
                "is_physical_person": True,
                "default_password": "new default_password",
                "gender": "female",
                "email": "info@openslides.com ",  # space intentionally, will be stripped
                "default_number": "new default_number",
                "default_structure_level": "new default_structure_level",
                "default_vote_weight": "1.234000",
                "can_change_own_password": False,
            },
        )
        self.assert_status_code(response, 200)
        self.assert_model_exists(
            "user/111",
            {
                "username": "new username",
                "title": "new title",
                "first_name": "new first_name",
                "last_name": "new last_name",
                "is_active": True,
                "is_physical_person": True,
                "default_password": "new default_password",
                "gender": "female",
                "email": "info@openslides.com",
                "default_number": "new default_number",
                "default_structure_level": "new default_structure_level",
                "default_vote_weight": "1.234000",
                "can_change_own_password": False,
            },
        )

    def test_perm_group_A_cml_manage_user(self) -> None:
        """May update group A fields on committee scope. User belongs to 1 meeting in 1 committee"""
        self.permission_setup()
        self.set_committee_management_level([60], self.user_id)
        self.set_user_groups(111, [1])
        self.set_models({"user/111": {"committee_ids": [60]}})

        response = self.request(
            "user.update",
            {
                "id": 111,
                "username": "new username",
            },
        )
        self.assert_status_code(response, 200)
        self.assert_model_exists(
            "user/111",
            {
                "username": "new username",
                "meeting_ids": [1],
                "committee_ids": [60],
            },
        )

    def test_perm_group_A_cml_manage_user_archived_meeting_in_other_committee(
        self,
    ) -> None:
        """
        May update group A fields on committee scope. User belongs to 1 meeting in 1 committee
        User is member of an archived meeting in an other committee, but this doesn't may affect the result.
        """
        self.permission_setup()
        self.create_meeting(base=4)
        self.set_committee_management_level([60], self.user_id)
        self.set_user_groups(111, [1, 4])
        self.set_models(
            {
                "user/111": {"committee_ids": [60]},
                "meeting/4": {"is_active_in_organization_id": None},
            }
        )

        response = self.request(
            "user.update",
            {
                "id": 111,
                "username": "new username",
            },
        )
        self.assert_status_code(response, 200)
        self.assert_model_exists(
            "user/111",
            {
                "username": "new username",
                "committee_ids": [60],
            },
        )
        user111 = self.get_model("user/111")
        self.assertCountEqual(user111["meeting_ids"], [1, 4])

    def test_perm_group_A_meeting_manage_user(self) -> None:
        """May update group A fields on meeting scope. User belongs to 1 meeting without being part of a committee"""
        self.permission_setup()
        self.set_user_groups(self.user_id, [2])
        self.set_user_groups(111, [1])

        response = self.request(
            "user.update",
            {
                "id": 111,
                "username": "new username",
                "pronoun": "pronoun",
            },
        )
        self.assert_status_code(response, 200)
        self.assert_model_exists(
            "user/111",
            {
                "username": "new username",
                "pronoun": "pronoun",
                "meeting_ids": [1],
                "committee_ids": None,
            },
        )

    def test_perm_group_A_meeting_manage_user_archived_meeting(self) -> None:
        """
        May update group A fields on meeting scope. User belongs to 1 meeting without being part of a committee
        User is member of an archived meeting in an other committee, but this doesn't may affect the result.
        """
        self.permission_setup()
        self.create_meeting(base=4)
        self.set_user_groups(self.user_id, [2])
        self.set_user_groups(111, [1, 4])
        self.set_models({"meeting/4": {"is_active_in_organization_id": None}})
        response = self.request(
            "user.update",
            {
                "id": 111,
                "username": "new username",
            },
        )
        self.assert_status_code(response, 200)
        self.assert_model_exists(
            "user/111",
            {
                "username": "new username",
                "committee_ids": None,
            },
        )
        user111 = self.get_model("user/111")
        self.assertCountEqual(user111["meeting_ids"], [1, 4])

    def test_perm_group_A_no_permission(self) -> None:
        """May not update group A fields on organsisation scope, although having both committee permissions"""
        self.permission_setup()
        self.create_meeting(base=4)
        self.set_committee_management_level([60, 63], self.user_id)
        self.set_user_groups(111, [1, 6])

        response = self.request(
            "user.update",
            {
                "id": 111,
                "username": "new username",
            },
        )
        self.assert_status_code(response, 403)
        self.assertIn(
            "You are not allowed to perform action user.update. Missing permission: OrganizationManagementLevel can_manage_users in organization 1",
            response.json["message"],
        )

    def test_perm_group_F_default_password_for_superadmin_no_permission(self) -> None:
        """May not update the default_password for superadmin without having permission oml.SUPERADMIN"""
        self.permission_setup()
        self.set_organization_management_level(
            OrganizationManagementLevel.CAN_MANAGE_USERS, self.user_id
        )
        self.set_organization_management_level(
            OrganizationManagementLevel.SUPERADMIN, 111
        )

        response = self.request(
            "user.update",
            {
                "id": 111,
                "default_password": "new_one",
            },
        )
        self.assert_status_code(response, 403)
        self.assertIn(
            "Your organization management level is not high enough to change a user with a Level of superadmin!",
            response.json["message"],
        )

    def test_perm_group_C_oml_manager(self) -> None:
        """May update group C group_$_ids by OML permission"""
        self.permission_setup()
        self.set_organization_management_level(
            OrganizationManagementLevel.CAN_MANAGE_USERS, self.user_id
        )

        response = self.request(
            "user.update",
            {
                "id": 111,
                "group_$_ids": {1: [1]},
            },
        )
        self.assert_status_code(response, 200)
        self.assert_model_exists(
            "user/111",
            {"group_$_ids": ["1"], "group_$1_ids": [1]},
        )

    def test_perm_group_C_committee_manager(self) -> None:
        """May update group C group_$_ids by committee permission"""
        self.permission_setup()
        self.set_committee_management_level([60], self.user_id)

        response = self.request(
            "user.update",
            {
                "id": 111,
                "group_$_ids": {1: [1]},
            },
        )
        self.assert_status_code(response, 200)
        self.assert_model_exists(
            "user/111",
            {"group_$_ids": ["1"], "group_$1_ids": [1]},
        )

    def test_perm_group_C_user_can_manage(self) -> None:
        """May update group C group_$_ids by user.can_manage permission with admin group of all related meetings"""
        self.permission_setup()
        self.create_meeting(base=4)
        self.set_user_groups(self.user_id, [2, 5])  # Admin-groups
        self.set_user_groups(111, [2, 3, 5, 6])
        self.set_models(
            {
                "meeting/4": {"committee_id": 60},
                "committee/60": {"meeting_ids": [1, 4]},
            }
        )

        response = self.request(
            "user.update",
            {
                "id": 111,
                "group_$_ids": {1: [2], 4: [5]},
            },
        )

        self.assert_status_code(response, 200)
        user = self.get_model("user/111")
        self.assertCountEqual(user["group_$_ids"], ["1", "4"])
        self.assertCountEqual(user["meeting_ids"], [1, 4])
        self.assertEqual(user["group_$1_ids"], [2])
        self.assertEqual(user["group_$4_ids"], [5])

    def test_perm_group_C_no_permission(self) -> None:
        """May not update group C group_$_ids"""
        self.permission_setup()

        response = self.request(
            "user.update",
            {
                "id": 111,
                "group_$_ids": {1: [1]},
            },
        )
        self.assert_status_code(response, 403)
        self.assertIn(
            "The user needs OrganizationManagementLevel.can_manage_users or CommitteeManagementLevel.can_manage for committees of following meetings or Permission user.can_manage for meetings {1}",
            response.json["message"],
        )

    def test_perm_group_C_special_1(self) -> None:
        """group C group_$_ids adding meeting in same committee with committee permission"""
        self.permission_setup()
        self.create_meeting(base=4)
        self.set_committee_management_level([60], self.user_id)
        self.set_models(
            {
                "committee/60": {"meeting_ids": [1, 4]},
                "meeting/4": {"committee_id": 60},
                "user/111": {"group_$_ids": ["1"], "group_$1_ids": [1]},
            }
        )

        response = self.request(
            "user.update",
            {
                "id": 111,
                "group_$_ids": {1: [2], 4: [5]},
            },
        )
        self.assert_status_code(response, 200)
        self.assert_model_exists(
            "user/111",
            {"group_$_ids": ["1", "4"], "group_$1_ids": [2], "group_$4_ids": [5]},
        )

    def test_perm_group_C_special_2_no_permission(self) -> None:
        """group C group_$_ids adding meeting in other committee
        with committee permission for both. Error 403, because touching
        2 committees requires OML permission
        """
        self.permission_setup()
        self.create_meeting(base=4)
        self.set_committee_management_level([60], self.user_id)
        self.set_models(
            {
                "user/111": {"group_$_ids": ["1"], "group_$1_ids": [1]},
            }
        )

        response = self.request(
            "user.update",
            {
                "id": 111,
                "group_$_ids": {1: [2], 4: [5]},
            },
        )
        self.assert_status_code(response, 403)
        self.assertIn(
            "The user needs OrganizationManagementLevel.can_manage_users or CommitteeManagementLevel.can_manage for committees of following meetings or Permission user.can_manage for meetings {4}",
            response.json["message"],
        )

    def test_perm_group_C_special_3_both_permissions(self) -> None:
        """group C group_$_ids adding meeting in same committee
        with meeting permission for both, which is allowed.
        """
        self.permission_setup()
        self.create_meeting(base=4)
        self.set_user_groups(self.user_id, [2, 5])  # Admin groups meeting/1 and 4
        self.set_models(
            {
                "committee/60": {"meeting_ids": [1, 4]},
                "meeting/4": {"committee_id": 60},
                "user/111": {
                    "group_$_ids": ["1"],
                    "group_$1_ids": [1],
                    "meeting_ids": [1],
                },
            }
        )

        response = self.request(
            "user.update",
            {
                "id": 111,
                "group_$_ids": {1: [2], 4: [5]},
            },
        )
        self.assert_status_code(response, 200)
        user = self.assert_model_exists(
            "user/111",
            {"group_$1_ids": [2], "group_$4_ids": [5]},
        )
        self.assertCountEqual(user["group_$_ids"], ["1", "4"])
        self.assertCountEqual(user["meeting_ids"], [1, 4])

    def test_perm_group_D_permission_with_OML(self) -> None:
        """May update Group D committee fields with OML level permission"""
        self.permission_setup()
        self.set_organization_management_level(
            OrganizationManagementLevel.CAN_MANAGE_USERS, self.user_id
        )

        response = self.request(
            "user.update",
            {
                "id": 111,
                "committee_management_ids": [60],
            },
        )
        self.assert_status_code(response, 200)
        self.assert_model_exists(
            "user/111",
            {
                "committee_management_ids": [60],
                "committee_ids": [60],
            },
        )

    def test_perm_group_D_permission_with_CML(self) -> None:
        """May update Group D committee fields with CML permission for all committees"""
        self.permission_setup()
        self.create_meeting(base=4)
        self.set_committee_management_level([60, 63], self.user_id)

        response = self.request(
            "user.update",
            {
                "id": 111,
                "committee_management_ids": [60, 63],
            },
        )
        self.assert_status_code(response, 200)
        user111 = self.assert_model_exists("user/111")
        self.assertCountEqual(user111.get("committee_management_ids", []), [60, 63])
        self.assertCountEqual(user111.get("committee_ids", []), [60, 63])

    def test_perm_group_D_no_permission(self) -> None:
        """May not update Group D committee fields, because of missing CML permission for one committee"""
        self.permission_setup()
        self.create_meeting(base=4)
        self.set_committee_management_level([60], self.user_id)
        self.set_committee_management_level([60], 111)

        response = self.request(
            "user.update",
            {
                "id": 111,
                "committee_management_ids": [63],
            },
        )
        self.assert_status_code(response, 403)
        self.assertIn(
            "You are not allowed to perform action user.update. Missing permission: CommitteeManagementLevel can_manage in committee 63",
            response.json["message"],
        )

    def test_perm_group_D_permission_with_CML_and_untouched_committee(
        self,
    ) -> None:
        """
        May update Group D committee fields with CML permission for all committees.
        committee 63 without permission is untouched in payload and doesn't matter.
        In committee_ids it seems touched, but remains unchanged in committe_ids
        """
        self.permission_setup()
        self.create_meeting(base=4)
        self.set_committee_management_level([60], self.user_id)
        self.set_committee_management_level([63], 111)

        response = self.request(
            "user.update",
            {
                "id": 111,
                "committee_management_ids": [60, 63],
            },
        )
        self.assert_status_code(response, 200)
        user111 = self.assert_model_exists("user/111")
        self.assertCountEqual(user111.get("committee_ids", []), [60, 63])
        self.assertCountEqual(user111.get("committee_management_ids", []), [60, 63])

    def test_perm_group_D_permission_with_CML_missing_permission(
        self,
    ) -> None:
        """
        Misses committee 63 permission, because the request try to remove it from committee_ids
        """
        self.permission_setup()
        self.create_meeting(base=4)
        self.set_committee_management_level([60], self.user_id)
        self.set_committee_management_level([63], 111)

        response = self.request(
            "user.update",
            {
                "id": 111,
                "committee_management_ids": [60],
            },
        )
        self.assert_status_code(response, 403)
        self.assertIn(
            "You are not allowed to perform action user.update. Missing permission: CommitteeManagementLevel can_manage in committee 63",
            response.json["message"],
        )

    def test_perm_group_E_OML_high_enough(self) -> None:
        """OML level to set is sufficient"""
        self.permission_setup()
        self.set_organization_management_level(
            OrganizationManagementLevel.CAN_MANAGE_USERS, self.user_id
        )

        response = self.request(
            "user.update",
            {
                "id": 111,
                "organization_management_level": OrganizationManagementLevel.CAN_MANAGE_USERS,
            },
        )
        self.assert_status_code(response, 200)
        self.assert_model_exists(
            "user/111",
            {
                "organization_management_level": OrganizationManagementLevel.CAN_MANAGE_USERS
            },
        )
        self.assert_history_information(
            "user/111", ["Organization Management Level changed"]
        )

    def test_perm_group_E_OML_not_high_enough(self) -> None:
        """OML level to set is higher than level of request user"""
        self.permission_setup()
        self.set_organization_management_level(
            OrganizationManagementLevel.CAN_MANAGE_USERS, self.user_id
        )

        response = self.request(
            "user.update",
            {
                "id": 111,
                "organization_management_level": OrganizationManagementLevel.CAN_MANAGE_ORGANIZATION,
            },
        )
        self.assert_status_code(response, 403)
        self.assertIn(
            "Your organization management level is not high enough to change a user with a Level of can_manage_organization!",
            response.json["message"],
        )

    def test_perm_group_F_demo_user_permission(self) -> None:
        """demo_user only editable by Superadmin"""
        self.permission_setup()
        self.set_organization_management_level(
            OrganizationManagementLevel.SUPERADMIN, self.user_id
        )

        response = self.request(
            "user.update",
            {
                "id": 111,
                "is_demo_user": True,
            },
        )

        self.assert_status_code(response, 200)
        self.assert_model_exists(
            "user/111",
            {
                "is_demo_user": True,
            },
        )

    def test_perm_group_F_demo_user_no_permission(self) -> None:
        """demo_user only editable by Superadmin"""
        self.permission_setup()
        self.set_organization_management_level(
            OrganizationManagementLevel.CAN_MANAGE_ORGANIZATION, self.user_id
        )
        self.update_model(
            f"user/{self.user_id}",
            {
                "committee_management_ids": [60],
            },
        )
        self.set_user_groups(self.user_id, [1, 2, 3])  # All including admin group

        response = self.request(
            "user.update",
            {
                "id": 111,
                "is_demo_user": True,
            },
        )

        self.assert_status_code(response, 403)
        self.assertIn(
            "You are not allowed to perform action user.update. Missing OrganizationManagementLevel: superadmin",
            response.json["message"],
        )

    def test_update_forbidden_username(self) -> None:
        self.create_model(
            "user/111",
            {"username": "username_srtgb123"},
        )
        response = self.request("user.update", {"id": 111, "username": "   "})
        self.assert_status_code(response, 400)
        assert "This username is forbidden." in response.json["message"]
        model = self.get_model("user/111")
        assert model.get("username") == "username_srtgb123"

    def test_update_gender(self) -> None:
        self.create_model(
            "user/111",
            {"username": "username_srtgb123"},
        )
        response = self.request("user.update", {"id": 111, "gender": "test"})
        self.assert_status_code(response, 400)
        assert (
            "data.gender must be one of ['male', 'female', 'diverse', None]"
            in response.json["message"]
        )

        response = self.request("user.update", {"id": 111, "gender": "diverse"})
        self.assert_status_code(response, 200)
        self.assert_model_exists("user/111", {"gender": "diverse"})

    def test_update_not_in_update_is_present_in_meeting_ids(self) -> None:
        self.create_model(
            "user/111",
            {"username": "username111"},
        )
        response = self.request(
            "user.update", {"id": 111, "is_present_in_meeting_ids": [1]}
        )
        self.assert_status_code(response, 400)
        assert (
            "data must not contain {'is_present_in_meeting_ids'} properties"
            in response.json["message"]
        )

    def test_update_change_group(self) -> None:
        self.create_meeting()
        user_id = self.create_user_for_meeting(1)
        # assert user is already in meeting
        self.assert_model_exists("meeting/1", {"user_ids": [user_id]})
        self.set_user_groups(user_id, [2])
        # change user group from 2 to 1 in meeting 1
        response = self.request("user.update", {"id": user_id, "group_$_ids": {1: [1]}})
        self.assert_status_code(response, 200)
        self.assert_model_exists(
            f"user/{user_id}", {"group_$_ids": ["1"], "group_$1_ids": [1]}
        )
        self.assert_model_exists("meeting/1", {"user_ids": [user_id]})

    def test_update_change_superadmin(self) -> None:
        self.permission_setup()
        self.set_organization_management_level(
            OrganizationManagementLevel.CAN_MANAGE_ORGANIZATION, self.user_id
        )
        self.set_organization_management_level(
            OrganizationManagementLevel.SUPERADMIN, 111
        )

        response = self.request(
            "user.update",
            {
                "id": 111,
                "first_name": "Testy",
            },
        )
        self.assert_status_code(response, 403)
        assert (
            "Your organization management level is not high enough to change a user with a Level of superadmin!"
            in response.json["message"]
        )

    def test_update_change_superadmin_meeting_specific(self) -> None:
        self.permission_setup()
        self.set_user_groups(self.user_id, [2])
        self.set_organization_management_level(
            OrganizationManagementLevel.CAN_MANAGE_ORGANIZATION, self.user_id
        )
        self.set_organization_management_level(
            OrganizationManagementLevel.SUPERADMIN, 111
        )

        response = self.request(
            "user.update",
            {
                "id": 111,
                "group_$_ids": {1: [1]},
            },
        )
        self.assert_status_code(response, 200)
        self.assert_model_exists("user/111", {"group_$1_ids": [1]})

    def test_update_hit_user_limit(self) -> None:
        self.set_models(
            {
                ONE_ORGANIZATION_FQID: {"limit_of_users": 3},
                "user/2": {"is_active": True},
                "user/3": {"is_active": True},
                "user/4": {"is_active": False},
            }
        )
        response = self.request(
            "user.update",
            {
                "id": 4,
                "is_active": True,
            },
        )
        self.assert_status_code(response, 400)
        assert (
            "The number of active users cannot exceed the limit of users."
            == response.json["message"]
        )

    def test_update_user_limit_okay(self) -> None:
        self.set_models(
            {
                ONE_ORGANIZATION_FQID: {"limit_of_users": 4},
                "user/2": {"is_active": True},
                "user/3": {"is_active": True},
                "user/4": {"is_active": False},
            }
        )
        response = self.request(
            "user.update",
            {
                "id": 4,
                "is_active": True,
            },
        )
        self.assert_status_code(response, 200)
        self.assert_model_exists("user/4", {"is_active": True})
        self.assert_history_information("user/4", ["Set active"])

    def test_update_negative_default_vote_weight(self) -> None:
        self.create_model("user/111", {"username": "user111"})
        response = self.request(
            "user.update", {"id": 111, "default_vote_weight": "-1.123000"}
        )
        self.assert_status_code(response, 400)
        self.assertIn(
            "default_vote_weight must be bigger than or equal to 0.",
            response.json["message"],
        )

    def test_update_committee_membership_complex(self) -> None:
        self.set_models(
            {
                "committee/1": {
                    "name": "C1",
                    "meeting_ids": [1],
                    "user_ids": [222, 223],
                },
                "committee/2": {
                    "name": "C2",
                    "meeting_ids": [2],
                    "user_ids": [222, 223],
                },
                "committee/3": {
                    "name": "C3",
                    "meeting_ids": [3],
                    "user_ids": [222, 223],
                },
                "meeting/1": {
                    "committee_id": 1,
                    "is_active_in_organization_id": 1,
                    "user_ids": [222, 223],
                },
                "meeting/2": {
                    "committee_id": 2,
                    "is_active_in_organization_id": 1,
                    "user_ids": [222, 223],
                },
                "meeting/3": {
                    "committee_id": 3,
                    "is_active_in_organization_id": 1,
                    "user_ids": [222, 223],
                },
                "group/11": {"meeting_id": 1, "user_ids": [222, 223]},
                "group/22": {"meeting_id": 2, "user_ids": [222, 223]},
                "group/33": {"meeting_id": 3, "user_ids": [222, 223]},
                "user/222": {
                    "meeting_ids": [1, 2, 3],
                    "committee_ids": [1, 2, 3],
                    "group_$_ids": ["1", "2", "3"],
                    "group_$1_ids": [11],
                    "group_$2_ids": [22],
                    "group_$3_ids": [33],
                },
                "user/223": {
                    "meeting_ids": [1, 3],
                    "committee_ids": [1, 3],
                    "committee_management_ids": [1, 3],
                    "group_$_ids": ["1", "3"],
                    "group_$1_ids": [11],
                    "group_$3_ids": [33],
                },
            }
        )
        response = self.request(
            "user.update",
            {
                "id": 223,
                "group_$_ids": {1: [], 2: [22]},
                "committee_management_ids": [2, 3],
            },
        )
        self.assert_status_code(response, 200)
        user = self.assert_model_exists(
            "user/223",
            {
                "group_$1_ids": None,
                "group_$2_ids": [22],
                "group_$3_ids": [33],
            },
        )
        self.assertCountEqual(user.get("committee_ids", []), [2, 3])
        self.assertCountEqual(user.get("committee_management_ids", []), [2, 3])
        self.assertCountEqual(user.get("group_$_ids", []), ["2", "3"])
        self.assertCountEqual(user.get("meeting_ids", []), [2, 3])

        group = self.get_model("group/11")
        self.assertCountEqual(group.get("user_ids", []), [222])
        group = self.get_model("group/22")
        self.assertCountEqual(group.get("user_ids", []), [222, 223])
        group = self.get_model("group/33")
        self.assertCountEqual(group.get("user_ids", []), [222, 223])
        meeting = self.get_model("meeting/1")
        self.assertCountEqual(meeting.get("user_ids", []), [222])
        meeting = self.get_model("meeting/2")
        self.assertCountEqual(meeting.get("user_ids", []), [222, 223])
        meeting = self.get_model("meeting/3")
        self.assertCountEqual(meeting.get("user_ids", []), [222, 223])
        committee = self.get_model("committee/1")
        self.assertCountEqual(committee.get("user_ids", []), [222])
        committee = self.get_model("committee/2")
        self.assertCountEqual(committee.get("user_ids", []), [222, 223])
        committee = self.get_model("committee/3")
        self.assertCountEqual(committee.get("user_ids", []), [222, 223])

    def test_update_empty_default_vote_weight(self) -> None:
        response = self.request(
            "user.update",
            {
                "id": 1,
                "default_vote_weight": None,
            },
        )
        self.assert_status_code(response, 200)
        user = self.get_model("user/1")
        assert "default_vote_weight" not in user

    def test_update_strip_space(self) -> None:
        response = self.request(
            "user.update",
            {
                "id": 1,
                "username": " username test ",
                "first_name": " first name test ",
                "last_name": " last name test ",
            },
        )
        self.assert_status_code(response, 200)
        self.assert_model_exists(
            "user/1",
            {
                "username": "username test",
                "first_name": "first name test",
                "last_name": "last name test",
            },
        )

    def test_update_no_OML_set(self) -> None:
        self.permission_setup()
        self.set_user_groups(self.user_id, [2])

        response = self.request(
            "user.update",
            {
                "id": self.user_id,
                "group_$_ids": {"1": [1]},
            },
        )
        self.assert_status_code(response, 200)

    def test_update_history_user_updated_in_meeting(self) -> None:
        self.set_models(
            {
                "user/111": {"username": "user111"},
                "meeting/110": {"is_active_in_organization_id": 1, "name": "Test"},
            }
        )
        response = self.request(
            "user.update",
            {
                "id": 111,
                "vote_weight_$": {"110": "2.000000"},
            },
        )
        self.assert_status_code(response, 200)
        self.assert_history_information(
            "user/111", ["Participant data updated in meeting {}", "meeting/110"]
        )

    def test_update_history_add_group(self) -> None:
        self.create_meeting()
        self.create_meeting(base=10)
        user_id = self.create_user(username="test")
        self.set_user_groups(user_id, [10, 11, 12])

        response = self.request(
            "user.update",
            {
                "id": user_id,
                "group_$_ids": {"1": [1]},
            },
        )
        self.assert_status_code(response, 200)
        self.assert_history_information(
            f"user/{user_id}",
            ["Participant added to group {} in meeting {}", "group/1", "meeting/1"],
        )

    def test_update_history_add_multiple_groups(self) -> None:
        self.create_meeting()
        self.create_meeting(base=10)
        user_id = self.create_user(username="test")
        self.set_user_groups(user_id, [10, 11, 12])

        response = self.request(
            "user.update",
            {
                "id": user_id,
                "group_$_ids": {"1": [2, 3]},
            },
        )
        self.assert_status_code(response, 200)
        self.assert_history_information(
            f"user/{user_id}",
            ["Participant added to multiple groups in meeting {}", "meeting/1"],
        )

    def test_update_history_add_multiple_groups_with_default_group(self) -> None:
        self.create_meeting()
        user_id = self.create_user(username="test")

        response = self.request(
            "user.update",
            {
                "id": user_id,
                "group_$_ids": {"1": [1, 2]},
            },
        )
        self.assert_status_code(response, 200)
        self.assert_history_information(
            f"user/{user_id}",
            ["Participant added to group {} in meeting {}", "group/2", "meeting/1"],
        )

    def test_update_history_remove_group(self) -> None:
        self.create_meeting()
        user_id = self.create_user_for_meeting(1)
        self.set_user_groups(user_id, [1])
        self.assert_model_exists(
            f"user/{user_id}", {"group_$_ids": ["1"], "group_$1_ids": [1]}
        )

        response = self.request(
            "user.update",
            {
                "id": user_id,
                "group_$_ids": {"1": []},
            },
        )
        self.assert_status_code(response, 200)
        self.assert_history_information(
            f"user/{user_id}",
            ["Participant removed from group {} in meeting {}", "group/1", "meeting/1"],
        )

    def test_update_groups_changed_multiple_meetings(self) -> None:
        self.set_models(
            {
                "meeting/1": {"committee_id": 1, "is_active_in_organization_id": 1},
                "meeting/2": {"committee_id": 1, "is_active_in_organization_id": 1},
                "committee/1": {"meeting_ids": [1]},
                "user/222": {"group_$1_ids": [11], "group_$_ids": ["1"]},
                "group/11": {"meeting_id": 1},
                "group/22": {"meeting_id": 2},
            }
        )
        response = self.request(
            "user.update",
            {
                "id": 222,
                "group_$_ids": {1: [], 2: [22]},
            },
        )
        self.assert_status_code(response, 200)
        self.assert_history_information(
            "user/222",
            [
                "Groups changed in multiple meetings",
            ],
        )

    def test_update_fields_with_equal_value_no_history(self) -> None:
        self.set_models(
            {
                "user/111": {
                    "username": "username_srtgb123",
                    "title": "test",
                    "group_$_ids": ["1"],
                    "group_$1_ids": [1],
                    "is_active": True,
                    "structure_level_$": ["1"],
                    "structure_level_$1": "level",
                    "organization_management_level": OrganizationManagementLevel.CAN_MANAGE_USERS,
                    "committee_$_management_level": ["can_manage"],
                    "committee_$can_manage_management_level": [78],
                },
                "group/1": {"user_ids": [111], "meeting_id": 1},
                "meeting/1": {
                    "group_ids": [1],
                    "is_active_in_organization_id": 1,
                    "committee_id": 78,
                },
                "committee/78": {"meeting_ids": [1]},
            }
        )
        response = self.request(
            "user.update",
            {
                "id": 111,
                "title": "test",
                "group_$_ids": {1: [1]},
                "is_active": True,
                "structure_level_$": {1: "level"},
                "organization_management_level": OrganizationManagementLevel.CAN_MANAGE_USERS,
                "committee_$_management_level": {"can_manage": [78]},
            },
        )
        self.assert_status_code(response, 200)
        self.assert_history_information("user/111", None)

    def test_update_empty_cml_no_history(self) -> None:
        self.set_models(
            {
                "user/111": {
                    "committee_$_management_level": [],
                },
            }
        )
        response = self.request(
            "user.update",
            {
                "id": 111,
                "committee_$_management_level": {"can_manage": []},
            },
        )
        self.assert_status_code(response, 200)
        self.assert_history_information("user/111", None)

    def test_update_participant_data_with_existing_meetings(self) -> None:
        self.set_models(
            {
                "meeting/1": {"committee_id": 1, "is_active_in_organization_id": 1},
                "meeting/2": {"committee_id": 1, "is_active_in_organization_id": 1},
                "committee/1": {"meeting_ids": [1]},
                "user/222": {"structure_level_$": ["1"], "structure_level_$1": "level"},
            }
        )
        response = self.request(
            "user.update",
            {
                "id": 222,
                "structure_level_$": {2: "level2"},
            },
        )
        self.assert_status_code(response, 200)
        self.assert_history_information(
            "user/222",
            [
                "Participant data updated in meeting {}",
                "meeting/2",
            ],
        )

    def test_update_participant_data_in_multiple_meetings_with_existing_meetings(
        self,
    ) -> None:
        self.set_models(
            {
                "meeting/1": {"committee_id": 1, "is_active_in_organization_id": 1},
                "meeting/2": {"committee_id": 1, "is_active_in_organization_id": 1},
                "meeting/3": {"committee_id": 1, "is_active_in_organization_id": 1},
                "committee/1": {"meeting_ids": [1]},
                "user/222": {"structure_level_$": ["1"], "structure_level_$1": "level"},
            }
        )
        response = self.request(
            "user.update",
            {
                "id": 222,
                "structure_level_$": {2: "level2"},
                "vote_weight_$": {3: "1.000000"},
            },
        )
        self.assert_status_code(response, 200)
        self.assert_history_information(
            "user/222",
            [
                "Participant data updated in multiple meetings",
            ],
        )<|MERGE_RESOLUTION|>--- conflicted
+++ resolved
@@ -177,10 +177,7 @@
         self.assert_status_code(response, 200)
         user = self.assert_model_exists("user/111")
         self.assertCountEqual(user["committee_ids"], [60, 61])
-<<<<<<< HEAD
         self.assertCountEqual(user["committee_management_ids"], [60, 61])
-=======
-        self.assertCountEqual(user["committee_$can_manage_management_level"], [60, 61])
         self.assert_history_information(
             "user/111",
             [
@@ -191,7 +188,6 @@
                 "Committee Management Level changed",
             ],
         )
->>>>>>> 89e7350e
 
     def test_committee_manager_remove_committee_ids(self) -> None:
         self.set_models(
