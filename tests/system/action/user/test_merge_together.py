from collections.abc import Iterable
from typing import Any, Literal, cast

from openslides_backend.action.actions.speaker.speech_state import SpeechState
from openslides_backend.action.relations.relation_manager import RelationManager
from openslides_backend.action.util.actions_map import actions_map
from openslides_backend.permissions.management_levels import OrganizationManagementLevel
from openslides_backend.shared.patterns import (
    CollectionField,
    fqid_from_collection_and_id,
)
from openslides_backend.shared.util import ONE_ORGANIZATION_FQID, ONE_ORGANIZATION_ID
from tests.system.action.poll.test_vote import BaseVoteTestCase
from tests.util import Response


class UserMergeTogether(BaseVoteTestCase):
    def setUp(self) -> None:
        super().setUp()
        models = {
            "user/2": {
                "username": "user2",
                "is_active": True,
                "default_password": "user2",
                "password": self.auth.hash("user2"),
                "meeting_ids": [1, 2],
                "meeting_user_ids": [12, 22],
                "committee_ids": [1],
                "organization_id": 1,
            },
            "user/3": {
                "username": "user3",
                "is_active": True,
                "default_password": "user3",
                "password": self.auth.hash("user3"),
                "meeting_ids": [2, 3],
                "meeting_user_ids": [23, 33],
                "committee_ids": [1, 2],
                "organization_id": 1,
            },
            "user/4": {
                "username": "user4",
                "is_active": True,
                "default_password": "user4",
                "password": self.auth.hash("user4"),
                "meeting_ids": [1, 2, 3],
                "meeting_user_ids": [14, 24, 34],
                "committee_ids": [1, 2],
                "organization_id": 1,
            },
            "user/5": {
                "username": "user5",
                "is_active": True,
                "default_password": "user5",
                "password": self.auth.hash("user5"),
                "meeting_ids": [1, 4],
                "meeting_user_ids": [15, 45],
                "committee_ids": [1, 3],
                "organization_id": 1,
            },
            "user/6": {
                "username": "user6",
                "is_active": True,
                "default_password": "user6",
                "password": self.auth.hash("user6"),
                "meeting_ids": [],
                "meeting_user_ids": [],
                "committee_ids": [],
                "organization_id": 1,
            },
            "organization/1": {
                "limit_of_meetings": 0,
                "active_meeting_ids": [1, 2, 3, 4],
                "enable_electronic_voting": True,
                "committee_ids": [1, 2, 3],
                "user_ids": [2, 3, 4, 5, 6],
                "gender_ids": [1, 2, 3, 4],
            },
            "gender/1": {
                "name": "male",
                "organization_id": 1,
            },
            "gender/2": {
                "name": "female",
                "organization_id": 1,
            },
            "gender/3": {
                "name": "diverse",
                "organization_id": 1,
            },
            "gender/4": {
                "name": "non-binary",
                "organization_id": 1,
            },
            "committee/1": {
                "organization_id": 1,
                "name": "Committee 1",
                "meeting_ids": [1, 2],
                "user_ids": [2, 3, 4, 5],
            },
            "meeting/1": {
                "name": "Meeting 1",
                "is_active_in_organization_id": 1,
                "language": "en",
                "motions_default_workflow_id": 1,
                "motions_default_amendment_workflow_id": 1,
                "users_enable_vote_delegations": True,
                "committee_id": 1,
                "group_ids": [1, 2, 3],
                "admin_group_id": 1,
                "meeting_user_ids": [12, 14, 15],
                "user_ids": [2, 4, 5],
            },
            "group/1": {
                "meeting_id": 1,
                "name": "Group 1",
                "admin_group_for_meeting_id": 1,
                "default_group_for_meeting_id": None,
                "meeting_user_ids": [12],
            },
            "group/2": {
                "meeting_id": 1,
                "name": "Group 2",
                "admin_group_for_meeting_id": None,
                "default_group_for_meeting_id": None,
                "meeting_user_ids": [12, 14, 15],
            },
            "group/3": {
                "meeting_id": 1,
                "name": "Group 3",
                "admin_group_for_meeting_id": None,
                "default_group_for_meeting_id": 1,
                "meeting_user_ids": [],
            },
            "meeting_user/12": {
                "user_id": 2,
                "meeting_id": 1,
                "group_ids": [1, 2],
                "vote_weight": "1.000000",
            },
            "meeting_user/14": {
                "user_id": 4,
                "meeting_id": 1,
                "group_ids": [2],
                "vote_weight": "1.000000",
            },
            "meeting_user/15": {
                "user_id": 5,
                "meeting_id": 1,
                "group_ids": [2],
                "vote_weight": "1.000000",
            },
            "meeting/2": {
                "name": "Meeting 2",
                "is_active_in_organization_id": 1,
                "language": "en",
                "motions_default_workflow_id": 2,
                "motions_default_amendment_workflow_id": 2,
                "users_enable_vote_delegations": True,
                "committee_id": 1,
                "group_ids": [4, 5, 6],
                "admin_group_id": 4,
                "meeting_user_ids": [22, 23, 24],
                "user_ids": [2, 3, 4],
            },
            "group/4": {
                "meeting_id": 2,
                "name": "Group 4",
                "admin_group_for_meeting_id": 2,
                "default_group_for_meeting_id": None,
                "meeting_user_ids": [24],
            },
            "group/5": {
                "meeting_id": 2,
                "name": "Group 5",
                "admin_group_for_meeting_id": None,
                "default_group_for_meeting_id": None,
                "meeting_user_ids": [22, 23],
            },
            "group/6": {
                "meeting_id": 2,
                "name": "Group 6",
                "admin_group_for_meeting_id": None,
                "default_group_for_meeting_id": 2,
                "meeting_user_ids": [],
            },
            "meeting_user/22": {
                "user_id": 2,
                "meeting_id": 2,
                "group_ids": [5],
                "vote_weight": "1.000000",
            },
            "meeting_user/23": {
                "user_id": 3,
                "meeting_id": 2,
                "group_ids": [5],
                "vote_weight": "1.000000",
            },
            "meeting_user/24": {
                "user_id": 4,
                "meeting_id": 2,
                "group_ids": [4],
                "vote_weight": "1.000000",
            },
            "committee/2": {
                "organization_id": 1,
                "name": "Committee 2",
                "meeting_ids": [3],
                "user_ids": [3, 4],
            },
            "meeting/3": {
                "name": "Meeting 3",
                "is_active_in_organization_id": 1,
                "language": "en",
                "motions_default_workflow_id": 3,
                "motions_default_amendment_workflow_id": 3,
                "users_enable_vote_delegations": True,
                "committee_id": 2,
                "group_ids": [7, 8, 9],
                "admin_group_id": 7,
                "meeting_user_ids": [33, 34],
                "user_ids": [3, 4],
            },
            "group/7": {
                "meeting_id": 3,
                "name": "Group 7",
                "admin_group_for_meeting_id": 3,
                "default_group_for_meeting_id": None,
                "meeting_user_ids": [],
            },
            "group/8": {
                "meeting_id": 3,
                "name": "Group 8",
                "admin_group_for_meeting_id": None,
                "default_group_for_meeting_id": None,
                "meeting_user_ids": [33],
            },
            "group/9": {
                "meeting_id": 3,
                "name": "Group 9",
                "admin_group_for_meeting_id": None,
                "default_group_for_meeting_id": 3,
                "meeting_user_ids": [34],
            },
            "meeting_user/33": {
                "user_id": 3,
                "meeting_id": 3,
                "group_ids": [8],
                "vote_weight": "1.000000",
            },
            "meeting_user/34": {
                "user_id": 4,
                "meeting_id": 3,
                "group_ids": [9],
                "vote_weight": "1.000000",
            },
            "committee/3": {
                "organization_id": 1,
                "name": "Committee 3",
                "meeting_ids": [4],
                "user_ids": [5],
            },
            "meeting/4": {
                "name": "Meeting 4",
                "is_active_in_organization_id": 1,
                "language": "en",
                "motions_default_workflow_id": 4,
                "motions_default_amendment_workflow_id": 4,
                "users_enable_vote_delegations": True,
                "committee_id": 3,
                "group_ids": [10, 11, 12],
                "admin_group_id": 10,
                "meeting_user_ids": [45],
                "user_ids": [5],
            },
            "group/10": {
                "meeting_id": 4,
                "name": "Group 10",
                "admin_group_for_meeting_id": 4,
                "default_group_for_meeting_id": None,
                "meeting_user_ids": [45],
            },
            "group/11": {
                "meeting_id": 4,
                "name": "Group 11",
                "admin_group_for_meeting_id": None,
                "default_group_for_meeting_id": None,
                "meeting_user_ids": [],
            },
            "group/12": {
                "meeting_id": 4,
                "name": "Group 12",
                "admin_group_for_meeting_id": None,
                "default_group_for_meeting_id": 4,
                "meeting_user_ids": [],
            },
            "meeting_user/45": {
                "user_id": 5,
                "meeting_id": 4,
                "group_ids": [10],
                "vote_weight": "1.000000",
            },
            **{
                fqid_from_collection_and_id("motion_workflow", id_): {
                    "name": f"Workflow {id_}",
                    "sequential_number": 1,
                    "state_ids": [id_],
                    "first_state_id": id_,
                    "meeting_id": id_,
                }
                for id_ in range(1, 5)
            },
            **{
                fqid_from_collection_and_id("motion_state", id_): {
                    "name": f"State {id_}",
                    "weight": 1,
                    "css_class": "lightblue",
                    "workflow_id": id_,
                    "meeting_id": id_,
                    "allow_create_poll": True,
                }
                for id_ in range(1, 5)
            },
        }
        self.set_models(models)

    def test_merge_configuration_up_to_date(self) -> None:
        """
        This test checks, if the merge_together function has been properly
        updated to be able to handle the current data structure.
        If this test fails, it is likely because new fields have been added
        to the collections listed in the AssertionError without considering
        the necessary changes to the user merge.
        This can be fixed by editing the _collection_field_groups in the
        action class if it is the 'user' collection,
        or else in the corresponding merge mixin class in merge_mixins.py.
        """
        action = actions_map["user.merge_together"]
        merge_together = action(
            self.services,
            self.datastore,
            RelationManager(self.datastore),
            self.get_application().logging,
            self.env,
        )
        field_groups = merge_together._collection_field_groups  # type: ignore
        collection_fields = merge_together._all_collection_fields  # type: ignore
        broken = []
        for collection in collection_fields:
            if set(collection_fields[collection]) != {
                field
                for group in field_groups[collection].values()
                for field in cast(Iterable[CollectionField], group)
            }:
                broken.append(collection)
        assert broken == []

    def test_merge_empty_payload_fields(self) -> None:
        response = self.request("user.merge_together", {})
        self.assert_status_code(response, 400)
        self.assertIn(
            "data must contain ['id', 'user_ids'] properties",
            response.json["message"],
        )

    def test_merge_correct_permission(self) -> None:
        user = self.assert_model_exists("user/1")
        user.pop("meta_position")
        self.user_id = self.create_user(
            "test",
            organization_management_level=OrganizationManagementLevel.CAN_MANAGE_USERS,
        )
        id2 = self.create_user("test2")
        self.login(self.user_id)
        response = self.request("user.merge_together", {"id": id2, "user_ids": []})
        self.assert_status_code(response, 200)
        self.assert_model_exists("user/1", user)

    def test_merge_missing_permission(self) -> None:
        self.user_id = self.create_user("test")
        id2 = self.create_user("test2")
        self.login(self.user_id)
        response = self.request("user.merge_together", {"id": id2, "user_ids": []})
        self.assert_status_code(response, 403)
        self.assertIn(
            "You are not allowed to perform action user.merge_together. Missing OrganizationManagementLevel: can_manage_users",
            response.json["message"],
        )

    def test_merge_into_self(self) -> None:
        response = self.request("user.merge_together", {"id": 1, "user_ids": [2]})
        self.assert_status_code(response, 200)
        self.assert_model_exists(
            "user/1",
            {"meeting_ids": [1, 2], "meeting_user_ids": [46, 47], "committee_ids": [1]},
        )
        self.assert_model_deleted("user/2")

    def test_merge_self_into_other_error(self) -> None:
        response = self.request("user.merge_together", {"id": 2, "user_ids": [1]})
        self.assert_status_code(response, 400)
        self.assertIn(
            "Operator may not merge himself into others.",
            response.json["message"],
        )

    def test_merge_normal(self) -> None:
        password = self.assert_model_exists("user/2")["password"]
        response = self.request("user.merge_together", {"id": 2, "user_ids": [3]})
        self.assert_status_code(response, 200)
        self.assert_model_exists(
            "user/2",
            {
                "is_active": True,
                "username": "user2",
                "meeting_ids": [1, 2, 3],
                "committee_ids": [1, 2],
                "organization_id": 1,
                "default_password": "user2",
                "meeting_user_ids": [12, 22, 46],
                "password": password,
            },
        )
        self.assert_model_deleted("user/3")

    def test_merge_with_saml_id(self) -> None:
        self.set_models(
            {
                "user/2": {
                    "password": None,
                    "saml_id": "user2",
                },
            }
        )
        response = self.request("user.merge_together", {"id": 2, "user_ids": [3, 4]})
        self.assert_status_code(response, 200)
        self.assert_model_exists(
            "user/2",
            {
                "is_active": True,
                "username": "user2",
                "meeting_ids": [1, 2, 3],
                "committee_ids": [1, 2],
                "organization_id": 1,
                "default_password": "user2",
                "meeting_user_ids": [12, 22, 46],
                "password": None,
                "saml_id": "user2",
            },
        )
        self.assert_model_deleted("user/3")
        self.assert_model_deleted("user/4")

    def test_merge_with_saml_id_with_password_change_rights(self) -> None:
        self.set_models(
            {
                "user/2": {
                    "password": None,
                    "saml_id": "user2",
                },
                "user/3": {"can_change_own_password": True},
            }
        )
        response = self.request("user.merge_together", {"id": 2, "user_ids": [3, 4]})
        self.assert_status_code(response, 200)
        self.assert_model_exists(
            "user/2",
            {
                "is_active": True,
                "username": "user2",
                "meeting_ids": [1, 2, 3],
                "committee_ids": [1, 2],
                "organization_id": 1,
                "default_password": "user2",
                "meeting_user_ids": [12, 22, 46],
                "password": None,
                "saml_id": "user2",
            },
        )
        self.assert_model_deleted("user/3")
        self.assert_model_deleted("user/4")

    def test_merge_with_saml_id_error(self) -> None:
        self.set_models(
            {
                "user/3": {
                    "password": None,
                    "saml_id": "user3",
                },
            }
        )
        response = self.request("user.merge_together", {"id": 2, "user_ids": [3, 4]})
        self.assert_status_code(response, 400)
        self.assertIn(
            "Merge of user/2: Saml_id may not exist on any user except target.",
            response.json["message"],
        )

    def test_merge_is_demo_user_error(self) -> None:
        self.set_models({"user/2": {"is_demo_user": True}})
        response = self.request("user.merge_together", {"id": 2, "user_ids": [3, 4]})
        self.assert_status_code(response, 400)
        self.assertIn(
            "Cannot merge user models that have is_demo_user set: Problem in user/2",
            response.json["message"],
        )

    def test_merge_saml_id_error(self) -> None:
        self.set_models({"user/3": {"saml_id": "SAML"}})
        response = self.request("user.merge_together", {"id": 2, "user_ids": [3, 4]})
        self.assert_status_code(response, 400)
        self.assertIn(
            "Merge of user/2: Saml_id may not exist on any user except target.",
            response.json["message"],
        )

    def test_merge_saml_id_no_error(self) -> None:
        self.set_models({"user/2": {"saml_id": "SAML"}})
        response = self.request("user.merge_together", {"id": 2, "user_ids": [3, 4]})
        self.assert_status_code(response, 200)

    def test_merge_member_number_error(self) -> None:
        self.set_models(
            {
                "user/2": {"member_number": "MEMNUM"},
                "user/3": {"member_number": "M3MNUM"},
            }
        )
        response = self.request("user.merge_together", {"id": 2, "user_ids": [3, 4]})
        self.assert_status_code(response, 400)
        self.assertIn(
            "Differing values in field member_number when merging into user/2",
            response.json["message"],
        )

    def setup_complex_user_fields(self) -> None:
        self.set_models(
            {
                "committee/1": {"manager_ids": [2, 5], "native_user_ids": [2]},
                "committee/3": {"manager_ids": [5]},
                "meeting/2": {"present_user_ids": [4], "locked_from_inside": True},
                "meeting/3": {"present_user_ids": [3, 4]},
                "meeting/4": {"present_user_ids": [5]},
                "user/1": {"history_position_ids": [1]},
                "user/2": {
                    "organization_management_level": OrganizationManagementLevel.CAN_MANAGE_ORGANIZATION,
                    "pronoun": "he",
                    "first_name": "Nick",
                    "is_active": False,
                    "can_change_own_password": True,
                    "gender_id": 1,
                    "email": "nick.everything@rob.banks",
                    "last_email_sent": 123456789,
                    "committee_management_ids": [1],
                    "home_committee_id": 1,
                    "history_entry_ids": [1, 4],
                },
                "user/3": {
                    "organization_management_level": OrganizationManagementLevel.CAN_MANAGE_USERS,
                    "pronoun": "she",
                    "title": "Dr.",
                    "first_name": "Rob",
                    "last_name": "Banks",
                    "is_physical_person": True,
                    "default_vote_weight": "1.234567",
                    "last_login": 987654321,
                    "is_present_in_meeting_ids": [3],
<<<<<<< HEAD
                    "guest": True,
                    "history_entry_ids": [2, 5],
=======
                    "external": True,
>>>>>>> 59b54185
                },
                "user/4": {
                    "organization_management_level": OrganizationManagementLevel.SUPERADMIN,
                    "is_active": True,
                    "is_physical_person": False,
                    "gender_id": 2,
                    "last_email_sent": 234567890,
                    "is_present_in_meeting_ids": [2, 3],
                    "member_number": "souperadmin",
<<<<<<< HEAD
                    "guest": False,
                    "history_position_ids": [2],
                    "history_entry_ids": [3],
=======
                    "external": False,
>>>>>>> 59b54185
                },
                "user/5": {
                    "organization_management_level": OrganizationManagementLevel.CAN_MANAGE_USERS,
                    "pronoun": "it",
                    "title": "Prof. Dr. Dr.",
                    "last_name": "Everything",
                    "can_change_own_password": False,
                    "is_present_in_meeting_ids": [4],
                    "committee_management_ids": [1, 3],
                    "history_entry_ids": [6],
                },
                "user/6": {"email": "rob.banks@allof.them", "history_entry_ids": [7]},
                "meeting_user/12": {
                    "about_me": "I am an enthusiastic explorer",
                    "comment": "Nicks everything",
                },
                "meeting_user/14": {"number": "NOMNOM", "comment": "Likes soup"},
                "meeting_user/15": {
                    "about_me": "I am a raging lunatic",
                    "number": "NomDiNom",
                },
                "meeting_user/22": {
                    "number": "num?",
                    "vote_weight": "2.000000",
                },
                "meeting_user/23": {
                    "comment": "Comment 1",
                    "vote_weight": "3.000000",
                },
                "meeting_user/24": {
                    "number": "NOM!",
                    "comment": "Comment 2: Electric Boogaloo",
                },
                "meeting_user/33": {
                    "about_me": "I have a long beard",
                    "vote_weight": "1.234567",
                },
                "meeting_user/34": {
                    "about_me": "I am hairy",
                    "vote_weight": "1.000001",
                },
                "meeting_user/45": {
                    "comment": "This is a comment",
                },
                "history_position/1": {
                    "timestamp": 100000,
                    "original_user_id": 1,
                    "user_id": 1,
                    "entry_ids": [1, 2, 3],
                },
                "history_entry/1": {
                    "original_model_id": "user/2",
                    "model_id": "user/2",
                    "position_id": 1,
                    "entries": ["User created", "User added to meetings"],
                },
                "history_entry/2": {
                    "original_model_id": "user/3",
                    "model_id": "user/3",
                    "position_id": 1,
                    "entries": ["User created"],
                },
                "history_entry/3": {
                    "original_model_id": "user/4",
                    "model_id": "user/4",
                    "position_id": 1,
                    "entries": ["User created", "User added to meetings"],
                },
                "history_position/2": {
                    "timestamp": 200000,
                    "original_user_id": 4,
                    "user_id": 4,
                    "entry_ids": [4, 5, 6, 7],
                },
                "history_entry/4": {
                    "original_model_id": "user/2",
                    "model_id": "user/2",
                    "position_id": 2,
                    "entries": ["User added to meetings"],
                },
                "history_entry/5": {
                    "original_model_id": "user/3",
                    "model_id": "user/3",
                    "position_id": 2,
                    "entries": ["User added to meetings"],
                },
                "history_entry/6": {
                    "original_model_id": "user/5",
                    "model_id": "user/5",
                    "position_id": 2,
                    "entries": ["User created", "User added to meetings"],
                },
                "history_entry/7": {
                    "original_model_id": "user/6",
                    "model_id": "user/6",
                    "position_id": 2,
                    "entries": ["User created"],
                },
            }
        )

    def test_merge_with_user_fields(self) -> None:
        """Also checks if the history is merged"""
        password = self.assert_model_exists("user/2")["password"]
        self.setup_complex_user_fields()
        response = self.request(
            "user.merge_together", {"id": 2, "user_ids": [3, 4, 5, 6]}
        )
        self.assert_status_code(response, 200)
        self.assert_model_exists(
            "user/2",
            {
                "organization_management_level": OrganizationManagementLevel.SUPERADMIN,
                "username": "user2",
                "meeting_ids": [1, 2, 3, 4],
                "committee_ids": [1, 2, 3],
                "organization_id": 1,
                "default_password": "user2",
                "meeting_user_ids": [12, 22, 46, 47],
                "password": password,
                "pronoun": "he",
                "first_name": "Nick",
                "is_active": False,
                "can_change_own_password": True,
                "gender_id": 1,
                "email": "nick.everything@rob.banks",
                "is_present_in_meeting_ids": [3, 4],
                "committee_management_ids": [1, 3],
                "last_email_sent": 123456789,
                "home_committee_id": 1,
                "title": None,
                "last_name": None,
                "default_vote_weight": None,
                "member_number": None,
                "is_physical_person": None,
                "external": None,
            },
        )
        for id_ in range(3, 7):
            self.assert_model_deleted(f"user/{id_}")
        for id_ in [23, 33, 14, 24, 34, 15, 45]:
            self.assert_model_deleted(f"meeting_user/{id_}")

        self.assert_model_exists(
            "meeting_user/12",
            {
                "user_id": 2,
                "meeting_id": 1,
                "about_me": "I am an enthusiastic explorer",
                "comment": "Nicks everything",
                "number": "NOMNOM",
            },
        )
        self.assert_model_exists(
            "meeting_user/22",
            {
                "user_id": 2,
                "meeting_id": 2,
                "number": "num?",
                "vote_weight": "2.000000",
                "comment": "Comment 1",
            },
        )
        self.assert_model_exists(
            "meeting_user/46",
            {
                "user_id": 2,
                "meeting_id": 3,
                "about_me": "I have a long beard",
                "vote_weight": "1.234567",
            },
        )
        self.assert_model_exists(
            "meeting_user/47",
            {
                "user_id": 2,
                "meeting_id": 4,
                "comment": "This is a comment",
            },
        )

        self.assert_model_exists(
            "meeting/1", {"meeting_user_ids": [12], "user_ids": [2]}
        )
        self.assert_model_exists(
            "meeting/2",
            {"meeting_user_ids": [22], "user_ids": [2]},
        )
        self.assert_model_exists(
            "meeting/3",
            {"meeting_user_ids": [46], "user_ids": [2], "present_user_ids": [2]},
        )
        self.assert_model_exists(
            "meeting/4",
            {"meeting_user_ids": [47], "user_ids": [2], "present_user_ids": [2]},
        )
        self.assert_model_exists("committee/1", {"user_ids": [2], "manager_ids": [2]})
        self.assert_model_exists("committee/2", {"user_ids": [2]})
        self.assert_model_exists("committee/3", {"user_ids": [2], "manager_ids": [2]})

        self.assert_history_information(
            "user/2",
            [
                "Updated with data from {}, {}, {} and {}",
                *[f"user/{id_}" for id_ in range(3, 7)],
            ],
        )
        for id_ in range(3, 7):
            self.assert_history_information(f"user/{id_}", ["Merged into {}", "user/2"])
        for fqid, model in {
            "history_position/1": {
                "timestamp": 100000,
                "original_user_id": 1,
                "user_id": 1,
                "entry_ids": [1, 2, 3],
            },
            "history_entry/1": {
                "original_model_id": "user/2",
                "model_id": "user/2",
                "position_id": 1,
                "entries": ["User created", "User added to meetings"],
            },
            "history_entry/2": {
                "original_model_id": "user/3",
                "model_id": "user/2",
                "position_id": 1,
                "entries": ["User created"],
            },
            "history_entry/3": {
                "original_model_id": "user/4",
                "model_id": "user/2",
                "position_id": 1,
                "entries": ["User created", "User added to meetings"],
            },
            "history_position/2": {
                "timestamp": 200000,
                "original_user_id": 4,
                "user_id": 2,
                "entry_ids": [4, 5, 6, 7],
            },
            "history_entry/4": {
                "original_model_id": "user/2",
                "model_id": "user/2",
                "position_id": 2,
                "entries": ["User added to meetings"],
            },
            "history_entry/5": {
                "original_model_id": "user/3",
                "model_id": "user/2",
                "position_id": 2,
                "entries": ["User added to meetings"],
            },
            "history_entry/6": {
                "original_model_id": "user/5",
                "model_id": "user/2",
                "position_id": 2,
                "entries": ["User created", "User added to meetings"],
            },
            "history_entry/7": {
                "original_model_id": "user/6",
                "model_id": "user/2",
                "position_id": 2,
                "entries": ["User created"],
            },
        }.items():
            self.assert_model_exists(fqid, model)

    def test_merge_forbid_merging_of_higher_level_users(self) -> None:
        self.setup_complex_user_fields()
        self.set_organization_management_level(
            OrganizationManagementLevel.CAN_MANAGE_ORGANIZATION
        )
        response = self.request(
            "user.merge_together", {"id": 2, "user_ids": [3, 4, 5, 6]}
        )
        self.assert_status_code(response, 403)
        self.assertIn(
            "You are not allowed to perform action user.merge_together. Missing OrganizationManagementLevel: superadmin",
            response.json["message"],
        )

    def test_with_custom_fields_complex(self) -> None:
        self.setup_complex_user_fields()
        response = self.request(
            "user.merge_together",
            {
                "id": 2,
                "user_ids": [3, 4, 5, 6],
                "username": "This",
                "title": "is",
                "first_name": "completely",
                "last_name": "new data",
                "pronoun": "for",
                "member_number": "this",
                "default_password": "now",
                "gender_id": 2,
                "email": "user.in@this.organization",
                "is_active": False,
                "is_physical_person": None,
                "default_vote_weight": "0.424242",
            },
        )
        self.assert_status_code(response, 200)
        self.assert_model_exists(
            "user/2",
            {
                "username": "This",
                "title": "is",
                "first_name": "completely",
                "last_name": "new data",
                "pronoun": "for",
                "member_number": "this",
                "default_password": "now",
                "gender_id": 2,
                "email": "user.in@this.organization",
                "is_active": False,
                "is_physical_person": None,
                "default_vote_weight": "0.424242",
            },
        )
        self.assert_model_exists(
            "gender/2",
            {"id": 2, "name": "female", "user_ids": [2], "organization_id": 1},
        )

    def test_gender_not_changed(self) -> None:
        self.setup_complex_user_fields()
        response = self.request(
            "user.merge_together",
            {
                "id": 3,
                "user_ids": [2, 4, 5, 6],
            },
        )
        self.assert_status_code(response, 200)
        self.assert_model_exists(
            "user/3",
            {"gender_id": None, "external": True, "home_committee_id": None},
        )
        self.assert_model_exists(
            "gender/1",
            {
                "user_ids": None,
            },
        )
        self.assert_model_exists("committee/1", {"native_user_ids": []})

    def test_with_custom_fields_simple(self) -> None:
        response = self.request(
            "user.merge_together",
            {
                "id": 2,
                "user_ids": [3, 4, 5, 6],
                "username": "This",
                "title": "is",
                "first_name": "completely",
                "last_name": "new data",
                "pronoun": "for",
                "member_number": "this",
                "default_password": "now",
                "gender_id": 2,
                "email": "user.in@this.organization",
                "is_active": False,
                "is_physical_person": None,
                "default_vote_weight": "0.424242",
            },
        )
        self.assert_status_code(response, 200)
        self.assert_model_exists(
            "user/2",
            {
                "username": "This",
                "title": "is",
                "first_name": "completely",
                "last_name": "new data",
                "pronoun": "for",
                "member_number": "this",
                "default_password": "now",
                "gender_id": 2,
                "email": "user.in@this.organization",
                "is_active": False,
                "is_physical_person": None,
                "default_vote_weight": "0.424242",
            },
        )

    def test_with_multiple_delegations(self) -> None:
        self.set_models(
            {
                "meeting_user/15": {"vote_delegated_to_id": 14},
                "meeting_user/14": {"vote_delegations_from_ids": [15]},
                "meeting_user/23": {"vote_delegated_to_id": 24},
                "meeting_user/24": {"vote_delegations_from_ids": [23]},
                "meeting_user/33": {"vote_delegations_from_ids": [34]},
                "meeting_user/34": {"vote_delegated_to_id": 33},
            }
        )
        response = self.request("user.merge_together", {"id": 2, "user_ids": [4]})
        self.assert_status_code(response, 200)
        self.assert_model_exists("meeting_user/12", {"vote_delegations_from_ids": [15]})
        self.assert_model_exists("meeting_user/22", {"vote_delegations_from_ids": [23]})
        self.assert_model_exists("meeting_user/46", {"vote_delegated_to_id": 33})

    def set_up_polls_for_merge(self) -> None:
        self.set_models(
            {
                "meeting/1": {
                    "present_user_ids": [2, 4],
                    "assignment_ids": [1],
                },
                "meeting/2": {
                    "present_user_ids": [3, 4],
                    "motion_ids": [1],
                    "motion_submitter_ids": [1],
                },
                "meeting/3": {
                    "present_user_ids": [2, 3, 4],
                    "topic_ids": [1],
                },
                "meeting/4": {"present_user_ids": [5]},
                "user/2": {
                    "is_present_in_meeting_ids": [1],
                },
                "user/3": {
                    "is_present_in_meeting_ids": [2, 3],
                },
                "user/4": {
                    "is_present_in_meeting_ids": [1, 2, 3],
                },
                "user/5": {
                    "is_present_in_meeting_ids": [4],
                },
                "meeting_user/15": {"vote_delegated_to_id": 14},
                "meeting_user/14": {"vote_delegations_from_ids": [15]},
                "meeting_user/23": {"motion_submitter_ids": [1]},
                "assignment/1": {
                    "id": 1,
                    "title": "Assignment 1",
                    "meeting_id": 1,
                },
                "motion/1": {
                    "id": 1,
                    "text": "XDDD",
                    "title": "Motion 1",
                    "state_id": 2,
                    "meeting_id": 2,
                    "submitter_ids": [1],
                },
                "motion_state/2": {"motion_ids": [1]},
                "motion_submitter/1": {
                    "id": 1,
                    "weight": 1,
                    "motion_id": 1,
                    "meeting_id": 2,
                    "meeting_user_id": 23,
                },
                "topic/1": {
                    "id": 1,
                    "title": "Topic 1",
                    "meeting_id": 3,
                },
            }
        )
        self.request_multi(
            "poll.create",
            [
                {
                    "title": "Assignment poll 1",
                    "content_object_id": "assignment/1",
                    "type": "named",
                    "pollmethod": "Y",
                    "meeting_id": 1,
                    "options": [
                        {"content_object_id": "user/2"},
                        {"content_object_id": "user/5"},
                    ],
                    "global_no": True,
                    "min_votes_amount": 1,
                    "max_votes_amount": 2,
                    "max_votes_per_option": 1,
                    "backend": "long",
                    "entitled_group_ids": [1, 2, 3],
                },
                {
                    "title": "Assignment poll 2",
                    "content_object_id": "assignment/1",
                    "type": "named",
                    "pollmethod": "YN",
                    "meeting_id": 1,
                    "options": [
                        {"poll_candidate_user_ids": [5, 4]},
                    ],
                    "min_votes_amount": 1,
                    "max_votes_amount": 1,
                    "max_votes_per_option": 1,
                    "backend": "fast",
                    "entitled_group_ids": [1, 2, 3],
                },
                {
                    "title": "Assignment poll 3",
                    "content_object_id": "assignment/1",
                    "type": "named",
                    "pollmethod": "YN",
                    "meeting_id": 1,
                    "options": [
                        {"poll_candidate_user_ids": [2, 5]},
                    ],
                    "min_votes_amount": 1,
                    "max_votes_amount": 1,
                    "max_votes_per_option": 1,
                    "backend": "fast",
                    "entitled_group_ids": [1, 2, 3],
                },
                {
                    "title": "Assignment poll 4",
                    "content_object_id": "assignment/1",
                    "type": "pseudoanonymous",
                    "pollmethod": "Y",
                    "meeting_id": 1,
                    "options": [
                        {"content_object_id": "user/4"},
                        {"content_object_id": "user/5"},
                    ],
                    "min_votes_amount": 1,
                    "max_votes_amount": 2,
                    "max_votes_per_option": 1,
                    "backend": "long",
                    "entitled_group_ids": [1, 2, 3],
                },
                {
                    "title": "Motion poll",
                    "content_object_id": "motion/1",
                    "type": "named",
                    "pollmethod": "YNA",
                    "meeting_id": 2,
                    "options": [
                        {"content_object_id": "motion/1"},
                    ],
                    "min_votes_amount": 1,
                    "max_votes_amount": 1,
                    "max_votes_per_option": 1,
                    "backend": "fast",
                    "entitled_group_ids": [4, 5, 6],
                },
                {
                    "title": "Topic poll",
                    "content_object_id": "topic/1",
                    "type": "pseudoanonymous",
                    "pollmethod": "Y",
                    "meeting_id": 3,
                    "options": [
                        {"text": "Option 1"},
                        {"text": "Option 2"},
                        {"text": "Option 3"},
                    ],
                    "min_votes_amount": 1,
                    "max_votes_amount": 3,
                    "max_votes_per_option": 1,
                    "backend": "fast",
                    "entitled_group_ids": [7, 8, 9],
                },
            ],
        )

    def create_polls_with_correct_votes(self) -> None:
        self.set_up_polls_for_merge()
        self.request_multi("poll.start", [{"id": i} for i in range(1, 7)])
        self.login(4)
        self.request("poll.vote", {"id": 1, "value": "N"}, stop_poll_after_vote=False)
        self.request(
            "poll.vote",
            {"id": 1, "value": "N", "user_id": 5},
            start_poll_before_vote=False,
        )
        self.login(2)
        self.request("poll.vote", {"id": 2, "value": {"4": "Y"}})
        self.login(3)
        self.request("poll.vote", {"id": 5, "value": {"11": "A"}})
        self.request("poll.vote", {"id": 6, "value": {"13": 1, "14": 1, "15": 0}})
        self.login(1)
        self.request_multi("poll.stop", [{"id": i} for i in [3, 4]])

    def assert_merge_with_polls_correct(
        self, password: str, add_to_creatable_ids: int = 0
    ) -> None:
        self.assert_model_exists(
            "user/2",
            {
                "is_active": True,
                "username": "user2",
                "meeting_ids": [1, 2, 3],
                "committee_ids": [1, 2],
                "organization_id": 1,
                "default_password": "user2",
                "meeting_user_ids": [12, 22, 46 + add_to_creatable_ids],
                "password": password,
                "poll_candidate_ids": [2, 3],
                "option_ids": [1, 8],
                "poll_voted_ids": [1, 2, 5, 6],
                "vote_ids": [1, 3, 4],
                "delegated_vote_ids": [1, 2, 3, 4],
            },
        )
        self.assert_model_exists("committee/1", {"user_ids": [2, 5]})
        self.assert_model_exists("committee/2", {"user_ids": [2]})
        for id_ in range(3, 5):
            self.assert_model_deleted(f"user/{id_}")
        for id_ in [23, 33, 14, 24, 34, *range(46, 46 + add_to_creatable_ids)]:
            self.assert_model_deleted(f"meeting_user/{id_}")
        for meeting_id, id_ in {1: 12, 2: 22, 3: 46 + add_to_creatable_ids}.items():
            self.assert_model_exists(
                f"meeting_user/{id_}", {"user_id": 2, "meeting_id": meeting_id}
            )
        self.assert_model_exists(
            "meeting_user/22",
            {"user_id": 2, "meeting_id": 2, "motion_submitter_ids": [2]},
        )
        self.assert_model_deleted("motion_submitter/1")
        self.assert_model_exists(
            "motion_submitter/2",
            {"motion_id": 1, "meeting_user_id": 22, "meeting_id": 2, "weight": 1},
        )
        self.assert_model_exists("poll_candidate/2", {"user_id": 2})
        self.assert_model_exists("poll_candidate/3", {"user_id": 2})
        self.assert_model_exists("vote/2", {"user_id": 5, "delegated_user_id": 2})
        for id_ in [1, 3, 4]:
            self.assert_model_exists(
                f"vote/{id_}", {"user_id": 2, "delegated_user_id": 2}
            )
        for id_ in [5, 6]:  # pseudoanonymous options
            self.assert_model_exists(
                f"vote/{id_}",
                {"option_id": id_ + 8, "user_id": None, "delegated_user_id": None},
            )
        self.assert_model_exists("option/1", {"content_object_id": "user/2"})
        self.assert_model_exists("option/8", {"content_object_id": "user/2"})

        def build_expected_user_dates(
            voted_present_user_delegated_merged: list[
                tuple[bool, bool, int, int | None, int | None, int | None]
            ],
        ) -> list[dict[str, Any]]:
            return [
                {
                    "voted": date[0],
                    "present": date[1],
                    "user_id": date[2],
                    "vote_delegated_to_user_id": date[3],
                    **({"user_merged_into_id": date[4]} if date[4] else {}),
                    **({"delegation_user_merged_into_id": date[5]} if date[5] else {}),
                }
                for date in voted_present_user_delegated_merged
            ]

        self.assert_model_exists(
            "poll/1",
            {
                "voted_ids": [5, 2],
                "entitled_users_at_stop": build_expected_user_dates(
                    [
                        (False, True, 2, None, None, None),
                        (True, True, 4, None, 2, None),
                        (True, False, 5, 4, None, 2),
                    ]
                ),
            },
        )
        self.assert_model_exists(
            "poll/2",
            {
                "voted_ids": [2],
                "entitled_users_at_stop": build_expected_user_dates(
                    [
                        (True, True, 2, None, None, None),
                        (False, True, 4, None, 2, None),
                        (False, False, 5, 4, None, 2),
                    ]
                ),
            },
        )
        for id_ in [3, 4]:
            self.assert_model_exists(
                f"poll/{id_}",
                {
                    "voted_ids": [],
                    "entitled_users_at_stop": build_expected_user_dates(
                        [
                            (False, True, 2, None, None, None),
                            (False, True, 4, None, 2, None),
                            (False, False, 5, 4, None, 2),
                        ]
                    ),
                },
            )
        self.assert_model_exists(
            "poll/5",
            {
                "voted_ids": [2],
                "entitled_users_at_stop": build_expected_user_dates(
                    [
                        (False, True, 4, None, 2, None),
                        (False, False, 2, None, None, None),
                        (True, True, 3, None, 2, None),
                    ]
                ),
            },
        )
        self.assert_model_exists(
            "poll/6",
            {
                "voted_ids": [2],
                "entitled_users_at_stop": build_expected_user_dates(
                    [(True, True, 3, None, 2, None), (False, True, 4, None, 2, None)]
                ),
            },
        )

    def test_merge_with_polls_correct(self) -> None:
        password = self.assert_model_exists("user/2")["password"]
        self.create_polls_with_correct_votes()
        response = self.request("user.merge_together", {"id": 2, "user_ids": [3, 4]})
        self.assert_status_code(response, 200)
        self.assert_merge_with_polls_correct(password)

    def test_merge_with_polls_and_subsequent_merges(self) -> None:
        password = self.assert_model_exists("user/2")["password"]
        self.create_polls_with_correct_votes()
        response = self.request("user.merge_together", {"id": 3, "user_ids": [4]})
        self.assert_status_code(response, 200)
        response = self.request("user.merge_together", {"id": 2, "user_ids": [3]})
        self.assert_status_code(response, 200)
        self.assert_merge_with_polls_correct(password, 1)

    def test_merge_with_polls_all_errors(self) -> None:
        self.set_up_polls_for_merge()
        self.request_multi("poll.start", [{"id": i} for i in range(1, 7)])
        self.login(4)
        self.request("poll.vote", {"id": 1, "value": "N"}, stop_poll_after_vote=False)
        self.request(
            "poll.vote",
            {"id": 1, "value": "N", "user_id": 5},
            start_poll_before_vote=False,
        )
        self.login(2)
        self.request("poll.vote", {"id": 2, "value": {"4": "Y"}})
        self.login(3)
        self.request("poll.vote", {"id": 5, "value": {"11": "A"}})
        self.request("poll.vote", {"id": 6, "value": {"13": 1, "14": 1, "15": 0}})
        self.login(1)
        self.request("poll.stop", {"id": 3})
        response = self.request("user.merge_together", {"id": 2, "user_ids": [3, 4, 5]})
        self.assert_status_code(response, 400)
        assert (
            "Cannot carry out merge into user/2, because "
            + " and ".join(
                [
                    "some of the users are entitled to vote in currently running polls in meeting(s) 1",
                    "some of the selected users have different delegations roles in meeting(s) 1",
                    "some of the selected users are delegating votes to each other in meeting(s) 1",
                    "among the selected users multiple voted in poll(s) 1",
                    "multiple of the selected users are among the options in poll(s) 1, 4",
                    "multiple of the selected users are in the same candidate list in poll(s) 2, 3",
                ]
            )
            in response.json["message"]
        )

    def add_assignment_or_motion_models_for_meetings(
        self,
        data: dict[str, Any],
        collection: Literal["assignment", "motion"],
        sub_collection: str,
        back_relation: str,
        meeting_user_id_lists_per_meeting_id: dict[int, list[list[int]]],
    ) -> None:
        next_model_id = 1
        next_sub_model_id = 1
        for (
            meeting_id,
            meeting_user_id_lists,
        ) in meeting_user_id_lists_per_meeting_id.items():
            sub_models_per_meeting_user_id: dict[int, list[int]] = {
                meeting_user_id: []
                for li in meeting_user_id_lists
                for meeting_user_id in li
            }
            if (
                meeting_fqid := fqid_from_collection_and_id("meeting", meeting_id)
            ) not in data:
                data[meeting_fqid] = {}
            data[meeting_fqid][collection + "_ids"] = list(
                range(
                    next_model_id,
                    next_model_id + len(meeting_user_id_lists),
                )
            )
            data[meeting_fqid][sub_collection + "_ids"] = list(
                range(
                    next_sub_model_id,
                    next_sub_model_id + sum([len(li) for li in meeting_user_id_lists]),
                )
            )
            for meeting_user_id_list in meeting_user_id_lists:
                data[fqid_from_collection_and_id(collection, next_model_id)] = {
                    "title": f"{collection} {next_model_id}",
                    "meeting_id": meeting_id,
                    back_relation: list(
                        range(
                            next_sub_model_id,
                            next_sub_model_id + len(meeting_user_id_list),
                        )
                    ),
                }
                weight = 1
                for meeting_user_id in meeting_user_id_list:
                    data[
                        fqid_from_collection_and_id(sub_collection, next_sub_model_id)
                    ] = {
                        "weight": weight,
                        collection + "_id": next_model_id,
                        "meeting_user_id": meeting_user_id,
                        "meeting_id": meeting_id,
                    }
                    sub_models_per_meeting_user_id[meeting_user_id].append(
                        next_sub_model_id
                    )
                    next_sub_model_id += 1
                    weight += 1
                next_model_id += 1
            for (
                meeting_user_id,
                sub_model_ids,
            ) in sub_models_per_meeting_user_id.items():
                if (
                    meeting_user_fqid := fqid_from_collection_and_id(
                        "meeting_user", meeting_user_id
                    )
                ) not in data:
                    data[meeting_user_fqid] = {}
                data[meeting_user_fqid][sub_collection + "_ids"] = sub_model_ids

    def assert_assignment_or_motion_model_test_was_correct(
        self,
        collection: Literal["assignment", "motion"],
        sub_collection: str,
        back_relation: str,
        expected: dict[int, dict[int, tuple[int, int, int] | None]],
    ) -> None:
        """
        expected needs to have the following format:
        {
            meeting_id: {
                sub_model_id: (model_id, meeting_user_id, weight) | None
            }
        }

        wherein None is used instead of the data tuple if the model is
        supposed to have been deleted
        """
        for meeting_id, expected_sub_models in expected.items():
            self.assert_model_exists(
                f"meeting/{meeting_id}",
                {
                    sub_collection
                    + "_ids": [
                        id_
                        for id_, sub_model in expected_sub_models.items()
                        if sub_model is not None
                    ]
                },
            )
            sub_model_ids_by_collection_id: dict[str, dict[int, list[int]]] = {
                collection: {},
                "meeting_user": {},
            }
            for sub_model_id, sub_model in expected_sub_models.items():
                sub_model_fqid = fqid_from_collection_and_id(
                    sub_collection, sub_model_id
                )
                if sub_model is None:
                    self.assert_model_deleted(sub_model_fqid)
                else:
                    model_id = sub_model[0]
                    meeting_user_id = sub_model[1]
                    self.assert_model_exists(
                        sub_model_fqid,
                        {
                            "meeting_id": meeting_id,
                            collection + "_id": model_id,
                            "meeting_user_id": meeting_user_id,
                            "weight": sub_model[2],
                        },
                    )
                    for coll, value in [
                        (collection, model_id),
                        ("meeting_user", meeting_user_id),
                    ]:
                        if value not in sub_model_ids_by_collection_id[coll]:
                            sub_model_ids_by_collection_id[coll][value] = []
                        sub_model_ids_by_collection_id[coll][value].append(sub_model_id)
            for coll, field in [
                (collection, back_relation),
                ("meeting_user", sub_collection + "_ids"),
            ]:
                for id_, values in sub_model_ids_by_collection_id[coll].items():
                    model = self.assert_model_exists(
                        fqid_from_collection_and_id(coll, id_)
                    )
                    assert sorted(model[field]) == sorted(values)

    def base_assignment_or_motion_model_test(
        self,
        collection: Literal["assignment", "motion"],
        sub_collection: str,
    ) -> None:
        back_relation = "_".join(sub_collection.split("_")[1:]) + "_ids"
        data: dict[str, Any] = {}
        self.add_assignment_or_motion_models_for_meetings(
            data,
            collection,
            sub_collection,
            back_relation,
            {
                1: [
                    [12, 15],
                    [15, 14],
                    [14, 12],
                    [12, 14, 15],
                    [14, 12, 15],
                    [15, 14, 12],
                ],
                2: [[24, 22, 23]],
                3: [[34, 33], [33]],
                4: [[45]],
            },
        )
        self.set_models(data)
        response = self.request("user.merge_together", {"id": 2, "user_ids": [3, 4]})
        self.assert_status_code(response, 200)
        expected: dict[int, dict[int, tuple[int, int, int] | None]] = {
            # meeting_id:sub_model_id:(model_id, meeting_user_id, weight) | None if deleted
            1: {
                1: (1, 12, 1),
                2: (1, 15, 2),
                3: (2, 15, 1),
                4: (2, 12, 2),
                5: None,
                6: (3, 12, 1),
                7: (4, 12, 1),
                8: None,
                9: (4, 15, 3),
                10: None,
                11: (5, 12, 1),
                12: (5, 15, 3),
                13: (6, 15, 1),
                14: None,
                15: (6, 12, 2),
            },
            2: {
                16: None,
                17: (7, 22, 1),
                18: None,
            },
            3: {
                19: None,
                20: (8, 46, 1),
                21: (9, 46, 1),
            },
            4: {
                22: (10, 45, 1),
            },
        }
        self.assert_assignment_or_motion_model_test_was_correct(
            collection, sub_collection, back_relation, expected
        )

    def base_deep_copy_create_motion_test(
        self, sub_collection: str, back_relation: CollectionField
    ) -> None:
        self.set_models(self.get_deep_create_base_data(sub_collection, back_relation))
        response = self.request("user.merge_together", {"id": 2, "user_ids": [3, 4]})
        self.assert_deep_create_base_test(response, sub_collection, back_relation)

    def get_deep_create_base_data(
        self, sub_collection: str, back_relation: CollectionField
    ) -> dict[str, Any]:
        data: dict[str, Any] = {}
        self.add_assignment_or_motion_models_for_meetings(
            data,
            "motion",
            sub_collection,
            back_relation,
            {
                1: [
                    [12, 15],
                    [15, 14],
                    [14, 12],
                    [12, 14, 15],
                    [14, 12, 15],
                    [15, 14, 12],
                ],
                2: [[24, 22, 23]],
                3: [[34], [33]],
                4: [[45]],
            },
        )
        return data

    def assert_deep_create_base_test(
        self,
        response: Response,
        sub_collection: str,
        back_relation: CollectionField,
    ) -> None:
        self.assert_status_code(response, 200)
        expected: dict[int, dict[int, tuple[int, int, int] | None]] = {
            # meeting_id:sub_model_id:(model_id, meeting_user_id, weight) | None if deleted
            1: {
                1: (1, 12, 1),
                2: (1, 15, 2),
                3: (2, 15, 1),
                4: None,
                5: None,
                6: (3, 12, 1),
                7: (4, 12, 1),
                8: None,
                9: (4, 15, 3),
                10: None,
                11: (5, 12, 1),
                12: (5, 15, 3),
                13: (6, 15, 1),
                14: None,
                15: (6, 12, 2),
                22: (2, 12, 2),  # created to replace 4
            },
            2: {
                16: None,
                17: (7, 22, 1),
                18: None,
            },
            3: {
                19: None,
                20: None,
                23: (9, 46, 1),  # created to replace 20
                24: (8, 46, 1),  # created to replace 19
            },
            4: {
                21: (10, 45, 1),
            },
        }
        self.assert_assignment_or_motion_model_test_was_correct(
            "motion", sub_collection, back_relation, expected
        )

    def test_merge_with_assignment_candidates(self) -> None:
        self.base_assignment_or_motion_model_test("assignment", "assignment_candidate")
        self.assert_history_information(
            "user/2", ["Updated with data from {} and {}", "user/3", "user/4"]
        )
        for id_ in range(2, 10):
            self.assert_history_information(f"assignment/{id_}", ["Candidates merged"])

    def test_merge_with_assignment_candidates_in_finished_assignment(self) -> None:
        self.set_models(
            {
                "meeting/1": {
                    "assignment_ids": [11],
                    "assignment_candidate_ids": [112, 114],
                },
                "assignment/11": {
                    "meeting_id": 1,
                    "phase": "finished",
                    "candidate_ids": [112, 114],
                },
                "assignment_candidate/112": {
                    "meeting_id": 1,
                    "assignment_id": 11,
                    "meeting_user_id": 12,
                },
                "assignment_candidate/114": {
                    "meeting_id": 1,
                    "assignment_id": 11,
                    "meeting_user_id": 14,
                },
                "meeting_user/12": {"assignment_candidate_ids": [112]},
                "meeting_user/14": {"assignment_candidate_ids": [114]},
            }
        )
        response = self.request("user.merge_together", {"id": 2, "user_ids": [4]})
        self.assert_status_code(response, 200)

    def test_merge_with_motion_working_group_speakers(self) -> None:
        self.base_deep_copy_create_motion_test(
            "motion_working_group_speaker", "working_group_speaker_ids"
        )

    def test_merge_with_motion_editor(self) -> None:
        self.base_deep_copy_create_motion_test("motion_editor", "editor_ids")

    def test_merge_with_motion_submitters_and_supporters(
        self,
    ) -> None:
        self.set_models(
            self.get_deep_create_base_data("motion_submitter", "submitter_ids")
        )
        supporter_ids_per_motion: dict[int, list[int]] = {
            # meeting/1
            1: [14],
            2: [12],
            3: [15],
            4: [12, 14],
            5: [14, 15],
            # meeting/2
            7: [23, 24],
            # meeting/3
            8: [33],
            9: [34],
            # meeting/4
            10: [45],
        }
        motion_ids_per_supporter: dict[int, list[int]] = {
            id_: [
                motion_id
                for motion_id, ids in supporter_ids_per_motion.items()
                if id_ in ids
            ]
            for id_ in {
                muser_id
                for muser_ids in supporter_ids_per_motion.values()
                for muser_id in muser_ids
            }
        }
        self.set_models(
            {
                **{
                    f"meeting_user/{id_}": {"supported_motion_ids": ids}
                    for id_, ids in motion_ids_per_supporter.items()
                },
                **{
                    f"motion/{id_}": {"supporter_meeting_user_ids": ids}
                    for id_, ids in supporter_ids_per_motion.items()
                },
            }
        )
        response = self.request("user.merge_together", {"id": 2, "user_ids": [3, 4]})
        self.assert_deep_create_base_test(response, "motion_submitter", "submitter_ids")

        def get_motions(*m_user_ids: int) -> list[int]:
            return list(
                {
                    motion_id
                    for muser_id in m_user_ids
                    for motion_id in motion_ids_per_supporter.get(muser_id, [])
                }
            )

        new_motion_ids_per_supporter: dict[int, list[int]] = {
            12: get_motions(12, 14),
            15: motion_ids_per_supporter[15],
            22: get_motions(22, 23, 24),
            46: get_motions(33, 34),
            45: motion_ids_per_supporter[45],
        }
        for meeting_user_id, motion_ids in new_motion_ids_per_supporter.items():
            self.assert_model_exists(
                f"meeting_user/{meeting_user_id}", {"supported_motion_ids": motion_ids}
            )
        for motion_id in [1, 2, 4]:
            self.assert_model_exists(
                f"motion/{motion_id}", {"supporter_meeting_user_ids": [12]}
            )
        self.assert_model_exists("motion/3", {"supporter_meeting_user_ids": [15]})
        self.assert_model_exists("motion/5", {"supporter_meeting_user_ids": [15, 12]})
        self.assert_model_exists("motion/7", {"supporter_meeting_user_ids": [22]})
        for motion_id in [8, 9]:
            self.assert_model_exists(
                f"motion/{motion_id}", {"supporter_meeting_user_ids": [46]}
            )
        self.assert_model_exists("motion/10", {"supporter_meeting_user_ids": [45]})
        for id_ in range(2, 10):
            self.assert_history_information(f"motion/{id_}", ["Submitters merged"])

    def test_merge_with_personal_notes(self) -> None:
        # create personal notes
        data: dict[str, dict[str, Any]] = {
            **{
                f"meeting/{id_}": {
                    "motion_ids": list(range((id_ - 1) * 2 + 1, id_ * 2 + 1)),
                    "personal_note_ids": [],
                }
                for id_ in range(1, 4)
            },
            **{
                f"motion/{id_}": {
                    "meeting_id": meeting_id,
                    "title": f"Motion {id_}",
                    "text": "XD",
                    "personal_note_ids": [],
                }
                for meeting_id in range(1, 4)
                for id_ in range((meeting_id - 1) * 2 + 1, meeting_id * 2 + 1)
            },
            **{
                f"meeting_user/{id_}": {"personal_note_ids": []}
                for id_ in [12, 14, 15, 22, 23, 24, 33, 34]
            },
        }

        def add_personal_note(
            id_: int,
            motion_id: int,
            meeting_user_id: int,
            note: str | None = None,
            star: bool | None = None,
        ) -> None:
            motion_fqid = f"motion/{motion_id}"
            meeting_id = data[motion_fqid]["meeting_id"]
            date = {
                "meeting_id": meeting_id,
                "content_object_id": motion_fqid,
                "meeting_user_id": meeting_user_id,
            }
            if note is not None:
                date["note"] = note
            if star is not None:
                date["star"] = star
            data[fqid_from_collection_and_id("personal_note", id_)] = date
            for fqid in [
                motion_fqid,
                f"meeting/{meeting_id}",
                f"meeting_user/{meeting_user_id}",
            ]:
                data[fqid]["personal_note_ids"].append(id_)

        add_personal_note(1, 1, 12, "User 2's note")
        add_personal_note(2, 1, 14, "User 4's note", True)
        add_personal_note(3, 1, 15, "User 5's note")

        add_personal_note(4, 2, 14, star=True)

        add_personal_note(5, 3, 24, star=True)
        add_personal_note(6, 3, 22, "", star=False)
        add_personal_note(7, 3, 23, "User 3's note")

        add_personal_note(8, 4, 23, star=False)
        add_personal_note(9, 4, 24, star=True)

        add_personal_note(10, 5, 23, "User 3's note")

        add_personal_note(11, 6, 24, "User 4's note", star=False)
        add_personal_note(12, 6, 23, "User 3's other note")
        self.set_models(data)

        # merge users 3 and 4 into 2
        response = self.request("user.merge_together", {"id": 2, "user_ids": [3, 4]})
        self.assert_status_code(response, 200)

        # check results
        for note_id in [2, 5, 7, 8, 9, 10, 11, 12]:
            self.assert_model_deleted(f"personal_note/{note_id}")
        self.assert_model_exists("personal_note/3")

        meeting_user_by_meeting_id = {1: 12, 2: 22, 3: 46}
        note_base_data_by_motion_id = {
            id_: {
                "meeting_id": meeting_id,
                "meeting_user_id": meeting_user_by_meeting_id[meeting_id],
                "content_object_id": f"motion/{id_}",
            }
            for meeting_id in range(1, 4)
            for id_ in range((meeting_id - 1) * 2 + 1, meeting_id * 2 + 1)
        }
        self.assert_model_exists(
            "personal_note/1",
            {**note_base_data_by_motion_id[1], "note": "User 2's note", "star": True},
        )
        self.assert_model_exists(
            "personal_note/13", {**note_base_data_by_motion_id[2], "star": True}
        )
        self.assert_model_exists(
            "personal_note/6",
            {**note_base_data_by_motion_id[3], "note": "User 3's note", "star": True},
        )
        self.assert_model_exists(
            "personal_note/14", {**note_base_data_by_motion_id[4], "star": True}
        )
        self.assert_model_exists(
            "personal_note/15",
            {
                **note_base_data_by_motion_id[5],
                "note": "User 3's note",
            },
        )
        self.assert_model_exists(
            "personal_note/16",
            {
                **note_base_data_by_motion_id[6],
                "note": "User 3's other note",
                "star": False,
            },
        )

    def test_merge_on_chat_messages(self) -> None:
        # chat_message_ids
        def create_chat_messages(
            data: dict[str, Any],
            meeting_id: int,
            messages_by_meeting_user_by_group: dict[
                int, tuple[str, list[tuple[int, str]]]
            ],
            next_message_id: int = 1,
        ) -> int:
            first_message_id = next_message_id
            chat_message_ids_by_meeting_user: dict[int, list[int]] = {}
            for group_id, (
                group_name,
                messages,
            ) in messages_by_meeting_user_by_group.items():
                data[f"chat_group/{group_id}"] = {
                    "name": group_name,
                    "meeting_id": meeting_id,
                    "chat_message_ids": list(
                        range(next_message_id, next_message_id + len(messages))
                    ),
                }
                for meeting_user_id, message in messages:
                    data[f"chat_message/{next_message_id}"] = {
                        "content": message,
                        "created": next_message_id - first_message_id,
                        "meeting_user_id": meeting_user_id,
                        "chat_group_id": group_id,
                        "meeting_id": meeting_id,
                    }
                    if meeting_user_id not in chat_message_ids_by_meeting_user:
                        chat_message_ids_by_meeting_user[meeting_user_id] = []
                    chat_message_ids_by_meeting_user[meeting_user_id].append(
                        next_message_id
                    )
                    next_message_id += 1
            data[f"meeting/{meeting_id}"] = {
                "chat_group_ids": list(messages_by_meeting_user_by_group.keys()),
                "chat_message_ids": list(range(first_message_id, next_message_id)),
            }
            for (
                meeting_user_id,
                message_ids,
            ) in chat_message_ids_by_meeting_user.items():
                data[f"meeting_user/{meeting_user_id}"] = {
                    "chat_message_ids": message_ids
                }
            return next_message_id

        data: dict[str, Any] = {}
        next_id = create_chat_messages(
            data,
            1,
            {
                1: (
                    "Idle chatter",
                    [
                        (14, "Hey guys!"),
                        (15, "Hello."),
                        (12, "Nice weather today, innit?"),
                        (14, "Quite."),
                    ],
                ),
                2: (
                    "Gossip",
                    [
                        (14, "Have you guys heard?"),
                        (15, "What?"),
                        (14, "John Doe got married!"),
                        (15, "What? To whom?"),
                        (14, "Jane."),
                        (15, "Cool."),
                    ],
                ),
            },
        )
        next_id = create_chat_messages(
            data,
            3,
            {
                3: (
                    "Serious conversation",
                    [
                        (34, "Could someone change the current projection?"),
                        (33, "I'll do it!"),
                        (34, "Thanks."),
                    ],
                )
            },
            next_id,
        )
        create_chat_messages(
            data,
            2,
            {
                4: (
                    "Announcements",
                    [(23, "Lunch will be served soon."), (24, "Lunch is served.")],
                )
            },
            next_id,
        )
        self.set_models(data)

        response = self.request("user.merge_together", {"id": 2, "user_ids": [3, 4]})
        self.assert_status_code(response, 200)

        self.assert_model_exists(
            "chat_group/1", {"name": "Idle chatter", "chat_message_ids": [1, 2, 3, 4]}
        )
        self.assert_model_exists(
            "chat_group/2", {"name": "Gossip", "chat_message_ids": [5, 6, 7, 8, 9, 10]}
        )
        self.assert_model_exists(
            "chat_group/3",
            {"name": "Serious conversation", "chat_message_ids": [11, 12, 13]},
        )
        self.assert_model_exists(
            "chat_group/4", {"name": "Announcements", "chat_message_ids": [14, 15]}
        )
        self.assert_model_exists(
            "meeting_user/12",
            {"chat_message_ids": [1, 3, 4, 5, 7, 9], "user_id": 2, "meeting_id": 1},
        )
        self.assert_model_exists(
            "meeting_user/22",
            {"chat_message_ids": [14, 15], "user_id": 2, "meeting_id": 2},
        )
        self.assert_model_exists(
            "meeting_user/46",
            {"chat_message_ids": [11, 12, 13], "user_id": 2, "meeting_id": 3},
        )
        for message_id, meeting_user_id, message in [
            # meeting 1
            (1, 12, "Hey guys!"),
            (2, 15, "Hello."),
            (3, 12, "Nice weather today, innit?"),
            (4, 12, "Quite."),
            (5, 12, "Have you guys heard?"),
            (6, 15, "What?"),
            (7, 12, "John Doe got married!"),
            (8, 15, "What? To whom?"),
            (9, 12, "Jane."),
            (10, 15, "Cool."),
            # meeting 2
            (14, 22, "Lunch will be served soon."),
            (15, 22, "Lunch is served."),
            # meeting 3
            (11, 46, "Could someone change the current projection?"),
            (12, 46, "I'll do it!"),
            (13, 46, "Thanks."),
        ]:
            fqid = f"chat_message/{message_id}"
            assert (date := data[fqid])["content"] == message
            self.assert_model_exists(fqid, {**date, "meeting_user_id": meeting_user_id})

    def test_merge_on_group_and_structure_level_ids(self) -> None:
        setup_data = [
            {"tall": [12, 15, 14], "small": [15]},
            {"thin": [22], "fat": [23, 24]},
            {"smart": [33], "dumb": [34]},
        ]
        data: dict[str, dict[str, Any]] = {
            f"meeting/{meeting_id}": {
                "structure_level_ids": list(
                    range((meeting_id - 1) * 2 + 1, meeting_id * 2)
                )
            }
            for meeting_id in range(1, 4)
        }
        structure_level_data: dict[str, dict[str, Any]] = {
            f"structure_level/{(s_level_id := (meeting_id -1)*2 + s_level_index)}": {
                "id": s_level_id,
                "name": name,
                "meeting_user_ids": meeting_user_ids,
                "meeting_id": meeting_id,
            }
            for meeting_id, structure_levels in enumerate(setup_data, 1)
            for s_level_index, (name, meeting_user_ids) in enumerate(
                structure_levels.items(), 1
            )
        }
        data.update(structure_level_data)
        structure_level_ids_per_meeting_user = {
            meeting_user_id: [
                date["id"]
                for date in structure_level_data.values()
                if meeting_user_id in date["meeting_user_ids"]
            ]
            for meeting_user_id in [12, 14, 15, 22, 23, 24, 33, 34]
        }
        data.update(
            {
                f"meeting_user/{meeting_user_id}": {
                    "structure_level_ids": structure_level_ids
                }
                for meeting_user_id, structure_level_ids in structure_level_ids_per_meeting_user.items()
            }
        )
        self.set_models(data)

        response = self.request("user.merge_together", {"id": 2, "user_ids": [3, 4]})
        self.assert_status_code(response, 200)

        self.assert_model_exists(
            "meeting_user/12", {"structure_level_ids": [1], "group_ids": [1, 2]}
        )
        self.assert_model_exists(
            "meeting_user/22", {"structure_level_ids": [3, 4], "group_ids": [4, 5]}
        )
        self.assert_model_exists(
            "meeting_user/46", {"structure_level_ids": [5, 6], "group_ids": [8, 9]}
        )

        self.assert_model_exists("structure_level/1", {"meeting_user_ids": [12, 15]})
        self.assert_model_exists("structure_level/2", {"meeting_user_ids": [15]})
        self.assert_model_exists("structure_level/3", {"meeting_user_ids": [22]})
        self.assert_model_exists("structure_level/4", {"meeting_user_ids": [22]})
        self.assert_model_exists("structure_level/5", {"meeting_user_ids": [46]})
        self.assert_model_exists("structure_level/6", {"meeting_user_ids": [46]})

        self.assert_model_exists("group/1", {"meeting_user_ids": [12]})
        self.assert_model_exists("group/2", {"meeting_user_ids": [12, 15]})
        self.assert_model_exists("group/4", {"meeting_user_ids": [22]})
        self.assert_model_exists("group/5", {"meeting_user_ids": [22]})
        self.assert_model_exists("group/8", {"meeting_user_ids": [46]})
        self.assert_model_exists("group/9", {"meeting_user_ids": [46]})

    def create_speakers_for_test(
        self, allow_multiple_speakers: bool = False
    ) -> dict[str, Any]:
        # TODO: shorter
        data: dict[str, dict[str, Any]] = {
            "meeting/1": {
                "motion_block_ids": [],
                "list_of_speakers_ids": [],
                "point_of_order_category_ids": [1, 2],
                "speaker_ids": [],
                "structure_level_list_of_speakers_ids": [],
                "structure_level_ids": [1, 2],
                "list_of_speakers_enable_pro_contra_speech": True,
                "list_of_speakers_enable_interposed_question": True,
                "list_of_speakers_intervention_time": 30,
            },
            "meeting/3": {
                "motion_block_ids": [],
                "list_of_speakers_ids": [],
                "point_of_order_category_ids": [3, 4],
                "speaker_ids": [],
                "structure_level_list_of_speakers_ids": [],
                "structure_level_ids": [3, 4],
                "list_of_speakers_enable_point_of_order_speakers": True,
                "list_of_speakers_enable_point_of_order_categories": True,
            },
            "structure_level/1": {
                "name": "A",
                "structure_level_list_of_speakers_ids": [],
                "meeting_id": 1,
            },
            "structure_level/2": {
                "name": "B",
                "structure_level_list_of_speakers_ids": [],
                "meeting_id": 1,
            },
            "structure_level/3": {
                "name": "A",
                "structure_level_list_of_speakers_ids": [],
                "meeting_id": 3,
            },
            "structure_level/4": {
                "name": "B",
                "structure_level_list_of_speakers_ids": [],
                "meeting_id": 3,
            },
            "point_of_order_category/1": {
                "text": "A",
                "rank": 1,
                "meeting_id": 1,
                "speaker_ids": [],
            },
            "point_of_order_category/2": {
                "text": "B",
                "rank": 2,
                "meeting_id": 1,
                "speaker_ids": [],
            },
            "point_of_order_category/3": {
                "text": "A",
                "rank": 1,
                "meeting_id": 3,
                "speaker_ids": [],
            },
            "point_of_order_category/4": {
                "text": "B",
                "rank": 2,
                "meeting_id": 3,
                "speaker_ids": [],
            },
            **{
                f"meeting_user/{id_}": {"speaker_ids": []}
                for id_ in [12, 14, 15, 33, 34]
            },
        }
        if allow_multiple_speakers:
            for id_ in [1, 3]:
                data[f"meeting/{id_}"][
                    "list_of_speakers_allow_multiple_speakers"
                ] = True

        def add_list_of_speakers(
            base_id: int,
            meeting_id: int,
            speakers: list[
                tuple[
                    int,
                    int,
                    SpeechState | None,
                    bool | None,
                    int | None,
                    int | None,
                    dict[str, Any],
                ]
            ],
            next_speaker_id: int = 1,
        ) -> int:
            block_fqid = f"motion_block/{base_id}"
            data[f"meeting/{meeting_id}"]["motion_block_ids"].append(base_id)
            data[f"meeting/{meeting_id}"]["list_of_speakers_ids"].append(base_id)
            data[f"structure_level/{meeting_id}"][
                "structure_level_list_of_speakers_ids"
            ].append(base_id * 2 - 1)
            data[f"structure_level/{meeting_id+1}"][
                "structure_level_list_of_speakers_ids"
            ].append(base_id * 2)
            data.update(
                {
                    block_fqid: {
                        "title": f"MB{base_id}",
                        "meeting_id": meeting_id,
                        "list_of_speakers_id": base_id,
                    },
                    f"list_of_speakers/{base_id}": {
                        "content_object_id": block_fqid,
                        "meeting_id": meeting_id,
                        "speaker_ids": list(
                            range(next_speaker_id, next_speaker_id + len(speakers))
                        ),
                        "structure_level_list_of_speakers_ids": [
                            base_id * 2 - 1,
                            base_id * 2,
                        ],
                    },
                    f"structure_level_list_of_speakers/{base_id*2-1}": {
                        "structure_level_id": meeting_id,
                        "list_of_speakers_id": base_id,
                        "speaker_ids": [],
                        "initial_time": 5,
                        "remaining_time": 5,
                        "meeting_id": 1,
                    },
                    f"structure_level_list_of_speakers/{base_id*2}": {
                        "structure_level_id": meeting_id + 1,
                        "list_of_speakers_id": base_id,
                        "speaker_ids": [],
                        "initial_time": 5,
                        "remaining_time": 5,
                        "meeting_id": 1,
                    },
                }
            )
            for speaker in speakers:
                (
                    meeting_user_id,
                    weight,
                    speech_state,
                    point_of_order,
                    point_of_order_category_id,
                    structure_level_id,
                    additional,
                ) = speaker
                data[f"meeting/{meeting_id}"]["speaker_ids"].append(next_speaker_id)
                data[f"meeting_user/{meeting_user_id}"]["speaker_ids"].append(
                    next_speaker_id
                )
                speaker_data: dict[str, Any] = {
                    "meeting_id": meeting_id,
                    "list_of_speakers_id": base_id,
                    "meeting_user_id": meeting_user_id,
                    "weight": weight,
                    **additional,
                }
                if speech_state:
                    speaker_data["speech_state"] = speech_state
                if point_of_order is not None:
                    speaker_data["point_of_order"] = point_of_order
                if point_of_order_category_id:
                    speaker_data["point_of_order_category_id"] = (
                        point_of_order_category_id
                    )
                    data[f"point_of_order_category/{point_of_order_category_id}"][
                        "speaker_ids"
                    ].append(next_speaker_id)
                if structure_level_id:
                    structure_level_list_of_speakers_id = base_id * 2 - (
                        structure_level_id % 2
                    )
                    speaker_data["structure_level_list_of_speakers_id"] = (
                        structure_level_list_of_speakers_id
                    )
                    data[
                        f"structure_level_list_of_speakers/{structure_level_list_of_speakers_id}"
                    ]["speaker_ids"].append(next_speaker_id)
                data[f"speaker/{next_speaker_id}"] = speaker_data
                next_speaker_id += 1
            return next_speaker_id

        # meeting_user_id, weight, speech_state, point_of_order, point_of_order_category_id, structure_level_id
        finished_data = {"begin_time": 1, "end_time": 5}
        finished_with_pause_data = {**finished_data, "total_pause": 2}
        next_id = add_list_of_speakers(
            1,
            1,
            [
                (12, 1, None, None, None, 1, {}),
                (14, 2, None, True, None, 2, {}),  # to merge
                (14, 5, None, None, None, 1, {}),  # to merge
                (15, 4, None, None, None, 2, {}),
                (12, 3, None, True, None, 2, {}),
            ],
        )
        next_id = add_list_of_speakers(
            2,
            1,
            [
                (14, 1, SpeechState.PRO, None, None, None, {}),  # to merge
                (12, 2, None, True, 2, None, {"note": "ASDF"}),
                (14, 3, None, True, 2, None, {"note": "ASDF"}),  # to merge
                (12, 4, SpeechState.PRO, None, None, None, {}),
            ],
            next_id,
        )
        next_id = add_list_of_speakers(
            3,
            1,
            [
                (14, 1, SpeechState.PRO, None, None, None, finished_data),  # replaced
                (12, 2, None, True, 1, None, finished_with_pause_data),
                (14, 3, None, True, 1, None, {}),  # replaced
                (12, 4, None, None, None, None, {}),
            ],
            next_id,
        )
        next_id = add_list_of_speakers(
            4,
            3,
            [
                (33, 2, SpeechState.CONTRA, None, None, None, {}),  # to merge into new
                (34, 1, SpeechState.CONTRA, None, None, None, {}),  # to merge into new
            ],
            next_id,
        )
        next_id = add_list_of_speakers(
            5,
            1,
            [
                (14, 1, SpeechState.INTERVENTION, None, None, None, {}),  # to merge
                (12, 2, SpeechState.INTERVENTION, None, None, None, {}),
            ],
            next_id,
        )
        next_id = add_list_of_speakers(
            6,
            1,
            [
                (12, 1, SpeechState.INTERPOSED_QUESTION, None, None, None, {}),
                (
                    14,
                    2,
                    SpeechState.INTERPOSED_QUESTION,
                    None,
                    None,
                    None,
                    {},
                ),  # to merge
            ],
            next_id,
        )
        next_id = add_list_of_speakers(
            7,
            1,
            [
                (12, 1, SpeechState.CONTRIBUTION, None, None, None, {}),
                (14, 2, SpeechState.CONTRIBUTION, None, None, None, {}),  # to merge
            ],
            next_id,
        )
        next_id = add_list_of_speakers(
            8,
            1,
            [
                (12, 1, SpeechState.CONTRIBUTION, None, None, None, {}),
                (14, 2, None, True, None, None, {}),
            ],
            next_id,
        )
        # 23 speakers on 8 lists
        self.set_models(data)
        return data

    def test_with_speakers_simple(self) -> None:
        data = self.create_speakers_for_test()
        data = {k: v.copy() for k, v in data.items()}
        for value in data.values():
            value.pop("id", 0)

        response = self.request("user.merge_together", {"id": 2, "user_ids": [3, 4]})
        self.assert_status_code(response, 200)

        merged_away = [2, 3, 6, 8, 14, 16, 19, 21]
        replaced = [10, 12, 15, 23]
        deleted_ids = replaced + merged_away
        for id_ in deleted_ids:
            self.assert_model_deleted(f"speaker/{id_}")
        for id_ in [4, 11, 13, 22]:
            self.assert_model_exists(f"speaker/{id_}", data[f"speaker/{id_}"])
        for id_ in [1, 9, 17, 18, 20]:
            self.assert_model_exists(
                f"speaker/{id_}", {**data[f"speaker/{id_}"], "weight": 1}
            )
        for id_ in [5, 7]:
            self.assert_model_exists(
                f"speaker/{id_}", {**data[f"speaker/{id_}"], "weight": 2}
            )
        next_id = 24
        for m_user_id, speaker_ids in {12: [10, 12, 23], 46: [15]}.items():
            for speaker_id in speaker_ids:
                self.assert_model_exists(
                    f"speaker/{next_id}",
                    {**data[f"speaker/{speaker_id}"], "meeting_user_id": m_user_id},
                )
                next_id += 1

        self.assert_model_exists(
            "meeting_user/12",
            {"speaker_ids": [1, 5, 7, 9, 11, 13, 17, 18, 20, 22, 24, 25, 26]},
        )
        self.assert_model_exists("meeting_user/46", {"speaker_ids": [27]})

    def test_with_speakers_multiple_speakers_allowed(self) -> None:
        data = self.create_speakers_for_test(allow_multiple_speakers=True)
        data = {k: v.copy() for k, v in data.items()}
        for value in data.values():
            value.pop("id", 0)

        response = self.request("user.merge_together", {"id": 2, "user_ids": [3, 4]})
        self.assert_status_code(response, 200)

        replaced_meeting_1 = [2, 3, 6, 8, 10, 12, 16, 19, 21, 23]
        replaced_meeting_3 = [14, 15]
        deleted_ids = replaced_meeting_1 + replaced_meeting_3
        for id_ in range(1, 24):
            if id_ in deleted_ids:
                self.assert_model_deleted(f"speaker/{id_}")
            else:
                self.assert_model_exists(f"speaker/{id_}", data[f"speaker/{id_}"])
        next_id = 24
        for m_user_id, speaker_ids in {
            12: replaced_meeting_1,
            46: replaced_meeting_3,
        }.items():
            for speaker_id in speaker_ids:
                self.assert_model_exists(
                    f"speaker/{next_id}",
                    {**data[f"speaker/{speaker_id}"], "meeting_user_id": m_user_id},
                )
                next_id += 1

        self.assert_model_exists(
            "meeting_user/12",
            {
                "speaker_ids": [
                    1,
                    5,
                    7,
                    9,
                    11,
                    13,
                    17,
                    18,
                    20,
                    22,
                    *range(24, 24 + len(replaced_meeting_1)),
                ]
            },
        )
        self.assert_model_exists(
            "meeting_user/46",
            {
                "speaker_ids": list(
                    range(24 + len(replaced_meeting_1), 26 + len(replaced_meeting_1))
                )
            },
        )

    def test_with_running_speaker(self) -> None:
        self.create_speakers_for_test()
        self.set_models({"speaker/5": {"begin_time": 1}})

        response = self.request("user.merge_together", {"id": 2, "user_ids": [3, 4]})
        self.assert_status_code(response, 400)
        self.assertIn(
            "Speaker(s) 5 are still running in meeting(s) 1",
            response.json["message"],
        )

    def test_with_speakers_different_point_of_order_category(self) -> None:
        self.create_speakers_for_test()
        self.set_models({"speaker/5": {"point_of_order_category_id": 1}})

        response = self.request("user.merge_together", {"id": 2, "user_ids": [3, 4]})
        self.assert_status_code(response, 400)
        self.assertIn(
            "Differing values in field point_of_order_category_id when merging into speaker/5",
            response.json["message"],
        )

    def test_with_speakers_different_note(self) -> None:
        self.create_speakers_for_test()
        self.set_models(
            {"speaker/5": {"note": "Tilt the picture frame a little to the left"}}
        )

        response = self.request("user.merge_together", {"id": 2, "user_ids": [3, 4]})
        self.assert_status_code(response, 400)
        self.assertIn(
            "Differing values in field note when merging into speaker/5",
            response.json["message"],
        )

    def test_with_speakers_different_speech_state(self) -> None:
        self.create_speakers_for_test()
        self.set_models({"speaker/3": {"speech_state": SpeechState.CONTRA}})

        response = self.request("user.merge_together", {"id": 2, "user_ids": [3, 4]})
        self.assert_status_code(response, 400)
        self.assertIn(
            "Differing values in field speech_state when merging into speaker/1",
            response.json["message"],
        )

    def test_with_speakers_different_sllos(self) -> None:
        self.create_speakers_for_test()
        self.set_models({"speaker/3": {"structure_level_list_of_speakers_id": 2}})

        response = self.request("user.merge_together", {"id": 2, "user_ids": [3, 4]})
        self.assert_status_code(response, 400)
        self.assertIn(
            "Differing values in field structure_level_list_of_speakers_id when merging into speaker/1",
            response.json["message"],
        )

    def archive_all_meetings(self) -> None:
        self.set_models(
            {
                ONE_ORGANIZATION_FQID: {
                    "active_meeting_ids": [],
                    "archived_meeting_ids": [1, 2, 3, 4],
                },
                **{
                    f"meeting/{id_}": {
                        "is_archived_in_organization_id": ONE_ORGANIZATION_ID,
                        "is_active_in_organization_id": None,
                    }
                    for id_ in [1, 2, 3, 4]
                },
            }
        )

    def test_merge_archived_with_user_fields(self) -> None:
        self.archive_all_meetings()
        self.test_merge_with_user_fields()

    def test_merge_archived_with_assignment_candidates(self) -> None:
        self.archive_all_meetings()
        self.test_merge_with_assignment_candidates()

    def test_merge_archived_on_chat_messages(self) -> None:
        self.archive_all_meetings()
        self.test_merge_on_chat_messages()

    def test_merge_archived_with_motion_editor(self) -> None:
        self.archive_all_meetings()
        self.test_merge_with_motion_editor()

    def test_merge_archived_with_motion_submitters_and_supporters(self) -> None:
        self.archive_all_meetings()
        self.test_merge_with_motion_submitters_and_supporters()

    def test_merge_archived_with_motion_working_group_speakers(self) -> None:
        self.archive_all_meetings()
        self.test_merge_with_motion_working_group_speakers()

    def test_merge_archived_with_personal_notes(self) -> None:
        self.archive_all_meetings()
        self.test_merge_with_personal_notes()

    def test_merge_archived_with_running_speaker(self) -> None:
        self.archive_all_meetings()
        self.test_with_running_speaker()

    def test_merge_archived_normal(self) -> None:
        self.archive_all_meetings()
        self.test_merge_normal()

    def test_merge_archived_polls(self) -> None:
        password = self.assert_model_exists("user/2")["password"]
        self.create_polls_with_correct_votes()
        self.archive_all_meetings()
        response = self.request("user.merge_together", {"id": 2, "user_ids": [3, 4]})
        self.assert_status_code(response, 200)
        self.assert_merge_with_polls_correct(password)

    def test_merge_multi_request(self) -> None:
        response = self.request_multi(
            "user.merge_together",
            [{"id": 2, "user_ids": [3]}, {"id": 4, "user_ids": [5, 6]}],
        )
        self.assert_status_code(response, 200)
        self.assert_model_exists("user/2", {"meeting_user_ids": [12, 22, 46]})
        self.assert_model_exists("user/4", {"meeting_user_ids": [14, 24, 34, 47]})
        self.assert_model_deleted("user/3")
        self.assert_model_deleted("user/5")
        self.assert_model_deleted("user/6")

        self.assert_model_exists("meeting_user/12", {"meeting_id": 1})
        self.assert_model_exists("meeting_user/22", {"meeting_id": 2})
        self.assert_model_exists("meeting_user/46", {"meeting_id": 3})
        self.assert_model_exists("meeting_user/14", {"meeting_id": 1})
        self.assert_model_exists("meeting_user/24", {"meeting_id": 2})
        self.assert_model_exists("meeting_user/34", {"meeting_id": 3})
        self.assert_model_exists("meeting_user/47", {"meeting_id": 4})
        for id_ in [23, 33, 15, 45]:
            self.assert_model_deleted(f"meeting_user/{id_}")

        self.assert_history_information(
            "user/2", ["Updated with data from {}", "user/3"]
        )
        self.assert_history_information("user/3", ["Merged into {}", "user/2"])

        self.assert_history_information(
            "user/4", ["Updated with data from {} and {}", "user/5", "user/6"]
        )
        self.assert_history_information("user/5", ["Merged into {}", "user/4"])
        self.assert_history_information("user/6", ["Merged into {}", "user/4"])

    def test_merge_multi_request_conflict(self) -> None:
        response = self.request_multi(
            "user.merge_together",
            [{"id": 2, "user_ids": [3]}, {"id": 4, "user_ids": [3, 5, 6]}],
        )
        self.assert_status_code(response, 400)
        self.assertIn(
            "Users cannot be part of different merges at the same time",
            response.json["message"],
        )

    def test_merge_multi_request_conflict_2(self) -> None:
        response = self.request_multi(
            "user.merge_together",
            [{"id": 2, "user_ids": [3]}, {"id": 4, "user_ids": [2, 5, 6]}],
        )
        self.assert_status_code(response, 400)
        self.assertIn(
            "Users cannot be part of different merges at the same time",
            response.json["message"],
        )

    def test_merge_no_meetings(self) -> None:
        self.create_user("user7")
        self.set_models({"user/7": {"can_change_own_password": True}})
        response = self.request("user.merge_together", {"id": 6, "user_ids": [7]})
        self.assert_status_code(response, 200)
        self.assert_model_exists("user/6", {"can_change_own_password": True})
        self.assert_model_deleted("user/7")

    def test_merge_only_update_meeting_users(self) -> None:
        response = self.request("user.merge_together", {"id": 4, "user_ids": [3]})
        self.assert_status_code(response, 200)

    def test_merge_with_motion_submitter_transfer(
        self,
    ) -> None:
        data: dict[str, Any] = {}
        self.add_assignment_or_motion_models_for_meetings(
            data,
            "motion",
            "motion_submitter",
            "submitter_ids",
            {3: [[33]]},
        )
        self.set_models(data)
        response = self.request("user.merge_together", {"id": 2, "user_ids": [3]})
        self.assert_status_code(response, 200)
        expected: dict[int, dict[int, tuple[int, int, int] | None]] = {
            # meeting_id:sub_model_id:(model_id, meeting_user_id, weight) | None if deleted
            3: {
                1: None,
                2: (1, 46, 1),
            },
        }
        self.assert_assignment_or_motion_model_test_was_correct(
            "motion", "motion_submitter", "submitter_ids", expected
        )

    def test_merge_with_legacy_vote_weight(self) -> None:
        self.set_models(
            {
                "meeting_user/14": {"vote_weight": "0.000000"},
                "meeting_user/22": {"vote_weight": "0.000000"},
                "meeting_user/34": {"vote_weight": "0.000000"},
                "user/2": {"default_vote_weight": "0.000000"},
            }
        )
        response = self.request("user.merge_together", {"id": 2, "user_ids": [4]})
        self.assert_status_code(response, 200)
        self.assert_model_exists("user/2", {"default_vote_weight": "0.000000"})
        self.assert_model_exists("meeting_user/12", {"vote_weight": "1.000000"})
        self.assert_model_exists("meeting_user/22", {"vote_weight": "0.000001"})
        self.assert_model_exists("meeting_user/46", {"vote_weight": "0.000001"})

    def test_merge_with_presence(self) -> None:
        self.set_models(
            {
                "user/3": {"is_present_in_meeting_ids": [2, 3]},
                "user/5": {"is_present_in_meeting_ids": [4]},
            }
        )
        response = self.request("user.merge_together", {"id": 2, "user_ids": [3, 4, 5]})
        self.assert_status_code(response, 200)
        self.assert_model_exists("user/2", {"is_present_in_meeting_ids": [3, 4]})

    def test_merge_with_locked_out(self) -> None:
        self.set_models(
            {
                "meeting_user/12": {"locked_out": True, "group_ids": [2]},
                "meeting_user/14": {"group_ids": [2]},
                "meeting_user/15": {"group_ids": [2]},
                "meeting_user/22": {"group_ids": [5]},
                "meeting_user/23": {"locked_out": True, "group_ids": [5]},
                "meeting_user/24": {"group_ids": [5]},
                "meeting_user/33": {"group_ids": [8]},
                "meeting_user/34": {"locked_out": True, "group_ids": [8]},
                "meeting_user/45": {"locked_out": True, "group_ids": [11]},
                "group/2": {"meeting_user_ids": [12, 14, 15]},
                "group/5": {"meeting_user_ids": [22, 23, 24]},
                "group/8": {"meeting_user_ids": [33, 34]},
                "group/11": {"meeting_user_ids": [45]},
                **{
                    f"group/{id_}": {"meeting_user_ids": None}
                    for id_ in [1, 3, 4, 6, 7, 9, 10, 12]
                },
            }
        )
        response = self.request("user.merge_together", {"id": 2, "user_ids": [3, 4, 5]})
        self.assert_status_code(response, 200)
        self.assert_model_exists(
            "meeting_user/12", {"user_id": 2, "meeting_id": 1, "locked_out": True}
        )
        self.assert_model_exists(
            "meeting_user/22", {"user_id": 2, "meeting_id": 2, "locked_out": None}
        )
        self.assert_model_exists(
            "meeting_user/46", {"user_id": 2, "meeting_id": 3, "locked_out": None}
        )
        self.assert_model_exists(
            "meeting_user/47", {"user_id": 2, "meeting_id": 4, "locked_out": True}
        )

    def test_merge_with_locked_out_meetingadmin_error(self) -> None:
        self.set_models(
            {
                "meeting_user/12": {"locked_out": True, "group_ids": [2]},
                "meeting_user/14": {"group_ids": [2]},
                "meeting_user/15": {"group_ids": [2]},
                "meeting_user/22": {"group_ids": [5]},
                "meeting_user/23": {"locked_out": True, "group_ids": [5]},
                "meeting_user/24": {"group_ids": [4]},
                "meeting_user/33": {"group_ids": [8]},
                "meeting_user/34": {"locked_out": True, "group_ids": [8]},
                "meeting_user/45": {"locked_out": True, "group_ids": [10]},
                "group/2": {"meeting_user_ids": [12, 14, 15]},
                "group/4": {"meeting_user_ids": [24]},
                "group/5": {"meeting_user_ids": [22, 23]},
                "group/8": {"meeting_user_ids": [33, 34]},
                "group/10": {"meeting_user_ids": [45]},
                **{
                    f"group/{id_}": {"meeting_user_ids": None}
                    for id_ in [1, 3, 6, 7, 9, 11, 12]
                },
            }
        )
        response = self.request("user.merge_together", {"id": 2, "user_ids": [3, 4, 5]})
        self.assert_status_code(response, 400)
        self.assertIn(
            "Group(s) 10 have user.can_manage permissions and may therefore not be used by users who are locked out",
            response.json["message"],
        )

    def test_merge_with_locked_out_super_admin_error(self) -> None:
        self.set_models(
            {
                "meeting_user/12": {"group_ids": [2]},
                "meeting_user/14": {"group_ids": [2]},
                "meeting_user/15": {"group_ids": [2]},
                "meeting_user/22": {"locked_out": True, "group_ids": [5]},
                "meeting_user/23": {"group_ids": [5]},
                "meeting_user/24": {"group_ids": [5]},
                "meeting_user/33": {"locked_out": True, "group_ids": [8]},
                "meeting_user/34": {"group_ids": [8]},
                "meeting_user/45": {"group_ids": [11]},
                "group/2": {"meeting_user_ids": [12, 14, 15]},
                "group/5": {"meeting_user_ids": [22, 23, 24]},
                "group/8": {"meeting_user_ids": [33, 34]},
                "group/11": {"meeting_user_ids": [45]},
                **{
                    f"group/{id_}": {"meeting_user_ids": None}
                    for id_ in [1, 3, 4, 6, 7, 9, 10, 12]
                },
            }
        )
        self.set_organization_management_level(
            OrganizationManagementLevel.SUPERADMIN, 5
        )
        response = self.request("user.merge_together", {"id": 2, "user_ids": [3, 4, 5]})
        self.assert_status_code(response, 400)
        self.assertIn(
            "Cannot give OrganizationManagementLevel superadmin to user 2 as he is locked out of meeting(s) 2, 3",
            response.json["message"],
        )

    def test_merge_with_locked_out_committee_admin_error(self) -> None:
        self.set_models(
            {
                "meeting_user/12": {"locked_out": True, "group_ids": [2]},
                "meeting_user/14": {"group_ids": [2]},
                "meeting_user/15": {"group_ids": [2]},
                "meeting_user/22": {"group_ids": [5]},
                "meeting_user/23": {"group_ids": [5]},
                "meeting_user/24": {"group_ids": [5]},
                "meeting_user/33": {"locked_out": True, "group_ids": [8]},
                "meeting_user/34": {"group_ids": [8]},
                "meeting_user/45": {"group_ids": [11]},
                "group/2": {"meeting_user_ids": [12, 14, 15]},
                "group/5": {"meeting_user_ids": [22, 23, 24]},
                "group/8": {"meeting_user_ids": [33, 34]},
                "group/11": {"meeting_user_ids": [45]},
                **{
                    f"group/{id_}": {"meeting_user_ids": None}
                    for id_ in [1, 3, 4, 6, 7, 9, 10, 12]
                },
            }
        )
        self.set_committee_management_level([1, 3], 5)
        response = self.request("user.merge_together", {"id": 2, "user_ids": [3, 4, 5]})
        self.assert_status_code(response, 400)
        self.assertIn(
            "Cannot set user 2 as manager for committee(s) 1 due to being locked out of meeting(s) 1",
            response.json["message"],
        )<|MERGE_RESOLUTION|>--- conflicted
+++ resolved
@@ -565,12 +565,8 @@
                     "default_vote_weight": "1.234567",
                     "last_login": 987654321,
                     "is_present_in_meeting_ids": [3],
-<<<<<<< HEAD
-                    "guest": True,
+                    "external": True,
                     "history_entry_ids": [2, 5],
-=======
-                    "external": True,
->>>>>>> 59b54185
                 },
                 "user/4": {
                     "organization_management_level": OrganizationManagementLevel.SUPERADMIN,
@@ -580,13 +576,9 @@
                     "last_email_sent": 234567890,
                     "is_present_in_meeting_ids": [2, 3],
                     "member_number": "souperadmin",
-<<<<<<< HEAD
-                    "guest": False,
+                    "external": False,
                     "history_position_ids": [2],
                     "history_entry_ids": [3],
-=======
-                    "external": False,
->>>>>>> 59b54185
                 },
                 "user/5": {
                     "organization_management_level": OrganizationManagementLevel.CAN_MANAGE_USERS,
