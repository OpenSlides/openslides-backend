--- conflicted
+++ resolved
@@ -30,17 +30,10 @@
         self.login(user_id)
         self.set_models(
             {
-<<<<<<< HEAD
                 "user/111": {"username": "gundula", "password": "old_pw"},
                 "meeting_user/666": {
                     "group_ids": [12, 23],
                     "meeting_id": 4,
-=======
-                "user/111": {"password": "old_pw"},
-                "meeting_user/666": {
-                    "group_ids": [12, 23],
-                    "meeting_id": 12,
->>>>>>> 3f2d2b37
                     "user_id": 1,
                 },
             }
@@ -211,11 +204,7 @@
         )
         self.assert_status_code(response, 403)
         self.assertIn(
-<<<<<<< HEAD
             "You are not allowed to perform action user.set_password. Missing permissions: OrganizationManagementLevel can_manage_users in organization 1 or Permission user.can_update in meeting 4",
-=======
-            "You are not allowed to perform action user.set_password. Missing permissions: OrganizationManagementLevel can_manage_users in organization 1 or Permission user.can_update in meeting 2",
->>>>>>> 3f2d2b37
             response.json["message"],
         )
 
@@ -265,10 +254,7 @@
         )
         self.assert_status_code(response, 403)
         self.assertIn(
-<<<<<<< HEAD
             "You are not allowed to perform action user.set_password. Missing permissions: OrganizationManagementLevel can_manage_users in organization 1 or Permission user.can_update in meeting 4",
-=======
-            "You are not allowed to perform action user.set_password. Missing permissions: OrganizationManagementLevel can_manage_users in organization 1 or Permission user.can_update in meeting 2",
             response.json["message"],
         )
 
@@ -282,7 +268,6 @@
         self.assert_status_code(response, 403)
         self.assertIn(
             message_template.substitute(action_name="set_password"),
->>>>>>> 3f2d2b37
             response.json["message"],
         )
 
