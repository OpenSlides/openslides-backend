--- conflicted
+++ resolved
@@ -41,29 +41,10 @@
             {
                 "user/777": {
                     "username": "admin_group_filler",
-<<<<<<< HEAD
                 },
             }
         )
         self.set_user_groups(777, [2, 5])
-=======
-                    "meeting_user_ids": [666, 667],
-                },
-                "meeting_user/666": {
-                    "group_ids": [12, 23],
-                    "meeting_id": 1,
-                    "user_id": 777,
-                },
-                "meeting_user/667": {
-                    "group_ids": [12, 23],
-                    "meeting_id": 2,
-                    "user_id": 777,
-                },
-                "group/12": {"meeting_user_ids": [666]},
-                "group/23": {"meeting_user_ids": [667]},
-            }
-        )
->>>>>>> 3f2d2b37
 
     def setup_scoped_user(self, scope: UserScope) -> None:
         """
@@ -73,25 +54,10 @@
             self.set_models(
                 {
                     "meeting/1": {
-<<<<<<< HEAD
                         "group_ids": [1, 2, 3, 11],
                     },
                     "meeting/4": {
                         "group_ids": [4, 5, 6, 22],
-=======
-                        "user_ids": [111],
-                        "committee_id": 1,
-                        "group_ids": [11, 12],
-                        "admin_group_id": 12,
-                        "is_active_in_organization_id": 1,
-                    },
-                    "meeting/2": {
-                        "user_ids": [111],
-                        "committee_id": 2,
-                        "group_ids": [22, 23],
-                        "admin_group_id": 23,
-                        "is_active_in_organization_id": 1,
->>>>>>> 3f2d2b37
                     },
                     "user/111": {
                         "username": "user111",
@@ -107,7 +73,6 @@
                         "user_id": 111,
                         "group_ids": [22],
                     },
-<<<<<<< HEAD
                     "group/11": {
                         "name": "group11",
                         "meeting_id": 1,
@@ -118,12 +83,6 @@
                         "meeting_id": 4,
                         "meeting_user_ids": [22],
                     },
-=======
-                    "group/11": {"meeting_id": 1, "meeting_user_ids": [11]},
-                    "group/12": {"meeting_id": 1, "meeting_user_ids": [666]},
-                    "group/22": {"meeting_id": 2, "meeting_user_ids": [22]},
-                    "group/23": {"meeting_id": 2, "meeting_user_ids": [667]},
->>>>>>> 3f2d2b37
                 }
             )
         elif scope == UserScope.Committee:
@@ -179,8 +138,7 @@
 
     def prepare_archived_meetings_in_different_committees(self) -> Template:
         permission = Permissions.User.CAN_UPDATE
-        self.create_meeting()
-        self.create_meeting(base=4)
+        self.setup_admin_scope_permissions(None)
         self.set_models(
             {
                 "user/111": {"username": "User111", "password": "old_pw"},
@@ -195,7 +153,6 @@
             }
         )
 
-        self.setup_admin_scope_permissions(None)
         self.set_user_groups(1, [2, 5])
         self.set_user_groups(111, [1, 4])
 
