--- conflicted
+++ resolved
@@ -22,11 +22,6 @@
                         "default_password": "secret",
                         "is_active": "1",
                         "is_physical_person": "F",
-<<<<<<< HEAD
-                        "default_structure_level": "CEO",
-=======
-                        "default_number": "strange number",
->>>>>>> 218ca391
                         "default_vote_weight": "1.12",
                         "wrong": 15,
                         "gender": "female",
@@ -44,11 +39,6 @@
                 "default_password": {"value": "secret", "info": ImportState.DONE},
                 "is_active": True,
                 "is_physical_person": False,
-<<<<<<< HEAD
-                "default_structure_level": "CEO",
-=======
-                "default_number": "strange number",
->>>>>>> 218ca391
                 "default_vote_weight": {"value": "1.120000", "info": ImportState.DONE},
                 "gender": {"value": "female", "info": ImportState.DONE},
             },
@@ -150,11 +140,6 @@
                 {"property": "gender", "type": "string", "is_object": True},
                 {"property": "pronoun", "type": "string"},
                 {"property": "saml_id", "type": "string", "is_object": True},
-<<<<<<< HEAD
-                {"property": "default_structure_level", "type": "string"},
-=======
-                {"property": "default_number", "type": "string"},
->>>>>>> 218ca391
                 {
                     "property": "default_vote_weight",
                     "type": "decimal",
