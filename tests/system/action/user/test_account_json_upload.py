<<<<<<< HEAD
from datetime import datetime
from typing import Any
from zoneinfo import ZoneInfo
=======
from time import time
from typing import Any
>>>>>>> 3f2d2b37

from openslides_backend.action.mixins.import_mixins import ImportState
from openslides_backend.permissions.management_levels import OrganizationManagementLevel
from openslides_backend.shared.patterns import fqid_from_collection_and_id, id_from_fqid
from openslides_backend.shared.util import ONE_ORGANIZATION_FQID
from tests.system.action.base import BaseActionTestCase


class AccountJsonUpload(BaseActionTestCase):
    def test_json_upload_simple(self) -> None:
<<<<<<< HEAD
        start_time = datetime.now(ZoneInfo(key="Etc/UTC"))
=======
        start_time = int(time())
>>>>>>> 3f2d2b37
        self.set_models(
            {
                "organization/1": {"gender_ids": [1, 2, 3, 4]},
                "gender/1": {"name": "male"},
                "gender/2": {"name": "female"},
                "gender/3": {"name": "diverse"},
                "gender/4": {"name": "non-binary"},
            }
        )
        response = self.request(
            "account.json_upload",
            {
                "data": [
                    {
                        "username": "test",
                        "default_password": "secret",
                        "is_active": "1",
                        "is_physical_person": "F",
                        "default_vote_weight": "1.12",
                        "wrong": 15,
                        "gender": "female",
                    }
                ],
            },
        )
        end_time = datetime.now(ZoneInfo(key="Etc/UTC"))
        self.assert_status_code(response, 200)
        assert response.json["results"][0][0]["rows"][0] == {
            "state": ImportState.NEW,
            "messages": [],
            "data": {
                "username": {"value": "test", "info": ImportState.DONE},
                "default_password": {"value": "secret", "info": ImportState.DONE},
                "is_active": {"value": True, "info": ImportState.DONE},
                "is_physical_person": {"value": False, "info": ImportState.DONE},
                "default_vote_weight": {"value": "1.120000", "info": ImportState.DONE},
                "gender": {"id": 2, "value": "female", "info": ImportState.DONE},
            },
        }
        import_preview_id = response.json["results"][0][0].get("id")
        import_preview_fqid = fqid_from_collection_and_id(
            "import_preview", import_preview_id
        )
        import_preview = self.assert_model_exists(
            import_preview_fqid, {"name": "account"}
        )
        assert start_time <= import_preview["created"] <= end_time

    def test_json_upload_empty_data(self) -> None:
        response = self.request(
            "account.json_upload",
            {"data": []},
        )
        self.assert_status_code(response, 400)
        assert "data.data must contain at least 1 items" in response.json["message"]

    def test_json_upload_parse_boolean_error(self) -> None:
        response = self.request(
            "account.json_upload",
            {
                "data": [
                    {
                        "username": "test",
                        "default_password": "secret",
                        "is_physical_person": "X50",
                    }
                ],
            },
        )
        self.assert_status_code(response, 400)
        assert "Could not parse X50 expect boolean" in response.json["message"]

    def test_json_upload_without_names_error(self) -> None:
        response = self.request(
            "account.json_upload",
            {
                "data": [{}],
            },
        )
        self.assert_status_code(response, 200)
        assert response.json["results"][0][0]["rows"][0] == {
            "state": ImportState.ERROR,
            "messages": [
                "Cannot generate username. Missing one of first_name, last_name."
            ],
            "data": {
                "username": {"value": "", "info": ImportState.GENERATED},
            },
        }

    def test_json_upload_results(self) -> None:
        response = self.request(
            "account.json_upload",
            {"data": [{"username": "test", "default_password": "secret"}]},
        )
        self.assert_status_code(response, 200)
        self.assert_model_exists(
            "import_preview/1",
            {
                "name": "account",
                "state": ImportState.DONE,
                "result": {
                    "rows": [
                        {
                            "state": ImportState.NEW,
                            "messages": [],
                            "data": {
                                "username": {
                                    "value": "test",
                                    "info": ImportState.DONE,
                                },
                                "default_password": {
                                    "value": "secret",
                                    "info": ImportState.DONE,
                                },
                            },
                        }
                    ],
                },
            },
        )
        result = response.json["results"][0][0]
        assert result == {
            "id": 1,
            "headers": [
                {"property": "title", "type": "string"},
                {"property": "first_name", "type": "string"},
                {"property": "last_name", "type": "string"},
                {"property": "is_active", "type": "boolean"},
                {"property": "is_physical_person", "type": "boolean"},
                {"property": "default_password", "type": "string", "is_object": True},
                {"property": "email", "type": "string", "is_object": True},
                {"property": "username", "type": "string", "is_object": True},
                {"property": "gender", "type": "string", "is_object": True},
                {"property": "pronoun", "type": "string"},
                {"property": "saml_id", "type": "string", "is_object": True},
                {"property": "member_number", "type": "string", "is_object": True},
                {"property": "home_committee", "type": "string", "is_object": True},
                {"property": "guest", "type": "boolean", "is_object": True},
                {
                    "property": "default_vote_weight",
                    "type": "decimal",
                    "is_object": True,
                },
            ],
            "rows": [
                {
                    "state": ImportState.NEW,
                    "messages": [],
                    "data": {
                        "username": {"value": "test", "info": ImportState.DONE},
                        "default_password": {
                            "value": "secret",
                            "info": ImportState.DONE,
                        },
                    },
                }
            ],
            "statistics": [
                {"name": "total", "value": 1},
                {"name": "created", "value": 1},
                {"name": "updated", "value": 0},
                {"name": "error", "value": 0},
                {"name": "warning", "value": 0},
            ],
            "state": ImportState.DONE,
        }

    def test_json_upload_duplicate_in_db(self) -> None:
        self.set_models(
            {
                "user/3": {
                    "username": "test",
                    "saml_id": "12345",
                    "first_name": "Max",
                    "last_name": "Mustermann",
                    "email": "max@mustermann.org",
                },
            },
        )
        response = self.request(
            "account.json_upload",
            {
                "data": [
                    {"username": "test"},
                    {"saml_id": "12345"},
                    {
                        "first_name": "Max",
                        "last_name": "Mustermann",
                        "email": "max@mustermann.org",
                    },
                ]
            },
        )
        self.assert_status_code(response, 200)
        result = response.json["results"][0][0]
        assert result["rows"] == [
            {
                "state": ImportState.ERROR,
                "messages": [
                    "Found more users with the same username",
                ],
                "data": {
                    "username": {"value": "test", "info": ImportState.ERROR},
                },
            },
            {
                "state": ImportState.ERROR,
                "messages": [
                    "The account with id 3 was found multiple times by different search criteria.",
                ],
                "data": {
                    "saml_id": {"value": "12345", "info": ImportState.DONE},
                    "id": 3,
                    "username": {"value": "test", "info": "done", "id": 3},
                },
            },
            {
                "state": ImportState.ERROR,
                "messages": [
                    "The account with id 3 was found multiple times by different search criteria."
                ],
                "data": {
                    "first_name": {"value": "Max", "info": ImportState.DONE},
                    "last_name": {"value": "Mustermann", "info": ImportState.DONE},
                    "email": {"value": "max@mustermann.org", "info": ImportState.DONE},
                    "id": 3,
                    "username": {"value": "test", "info": "done", "id": 3},
                },
            },
        ]

    def test_json_upload_multiple_duplicates(self) -> None:
        self.set_models(
            {
                "user/3": {
                    "username": "test",
                    "first_name": "Max",
                    "last_name": "Mustermann",
                    "email": "max@mustermann.org",
                },
                "user/4": {
                    "username": "test2",
                    "first_name": "Max",
                    "last_name": "Mustermann",
                    "email": "max@mustermann.org",
                },
            }
        )
        response = self.request(
            "account.json_upload",
            {
                "data": [
                    {
                        "first_name": "Max",
                        "last_name": "Mustermann",
                        "email": "max@mustermann.org",
                    }
                ]
            },
        )
        self.assert_status_code(response, 200)
        result = response.json["results"][0][0]
        assert result["rows"] == [
            {
                "state": ImportState.ERROR,
                "messages": ["Found more users with name and email"],
                "data": {
                    "id": 4,
                    "first_name": {"value": "Max", "info": ImportState.DONE},
                    "last_name": {"value": "Mustermann", "info": ImportState.DONE},
                    "email": {"value": "max@mustermann.org", "info": ImportState.DONE},
                    "username": {"id": 4, "value": "test2", "info": ImportState.DONE},
                },
            }
        ]

    def test_json_upload_username_duplicate_in_data(self) -> None:
        self.maxDiff = None
        response = self.request(
            "account.json_upload",
            {
                "data": [
                    {"username": "test", "default_password": "secret"},
                    {"username": "bla", "default_password": "secret"},
                    {"username": "test", "default_password": "secret"},
                ],
            },
        )
        self.assert_status_code(response, 200)
        result = response.json["results"][0][0]
        assert result["rows"][0]["messages"] == [
            "Found more users with the same username"
        ]
        assert result["rows"][0]["state"] == ImportState.ERROR
        assert result["rows"][2]["messages"] == [
            "Found more users with the same username"
        ]
        assert result["rows"][2]["state"] == ImportState.ERROR
        self.assert_model_exists(
            "import_preview/1",
            {
                "id": 1,
                "name": "account",
                "state": ImportState.ERROR,
                "result": {
                    "rows": [
                        {
                            "state": ImportState.ERROR,
                            "messages": ["Found more users with the same username"],
                            "data": {
                                "username": {
                                    "value": "test",
                                    "info": ImportState.ERROR,
                                },
                                "default_password": {
                                    "value": "secret",
                                    "info": ImportState.DONE,
                                },
                            },
                        },
                        {
                            "state": ImportState.NEW,
                            "messages": [],
                            "data": {
                                "username": {"value": "bla", "info": ImportState.DONE},
                                "default_password": {
                                    "value": "secret",
                                    "info": ImportState.DONE,
                                },
                            },
                        },
                        {
                            "state": ImportState.ERROR,
                            "messages": ["Found more users with the same username"],
                            "data": {
                                "username": {
                                    "value": "test",
                                    "info": ImportState.ERROR,
                                },
                                "default_password": {
                                    "value": "secret",
                                    "info": ImportState.DONE,
                                },
                            },
                        },
                    ],
                },
            },
        )

    def test_json_upload_duplicated_one_saml_id(self) -> None:
        self.set_models(
            {
                "user/3": {
                    "username": "test",
                    "saml_id": "12345",
                    "first_name": "Max",
                    "last_name": "Mustermann",
                    "email": "max@mustermann.org",
                    "default_password": "test1",
                    "password": "secret",
                    "can_change_own_password": True,
                },
            },
        )

        response = self.request(
            "account.json_upload",
            {
                "data": [
                    {
                        "username": "test2",
                        "saml_id": "12345",
                        "first_name": "John",
                        "default_password": "test2",
                    }
                ],
            },
        )
        self.assert_status_code(response, 200)
        result = response.json["results"][0][0]
        assert result["rows"] == [
            {
                "state": ImportState.ERROR,
                "messages": [
                    "saml_id 12345 must be unique.",
                    "Because this account is connected with a saml_id: The default_password will be ignored and password will not be changeable in OpenSlides.",
                ],
                "data": {
                    "username": {"value": "test2", "info": ImportState.DONE},
                    "saml_id": {"value": "12345", "info": ImportState.ERROR},
                    "first_name": {"value": "John", "info": ImportState.DONE},
                    "default_password": {"value": "", "info": ImportState.WARNING},
                },
            }
        ]
        assert result["statistics"] == [
            {"name": "total", "value": 1},
            {"name": "created", "value": 0},
            {"name": "updated", "value": 0},
            {"name": "error", "value": 1},
            {"name": "warning", "value": 1},
        ]
        assert result["state"] == ImportState.ERROR

    def test_json_upload_create_broken_username_error(self) -> None:
        response = self.request(
            "account.json_upload",
            {
                "data": [
                    {
                        "username": "has space",
                        "default_password": "ilikespace",
                    }
                ],
            },
        )
        self.assert_status_code(response, 200)
        result = response.json["results"][0][0]
        assert result["rows"] == [
            {
                "state": ImportState.ERROR,
                "messages": ["Error: Empty spaces not allowed in new usernames"],
                "data": {
                    "username": {"value": "has space", "info": ImportState.ERROR},
                    "default_password": {
                        "value": "ilikespace",
                        "info": ImportState.DONE,
                    },
                },
            }
        ]

    def test_json_upload_duplicated_two_new_saml_ids1(self) -> None:
        response = self.request(
            "account.json_upload",
            {
                "data": [
                    {
                        "username": "test1",
                        "saml_id": "12345",
                    },
                    {
                        "username": "test2",
                        "saml_id": "12345",
                        "default_password": "def_password",
                    },
                ],
            },
        )
        self.assert_status_code(response, 200)
        result = response.json["results"][0][0]
        assert result["rows"] == [
            {
                "state": ImportState.ERROR,
                "messages": ["saml_id 12345 must be unique."],
                "data": {
                    "username": {"value": "test1", "info": ImportState.DONE},
                    "saml_id": {"value": "12345", "info": ImportState.ERROR},
                },
            },
            {
                "state": ImportState.ERROR,
                "messages": [
                    "saml_id 12345 must be unique.",
                    "Because this account is connected with a saml_id: The default_password will be ignored and password will not be changeable in OpenSlides.",
                ],
                "data": {
                    "username": {"value": "test2", "info": ImportState.DONE},
                    "saml_id": {"value": "12345", "info": ImportState.ERROR},
                    "default_password": {"info": ImportState.WARNING, "value": ""},
                },
            },
        ]
        assert result["statistics"] == [
            {"name": "total", "value": 2},
            {"name": "created", "value": 0},
            {"name": "updated", "value": 0},
            {"name": "error", "value": 2},
            {"name": "warning", "value": 1},
        ]
        assert result["state"] == ImportState.ERROR

    def test_json_upload_duplicated_two_new_saml_ids2(self) -> None:
        response = self.request(
            "account.json_upload",
            {
                "data": [
                    {
                        "saml_id": "12345",
                    },
                    {
                        "saml_id": "12345",
                        "default_password": "def_password",
                    },
                ],
            },
        )
        self.assert_status_code(response, 200)
        result = response.json["results"][0][0]
        assert result["rows"] == [
            {
                "state": ImportState.ERROR,
                "messages": ["saml_id 12345 must be unique."],
                "data": {
                    "username": {"value": "12345", "info": ImportState.GENERATED},
                    "saml_id": {"value": "12345", "info": ImportState.ERROR},
                },
            },
            {
                "state": ImportState.ERROR,
                "messages": [
                    "saml_id 12345 must be unique.",
                    "Because this account is connected with a saml_id: The default_password will be ignored and password will not be changeable in OpenSlides.",
                ],
                "data": {
                    "username": {"value": "123451", "info": ImportState.GENERATED},
                    "saml_id": {"value": "12345", "info": ImportState.ERROR},
                    "default_password": {"info": ImportState.WARNING, "value": ""},
                },
            },
        ]
        assert result["statistics"] == [
            {"name": "total", "value": 2},
            {"name": "created", "value": 0},
            {"name": "updated", "value": 0},
            {"name": "error", "value": 2},
            {"name": "warning", "value": 1},
        ]
        assert result["state"] == ImportState.ERROR

    def test_json_upload_duplicated_two_found_saml_ids(self) -> None:
        self.set_models(
            {
                "user/3": {
                    "username": "test1",
                    "saml_id": "1",
                },
                "user/4": {
                    "username": "test2",
                    "saml_id": "2",
                },
            },
        )

        response = self.request(
            "account.json_upload",
            {
                "data": [
                    {
                        "username": "test1",
                        "saml_id": "12345",
                    },
                    {
                        "username": "test2",
                        "saml_id": "12345",
                    },
                ],
            },
        )
        self.assert_status_code(response, 200)
        result = response.json["results"][0][0]
        assert result["rows"] == [
            {
                "state": ImportState.ERROR,
                "messages": ["saml_id 12345 must be unique."],
                "data": {
                    "username": {"value": "test1", "info": ImportState.DONE, "id": 3},
                    "saml_id": {"value": "12345", "info": ImportState.ERROR},
                    "id": 3,
                },
            },
            {
                "state": ImportState.ERROR,
                "messages": ["saml_id 12345 must be unique."],
                "data": {
                    "username": {"value": "test2", "info": ImportState.DONE, "id": 4},
                    "saml_id": {"value": "12345", "info": ImportState.ERROR},
                    "id": 4,
                },
            },
        ]
        assert result["statistics"] == [
            {"name": "total", "value": 2},
            {"name": "created", "value": 0},
            {"name": "updated", "value": 0},
            {"name": "error", "value": 2},
            {"name": "warning", "value": 0},
        ]
        assert result["state"] == ImportState.ERROR

    def test_json_upload_duplicate_existing_name_email(self) -> None:
        self.set_models(
            {
                "user/3": {
                    "username": "test",
                    "saml_id": "12345",
                    "first_name": "Max",
                    "last_name": "Mustermann",
                    "email": "max@mustermann.org",
                },
            },
        )
        response = self.request(
            "account.json_upload",
            {
                "data": [
                    {
                        "first_name": "Max",
                        "last_name": "Mustermann",
                        "email": "max@mustermann.org",
                        "default_vote_weight": "1.0",
                    },
                    {
                        "first_name": "Max",
                        "last_name": "Mustermann",
                        "email": "max@mustermann.org",
                        "default_vote_weight": "2.0",
                    },
                ]
            },
        )
        self.assert_status_code(response, 200)
        result = response.json["results"][0][0]
        assert result["state"] == ImportState.ERROR
        assert result["rows"][0]["messages"] == ["Found more users with name and email"]
        assert result["rows"][0]["state"] == ImportState.ERROR
        assert result["rows"][0]["data"] == {
            "id": 3,
            "first_name": {"value": "Max", "info": ImportState.DONE},
            "last_name": {"value": "Mustermann", "info": ImportState.DONE},
            "email": {"value": "max@mustermann.org", "info": ImportState.DONE},
            "default_vote_weight": {"value": "1.000000", "info": ImportState.DONE},
            "username": {"value": "test", "info": ImportState.DONE, "id": 3},
        }
        assert result["rows"][1]["messages"] == ["Found more users with name and email"]
        assert result["rows"][1]["state"] == ImportState.ERROR
        assert result["rows"][1]["data"] == {
            "id": 3,
            "first_name": {"value": "Max", "info": ImportState.DONE},
            "last_name": {"value": "Mustermann", "info": ImportState.DONE},
            "email": {"value": "max@mustermann.org", "info": ImportState.DONE},
            "default_vote_weight": {"value": "2.000000", "info": ImportState.DONE},
            "username": {"value": "test", "info": ImportState.DONE, "id": 3},
        }

    def test_json_upload_invalid_vote_weight(self) -> None:
        response = self.request(
            "account.json_upload",
            {
                "data": [
                    {
                        "first_name": "Max",
                        "last_name": "Mustermann",
                        "email": "max@mustermann.org",
                        "default_vote_weight": "0",
                        "default_password": "halloIchBinMax",
                    },
                ]
            },
        )
        self.assert_status_code(response, 200)
        result = response.json["results"][0][0]
        assert result["state"] == ImportState.ERROR
        assert result["rows"][0]["messages"] == [
            "default_vote_weight must be bigger than or equal to 0.000001."
        ]
        assert result["rows"][0]["state"] == ImportState.ERROR
        assert result["rows"][0]["data"] == {
            "first_name": {"value": "Max", "info": ImportState.DONE},
            "last_name": {"value": "Mustermann", "info": ImportState.DONE},
            "email": {"value": "max@mustermann.org", "info": ImportState.DONE},
            "default_vote_weight": {"value": "0.000000", "info": ImportState.ERROR},
            "username": {"value": "MaxMustermann", "info": ImportState.GENERATED},
            "default_password": {"value": "halloIchBinMax", "info": ImportState.DONE},
        }

    def test_json_upload_no_permission(self) -> None:
        self.base_permission_test(
            {}, "account.json_upload", {"data": [{"username": "test"}]}
        )

    def test_json_upload_permission(self) -> None:
        self.base_permission_test(
            {},
            "account.json_upload",
            {"data": [{"username": "test"}]},
            OrganizationManagementLevel.CAN_MANAGE_USERS,
        )

    def test_json_upload_wrong_email(self) -> None:
        response = self.request(
            "account.json_upload",
            {
                "data": [
                    {"username": "test1", "email": "veryveryverybad"},
                    {"username": "test2", "email": "slightly@bad"},
                    {"username": "test3", "email": "somewhat@@worse"},
                    {"username": "test4", "email": "this.is@wrong,too"},
                ],
            },
        )
        self.assert_status_code(response, 200)
        import_preview = self.assert_model_exists("import_preview/1")
        assert import_preview["name"] == "account"
        assert import_preview["state"] == ImportState.ERROR
        rows = import_preview["result"]["rows"]
        row = rows[0]
        assert row["data"]["email"] == {
            "value": "veryveryverybad",
            "info": ImportState.ERROR,
        }
        assert (
            "Error: 'veryveryverybad' is not a valid email address." in row["messages"]
        )
        row = rows[1]
        assert row["data"]["email"] == {
            "value": "slightly@bad",
            "info": ImportState.ERROR,
        }
        assert "Error: 'slightly@bad' is not a valid email address." in row["messages"]
        row = rows[2]
        assert row["data"]["email"] == {
            "value": "somewhat@@worse",
            "info": ImportState.ERROR,
        }
        assert (
            "Error: 'somewhat@@worse' is not a valid email address." in row["messages"]
        )
        row = rows[3]
        assert row["data"]["email"] == {
            "value": "this.is@wrong,too",
            "info": ImportState.ERROR,
        }
        assert (
            "Error: 'this.is@wrong,too' is not a valid email address."
            in row["messages"]
        )

    def test_json_upload_update_member_number_in_existing_account_error(self) -> None:
        self.set_models(
            {
                "user/2": {
                    "username": "test",
                    "default_vote_weight": "2.300000",
                    "member_number": "old_one",
                }
            }
        )
        response = self.request(
            "account.json_upload",
            {
                "data": [
                    {
                        "username": "test",
                        "member_number": "new_one",
                    }
                ],
            },
        )
        self.assert_status_code(response, 200)
        import_preview = self.assert_model_exists("import_preview/1")
        assert import_preview["state"] == ImportState.ERROR
        assert import_preview["name"] == "account"
        assert import_preview["result"]["rows"][0]["state"] == ImportState.ERROR
        assert import_preview["result"]["rows"][0]["messages"] == [
            "Error: Member numbers can't be updated via import"
        ]
        data = import_preview["result"]["rows"][0]["data"]
        assert data == {
            "id": 2,
            "member_number": {"info": ImportState.ERROR, "value": "new_one"},
            "username": {"info": "done", "value": "test", "id": 2},
        }

    def test_json_upload_update_duplicate_member_numbers(self) -> None:
        self.set_models(
            {
                "user/2": {
                    "username": "test1",
                    "default_vote_weight": "2.300000",
                },
            }
        )
        response = self.request(
            "account.json_upload",
            {
                "data": [
                    {
                        "username": "test1",
                        "member_number": "new_one",
                    },
                    {
                        "username": "test2",
                        "member_number": "new_one",
                    },
                ],
            },
        )
        self.assert_status_code(response, 200)
        import_preview = self.assert_model_exists("import_preview/1")
        assert import_preview["state"] == ImportState.ERROR
        assert import_preview["name"] == "account"
        assert import_preview["result"]["rows"][0]["state"] == ImportState.ERROR
        assert import_preview["result"]["rows"][0]["messages"] == [
            "Error: Found more users with the same member number"
        ]
        data = import_preview["result"]["rows"][0]["data"]
        assert data == {
            "id": 2,
            "member_number": {"info": ImportState.ERROR, "value": "new_one"},
            "username": {"info": "done", "value": "test1", "id": 2},
        }
        assert import_preview["result"]["rows"][1]["state"] == ImportState.ERROR
        assert import_preview["result"]["rows"][1]["messages"] == [
            "Error: Found more users with the same member number"
        ]
        data = import_preview["result"]["rows"][1]["data"]
        assert data == {
            "member_number": {"info": ImportState.ERROR, "value": "new_one"},
            "username": {"info": "done", "value": "test2"},
        }

    def test_json_upload_set_other_persons_member_number_in_existing_account(
        self,
    ) -> None:
        self.set_models(
            {
                "user/2": {
                    "username": "test",
                    "default_vote_weight": "2.300000",
                },
                "user/3": {
                    "username": "test2",
                    "member_number": "new_one",
                    "default_vote_weight": "2.300000",
                },
            }
        )
        response = self.request(
            "account.json_upload",
            {
                "data": [
                    {
                        "username": "test",
                        "member_number": "new_one",
                    }
                ],
            },
        )
        self.assert_status_code(response, 200)
        import_preview = self.assert_model_exists("import_preview/1")
        assert import_preview["state"] == ImportState.ERROR
        assert import_preview["name"] == "account"
        assert import_preview["result"]["rows"][0]["state"] == ImportState.ERROR
        assert import_preview["result"]["rows"][0]["messages"] == [
            "Error: Member number doesn't match detected user"
        ]
        data = import_preview["result"]["rows"][0]["data"]
        assert data == {
            "id": 2,
            "member_number": {"info": ImportState.ERROR, "value": "new_one"},
            "username": {"info": "done", "value": "test", "id": 2},
        }

    def test_json_upload_set_other_persons_member_number_in_existing_account_2(
        self,
    ) -> None:
        self.set_models(
            {
                "user/2": {
                    "username": "test",
                    "default_vote_weight": "2.300000",
                    "saml_id": "tessst",
                },
                "user/3": {
                    "username": "test2",
                    "member_number": "new_one",
                    "default_vote_weight": "2.300000",
                },
            }
        )
        response = self.request(
            "account.json_upload",
            {
                "data": [
                    {
                        "saml_id": "tessst",
                        "member_number": "new_one",
                    }
                ],
            },
        )
        self.assert_status_code(response, 200)
        import_preview = self.assert_model_exists("import_preview/1")
        assert import_preview["state"] == ImportState.ERROR
        assert import_preview["name"] == "account"
        assert import_preview["result"]["rows"][0]["state"] == ImportState.ERROR
        assert import_preview["result"]["rows"][0]["messages"] == [
            "Error: Member number doesn't match detected user"
        ]
        data = import_preview["result"]["rows"][0]["data"]
        assert data == {
            "id": 2,
            "member_number": {"info": ImportState.ERROR, "value": "new_one"},
            "username": {"info": "done", "value": "test", "id": 2},
            "saml_id": {"info": "done", "value": "tessst"},
        }

    def test_json_upload_set_other_persons_member_number_in_existing_account_3(
        self,
    ) -> None:
        self.set_models(
            {
                "user/2": {
                    "username": "test",
                    "default_vote_weight": "2.300000",
                    "first_name": "Fritz",
                    "last_name": "Chen",
                    "email": "fritz.chen@scho.ol",
                },
                "user/3": {
                    "username": "test2",
                    "member_number": "new_one",
                    "default_vote_weight": "2.300000",
                },
            }
        )
        response = self.request(
            "account.json_upload",
            {
                "data": [
                    {
                        "member_number": "new_one",
                        "first_name": "Fritz",
                        "last_name": "Chen",
                        "email": "fritz.chen@scho.ol",
                    }
                ],
            },
        )
        self.assert_status_code(response, 200)
        import_preview = self.assert_model_exists("import_preview/1")
        assert import_preview["state"] == ImportState.ERROR
        assert import_preview["name"] == "account"
        assert import_preview["result"]["rows"][0]["state"] == ImportState.ERROR
        assert import_preview["result"]["rows"][0]["messages"] == [
            "Error: Member number doesn't match detected user"
        ]
        data = import_preview["result"]["rows"][0]["data"]
        assert data == {
            "id": 2,
            "member_number": {"info": ImportState.ERROR, "value": "new_one"},
            "username": {"info": "done", "value": "test", "id": 2},
            "first_name": {"info": ImportState.DONE, "value": "Fritz"},
            "last_name": {"info": ImportState.DONE, "value": "Chen"},
            "email": {"info": "done", "value": "fritz.chen@scho.ol"},
        }

    def test_json_upload_new_account_with_only_member_number_and_incompatible_username_generation_error(
        self,
    ) -> None:
        self.create_user("M3MNUM")
        response = self.request(
            "account.json_upload",
            {
                "data": [
                    {
                        "member_number": "M3MNUM",
                    }
                ],
            },
        )
        self.assert_status_code(response, 200)
        import_preview = self.assert_model_exists("import_preview/1")
        assert import_preview["state"] == ImportState.ERROR
        assert import_preview["name"] == "account"
        assert import_preview["result"]["rows"][0]["state"] == ImportState.ERROR
        assert import_preview["result"]["rows"][0]["messages"] == [
            "Cannot generate username. Missing one of first_name, last_name."
        ]
        data = import_preview["result"]["rows"][0]["data"]
        assert data["username"] == {"info": "generated", "value": ""}
        assert data["member_number"] == {"info": "done", "value": "M3MNUM"}

    def test_json_upload_2_new_accounts_with_only_member_number_error(
        self,
    ) -> None:
        self.create_user("M3MNUM")
        response = self.request(
            "account.json_upload",
            {
                "data": [
                    {
                        "member_number": "M3MNUM",
                    },
                    {
                        "member_number": "M4MNUM",
                    },
                ],
            },
        )
        self.assert_status_code(response, 200)
        import_preview = self.assert_model_exists("import_preview/1")
        assert import_preview["state"] == ImportState.ERROR
        assert import_preview["name"] == "account"
        for i in range(0, 2):
            assert import_preview["result"]["rows"][i]["state"] == ImportState.ERROR
            assert import_preview["result"]["rows"][i]["messages"] == [
                "Cannot generate username. Missing one of first_name, last_name."
            ]
            data = import_preview["result"]["rows"][i]["data"]
            assert data["username"] == {"info": "generated", "value": ""}
        assert import_preview["result"]["rows"][0]["data"]["member_number"] == {
            "info": "done",
            "value": "M3MNUM",
        }
        assert import_preview["result"]["rows"][1]["data"]["member_number"] == {
            "info": "done",
            "value": "M4MNUM",
        }

    def test_json_upload_dont_recognize_empty_name_and_email(self) -> None:
        self.create_meeting()
        self.set_models(
            {
                "organization/1": {
                    "saml_enabled": False,
                },
                "gender/4": {"name": "non-binary faun"},
                "user/3": {
                    "email": "",
                    "default_password": "password",
                    "password": self.auth.hash("password"),
                    "username": "a",
                    "last_name": "",
                    "first_name": "",
                    "organization_id": 1,
                },
                "user/4": {
                    "email": "",
                    "default_password": "password",
                    "password": self.auth.hash("password"),
                    "username": "b",
                    "last_name": "",
                    "first_name": "",
                    "organization_id": 1,
                },
                "user/5": {
                    "email": "balu@ntvtn.de",
                    "title": "title",
                    "gender_id": 4,
                    "pronoun": "pronoun",
                    "password": "$argon2id$v=19$m=65536,t=3,p=4$iQbqhQ2/XYiFnO6vP6rtGQ$Bv3QuH4l9UQACws9hiuCCUBQepVRnCTqmOn5TkXfnQ8",
                    "username": "balubear",
                    "is_active": True,
                    "last_name": "bear",
                    "first_name": "balu",
                    "member_number": "mem_nr",
                    "organization_id": 1,
                    "default_password": "aU3seRYj8N",
                    "is_physical_person": True,
                    "default_vote_weight": "1.000000",
                    "can_change_own_password": True,
                    "committee_management_ids": [],
                },
            }
        )
        response = self.request(
            "account.json_upload",
            {
                "data": [
                    {
                        "member_number": "mem_nr",
                    }
                ],
            },
        )
        self.assert_status_code(response, 200)
        import_preview = self.assert_model_exists("import_preview/1")
        assert import_preview["state"] == ImportState.DONE

    def test_json_upload_new_account_with_only_member_number(self) -> None:
        response = self.request(
            "account.json_upload",
            {
                "data": [
                    {
                        "member_number": "M3MNUM",
                    }
                ],
            },
        )
        self.assert_status_code(response, 200)
        import_preview = self.assert_model_exists("import_preview/1")
        assert import_preview["state"] == ImportState.ERROR
        assert import_preview["name"] == "account"
        assert import_preview["result"]["rows"][0]["state"] == ImportState.ERROR
        assert import_preview["result"]["rows"][0]["messages"] == [
            "Cannot generate username. Missing one of first_name, last_name."
        ]
        data = import_preview["result"]["rows"][0]["data"]
        assert data["username"] == {"info": "generated", "value": ""}
        assert data["member_number"] == {"info": "done", "value": "M3MNUM"}

    def test_json_upload_set_home_committee_not_found(self) -> None:
        response = self.request(
            "account.json_upload",
            {
                "data": [
                    {
                        "first_name": "Bob",
                        "last_name": "will fail",
                        "username": "BobWillFail",
                        "home_committee": "Does not exist",
                        "default_password": "ouch",
                    }
                ],
            },
        )
        self.assert_status_code(response, 200)
        import_preview = self.assert_model_exists("import_preview/1")
        assert import_preview["state"] == ImportState.ERROR
        assert import_preview["name"] == "account"
        assert import_preview["result"]["rows"][0]["state"] == ImportState.ERROR
        assert import_preview["result"]["rows"][0]["messages"] == [
            "Error: Home committee not found."
        ]
        assert import_preview["result"]["rows"][0]["data"] == {
<<<<<<< HEAD
            "first_name": "Bob",
            "last_name": "will fail",
=======
            "first_name": {"value": "Bob", "info": ImportState.DONE},
            "last_name": {"value": "will fail", "info": ImportState.DONE},
>>>>>>> 3f2d2b37
            "username": {"value": "BobWillFail", "info": ImportState.DONE},
            "home_committee": {"value": "Does not exist", "info": ImportState.ERROR},
            "default_password": {"value": "ouch", "info": ImportState.DONE},
            "guest": {"value": False, "info": ImportState.GENERATED},
        }

    def test_json_upload_set_home_committee_multiple_found(self) -> None:
        self.create_committee(1, name="There are two")
        self.create_committee(2, name="There are two")
        self.create_user("BobWillFail")
        response = self.request(
            "account.json_upload",
            {
                "data": [
                    {
                        "first_name": "Bob",
                        "last_name": "will fail",
                        "username": "BobWillFail",
                        "home_committee": "There are two",
                        "default_password": "ouch",
                        "guest": "0",
                    }
                ],
            },
        )
        self.assert_status_code(response, 200)
        import_preview = self.assert_model_exists("import_preview/1")
        assert import_preview["state"] == ImportState.ERROR
        assert import_preview["name"] == "account"
        assert import_preview["result"]["rows"][0]["state"] == ImportState.ERROR
        assert import_preview["result"]["rows"][0]["messages"] == [
            "Error: Found multiple committees with the same name as the home committee."
        ]
        assert import_preview["result"]["rows"][0]["data"] == {
            "id": 2,
<<<<<<< HEAD
            "first_name": "Bob",
            "last_name": "will fail",
=======
            "first_name": {"value": "Bob", "info": ImportState.DONE},
            "last_name": {"value": "will fail", "info": ImportState.DONE},
>>>>>>> 3f2d2b37
            "username": {"id": 2, "value": "BobWillFail", "info": ImportState.DONE},
            "home_committee": {"value": "There are two", "info": ImportState.ERROR},
            "default_password": {"value": "ouch", "info": ImportState.DONE},
            "guest": {"value": False, "info": ImportState.DONE},
        }

    def test_json_set_home_committee_and_set_guest_to_true(self) -> None:
        self.create_committee(1, name="Home")
        self.create_committee(2, name="Old home")
        self.create_user("BobWillFail", home_committee_id=2)
        response = self.request(
            "account.json_upload",
            {
                "data": [
                    {
                        "first_name": "Bob",
                        "last_name": "will fail",
                        "username": "BobWillFail",
                        "home_committee": "Home",
                        "default_password": "ouch",
                        "guest": "1",
                    }
                ],
            },
        )
        self.assert_status_code(response, 200)
        import_preview = self.assert_model_exists("import_preview/1")
        assert import_preview["state"] == ImportState.ERROR
        assert import_preview["name"] == "account"
        assert import_preview["result"]["rows"][0]["state"] == ImportState.ERROR
        assert import_preview["result"]["rows"][0]["messages"] == [
            "Error: Cannot set guest to true while setting home committee."
        ]
        assert import_preview["result"]["rows"][0]["data"] == {
            "id": 2,
<<<<<<< HEAD
            "first_name": "Bob",
            "last_name": "will fail",
=======
            "first_name": {"value": "Bob", "info": ImportState.DONE},
            "last_name": {"value": "will fail", "info": ImportState.DONE},
>>>>>>> 3f2d2b37
            "username": {"id": 2, "value": "BobWillFail", "info": ImportState.DONE},
            "home_committee": {"id": 1, "value": "Home", "info": ImportState.DONE},
            "default_password": {"value": "ouch", "info": ImportState.DONE},
            "guest": {"value": True, "info": ImportState.ERROR},
        }

    def test_json_upload_set_home_committee_without_permission_and_set_guest_to_true(
        self,
    ) -> None:
        self.create_committee(1, name="Home")
        self.create_committee(2, name="Old home")
        self.create_user("Alice", home_committee_id=2)
        self.set_organization_management_level(
            OrganizationManagementLevel.CAN_MANAGE_USERS
        )
        response = self.request(
            "account.json_upload",
            {
                "data": [
                    {
                        "username": "Alice",
                        "home_committee": "Home",
                        "guest": "1",
                        "first_name": "alice",
                    }
                ],
            },
        )
        self.assert_status_code(response, 200)
        import_preview = self.assert_model_exists("import_preview/1")
        assert import_preview["state"] == ImportState.ERROR
        assert import_preview["name"] == "account"
        assert import_preview["result"]["rows"][0]["state"] == ImportState.ERROR
        assert import_preview["result"]["rows"][0]["messages"] == [
            "Error: Cannot set guest to true while setting home committee.",
            "Account is updated, but changes to the following field(s) are not possible: home_committee, guest",
        ]
        assert import_preview["result"]["rows"][0]["data"] == {
            "id": 2,
            "username": {"id": 2, "value": "Alice", "info": ImportState.DONE},
            "home_committee": {"id": 1, "value": "Home", "info": ImportState.REMOVE},
            "guest": {"value": True, "info": ImportState.ERROR},
<<<<<<< HEAD
            "first_name": "alice",
        }

=======
            "first_name": {"value": "alice", "info": ImportState.DONE},
        }

    def test_json_upload_perm_superadmin_self_set_inactive_error(self) -> None:
        """SUPERADMIN may not set himself inactive."""
        response = self.request(
            "account.json_upload",
            {
                "data": [{"username": "admin", "is_active": "False"}],
            },
        )
        self.assert_status_code(response, 200)
        import_preview = self.assert_model_exists("import_preview/1")
        assert import_preview["name"] == "account"
        assert import_preview["result"]["rows"][0]["data"]["is_active"] == {
            "value": False,
            "info": ImportState.ERROR,
        }
        assert (
            "A superadmin is not allowed to set himself inactive."
            in import_preview["result"]["rows"][0]["messages"]
        )

>>>>>>> 3f2d2b37

class AccountJsonUploadForUseInImport(BaseActionTestCase):
    def json_upload_saml_id_new(self) -> None:
        self.set_models(
            {
                "user/34": {
                    "first_name": "Max",
                    "last_name": "Mustermann",
                    "email": "test@ntvtn.de",
                    "username": "test_saml_id",
                }
            }
        )

        response = self.request(
            "account.json_upload",
            {
                "data": [
                    {
                        "saml_id": "test_saml_id",
                        "default_password": "test2",
                    },
                    {
                        "username": "test_saml_id1",
                    },
                    {
                        "first_name": "test_sa",
                        "last_name": "ml_id2",
                    },
                ],
            },
        )
        self.assert_status_code(response, 200)
        import_preview = self.assert_model_exists("import_preview/1")
        assert import_preview["name"] == "account"
        assert import_preview["result"]["rows"][0]["messages"] == [
            "Because this account is connected with a saml_id: The default_password will be ignored and password will not be changeable in OpenSlides."
        ]
        assert import_preview["result"]["rows"][0]["state"] == ImportState.NEW
        data0 = import_preview["result"]["rows"][0]["data"]
        assert data0 == {
            "saml_id": {"info": "new", "value": "test_saml_id"},
            "username": {"info": "generated", "value": "test_saml_id2"},
            "default_password": {"info": "warning", "value": ""},
        }
        assert import_preview["result"]["rows"][1]["data"]["username"] == {
            "info": "done",
            "value": "test_saml_id1",
        }
        assert import_preview["result"]["rows"][2]["data"]["username"] == {
            "info": "generated",
            "value": "test_saml_id21",
        }
        assert import_preview["result"]["rows"][2]["data"]["last_name"] == {
            "info": "done",
            "value": "ml_id2",
        }
        assert import_preview["result"]["rows"][2]["data"]["first_name"] == {
            "info": "done",
            "value": "test_sa",
        }

    def json_upload_set_saml_id_in_existing_account(self) -> None:
        self.set_models(
            {
                "user/2": {
                    "username": "test",
                    "password": "secret",
                    "default_password": "secret",
                    "can_change_own_password": True,
                    "default_vote_weight": "2.300000",
                }
            }
        )
        response = self.request(
            "account.json_upload",
            {
                "data": [
                    {
                        "username": "test",
                        "saml_id": "test_saml_id",
                        "default_password": "secret2",
                    }
                ],
            },
        )
        self.assert_status_code(response, 200)
        import_preview = self.assert_model_exists("import_preview/1")
        assert import_preview["state"] == ImportState.WARNING
        assert import_preview["name"] == "account"
        assert import_preview["result"]["rows"][0]["state"] == ImportState.DONE
        assert import_preview["result"]["rows"][0]["messages"] == [
            "Because this account is connected with a saml_id: The default_password will be ignored and password will not be changeable in OpenSlides."
        ]
        data = import_preview["result"]["rows"][0]["data"]
        assert data == {
            "id": 2,
            "saml_id": {"info": "new", "value": "test_saml_id"},
            "username": {"info": "done", "value": "test", "id": 2},
            "default_password": {"info": "warning", "value": ""},
        }

    def json_upload_update_saml_id_in_existing_account(self) -> None:
        self.set_models(
            {
                "user/2": {
                    "username": "test",
                    "default_vote_weight": "2.300000",
                    "saml_id": "old_one",
                }
            }
        )
        response = self.request(
            "account.json_upload",
            {
                "data": [
                    {
                        "username": "test",
                        "saml_id": "new_one",
                    }
                ],
            },
        )
        self.assert_status_code(response, 200)
        import_preview = self.assert_model_exists("import_preview/1")
        assert import_preview["state"] == ImportState.DONE
        assert import_preview["name"] == "account"
        assert import_preview["result"]["rows"][0]["state"] == ImportState.DONE
        assert import_preview["result"]["rows"][0]["messages"] == []
        data = import_preview["result"]["rows"][0]["data"]
        assert data == {
            "id": 2,
            "saml_id": {"info": "done", "value": "new_one"},
            "username": {"info": "done", "value": "test", "id": 2},
        }

    def json_upload_names_and_email_find_username(self) -> None:
        self.set_models(
            {
                "user/34": {
                    "first_name": "Max",
                    "last_name": "Mustermann",
                    "email": "test@ntvtn.de",
                    "username": "test",
                }
            }
        )
        response = self.request(
            "account.json_upload",
            {
                "data": [
                    {
                        "first_name": "Max",
                        "last_name": "Mustermann",
                        "email": "test@ntvtn.de",
                        "default_password": "new default password",
                    }
                ],
            },
        )
        self.assert_status_code(response, 200)
        row = response.json["results"][0][0]["rows"][0]
        assert row["state"] == ImportState.DONE
        assert row["data"] == {
            "id": 34,
            "first_name": {"value": "Max", "info": ImportState.DONE},
            "last_name": {"value": "Mustermann", "info": ImportState.DONE},
            "email": {"value": "test@ntvtn.de", "info": ImportState.DONE},
            "default_password": {"value": "new default password", "info": "done"},
            "username": {"value": "test", "info": "done", "id": 34},
        }

    def json_upload_names_and_email_generate_username(self) -> None:
        self.set_models(
            {
                "user/34": {
                    "username": "MaxMustermann",
                    "first_name": "Testy",
                    "last_name": "Tester",
                }
            }
        )

        response = self.request(
            "account.json_upload",
            {
                "data": [
                    {
                        "first_name": "Max",
                        "last_name": "Mustermann",
                    }
                ],
            },
        )
        self.assert_status_code(response, 200)
        entry = response.json["results"][0][0]["rows"][0]
        assert entry["state"] == ImportState.NEW
        assert entry["data"]["first_name"] == {"value": "Max", "info": ImportState.DONE}
        assert entry["data"]["last_name"] == {
            "value": "Mustermann",
            "info": ImportState.DONE,
        }
        assert entry["data"]["username"] == {
            "value": "MaxMustermann1",
            "info": ImportState.GENERATED,
        }
        assert entry["data"]["default_password"]["info"] == ImportState.GENERATED

    def json_upload_with_complicated_names(self) -> None:
        response = self.request(
            "account.json_upload",
            {
                "data": [
                    {
                        "first_name": "One Two",
                        "last_name": "Three",
                    },
                    {
                        "first_name": "One-Two",
                        "last_name": "Three",
                    },
                    {
                        "first_name": "One",
                        "last_name": "Two Three",
                    },
                    {
                        "first_name": "One",
                        "last_name": "Two-Three",
                    },
                    {
                        "first_name": "One Two Thre",
                        "last_name": "e",
                    },
                ]
            },
        )
        self.assert_status_code(response, 200)
        assert [
            entry["data"]["username"]["value"] + " " + entry["data"]["username"]["info"]
            for entry in response.json["results"][0][0]["rows"]
        ] == [
            "OneTwoThree generated",
            "OneTwoThree1 generated",
            "OneTwoThree2 generated",
            "OneTwoThree3 generated",
            "OneTwoThree4 generated",
        ]

    def json_upload_generate_default_password(self) -> None:
        response = self.request(
            "account.json_upload",
            {
                "data": [
                    {
                        "username": "test",
                    }
                ],
            },
        )
        self.assert_status_code(response, 200)
        import_preview = self.assert_model_exists("import_preview/1")
        assert import_preview["name"] == "account"
        assert import_preview["result"]["rows"][0]["data"].get("default_password")
        assert (
            import_preview["result"]["rows"][0]["data"]["default_password"]["info"]
            == ImportState.GENERATED
        )

    def json_upload_wrong_gender(self) -> None:
        self.set_models(
            {
                "organization/1": {"gender_ids": [1, 2, 3, 4]},
                "gender/1": {"name": "male"},
                "gender/2": {"name": "female"},
                "gender/3": {"name": "diverse"},
                "gender/4": {"name": "non-binary"},
            }
        )
        response = self.request(
            "account.json_upload",
            {
                "data": [{"username": "test", "gender": "veryveryveryverybad"}],
            },
        )
        self.assert_status_code(response, 200)
        import_preview = self.assert_model_exists("import_preview/1")
        assert import_preview["name"] == "account"
        assert import_preview["result"]["rows"][0]["data"]["gender"] == {
            "value": "veryveryveryverybad",
            "info": ImportState.WARNING,
        }
        assert (
            "Gender 'veryveryveryverybad' is not in the allowed gender list."
            in import_preview["result"]["rows"][0]["messages"]
        )

    def json_upload_wrong_gender_2(self) -> None:
        self.set_models(
            {
                ONE_ORGANIZATION_FQID: {"gender_ids": [1, 2, 3]},
                "gender/1": {"name": "dragon"},
                "gender/2": {"name": "lobster"},
                "gender/3": {"name": "snake"},
            }
        )
        response = self.request(
            "account.json_upload",
            {
                "data": [{"username": "test", "gender": "male"}],
            },
        )
        self.assert_status_code(response, 200)
        import_preview = self.assert_model_exists("import_preview/1")
        assert import_preview["name"] == "account"
        assert import_preview["result"]["rows"][0]["data"]["gender"] == {
            "value": "male",
            "info": ImportState.WARNING,
        }
        assert (
            "Gender 'male' is not in the allowed gender list."
            in import_preview["result"]["rows"][0]["messages"]
        )

    def json_upload_username_10_saml_id_11(self) -> None:
        self.set_models(
            {
                "user/10": {
                    "username": "user10",
                },
                "user/11": {
                    "username": "user11",
                    "saml_id": "saml_id11",
                },
            }
        )
        response = self.request(
            "account.json_upload",
            {
                "data": [
                    {
                        "username": "user10",
                        "saml_id": "saml_id10",
                    }
                ],
            },
        )
        self.assert_status_code(response, 200)
        row = response.json["results"][0][0]["rows"][0]
        assert row["state"] == ImportState.DONE
        assert row["data"] == {
            "id": 10,
            "username": {"value": "user10", "info": "done", "id": 10},
            "saml_id": {"value": "saml_id10", "info": "new"},
            "default_password": {"value": "", "info": "warning"},
        }

    def json_upload_username_username_and_saml_id_found(self) -> None:
        self.set_models(
            {
                "user/11": {
                    "username": "user11",
                    "saml_id": "saml_id11",
                }
            }
        )
        response = self.request(
            "account.json_upload",
            {
                "data": [
                    {
                        "username": "user11",
                        "saml_id": "saml_id11",
                        "default_vote_weight": "11.000000",
                    }
                ],
            },
        )
        self.assert_status_code(response, 200)
        row = response.json["results"][0][0]["rows"][0]
        assert row["state"] == ImportState.DONE
        assert row["data"] == {
            "id": 11,
            "username": {"value": "user11", "info": ImportState.DONE, "id": 11},
            "saml_id": {"value": "saml_id11", "info": ImportState.DONE},
            "default_vote_weight": {"value": "11.000000", "info": ImportState.DONE},
        }

    def json_upload_multiple_users(self) -> None:
        self.set_models(
            {
                "user/2": {
                    "username": "user2",
                    "password": "secret",
                    "default_password": "secret",
                    "can_change_own_password": True,
                    "default_vote_weight": "2.300000",
                },
                "user/3": {
                    "username": "user3",
                    "saml_id": "saml3",
                    "password": "secret",
                    "default_password": "secret",
                    "can_change_own_password": True,
                    "default_vote_weight": "3.300000",
                },
                "user/4": {
                    "username": "user4",
                    "first_name": "Martin",
                    "last_name": "Luther King",
                    "email": "mlk@america.com",
                    "password": "secret",
                    "default_password": "secret",
                    "can_change_own_password": True,
                    "default_vote_weight": "4.300000",
                },
            }
        )
        response = self.request(
            "account.json_upload",
            {
                "data": [
                    {
                        "username": "user2",
                        "saml_id": "test_saml_id2",
                        "default_vote_weight": "2.345678",
                    },
                    {"saml_id": "saml3", "default_vote_weight": "3.345678"},
                    {
                        "first_name": "Martin",
                        "last_name": "Luther King",
                        "email": "mlk@america.com",
                        "default_vote_weight": "4.345678",
                    },
                    {
                        "username": "new_user5",
                        "default_vote_weight": "5.345678",
                        "saml_id": "saml5",
                    },
                    {
                        "saml_id": "new_saml6",
                        "default_vote_weight": "6.345678",
                    },
                    {
                        "first_name": "Joan",
                        "last_name": "Baez7",
                        "default_vote_weight": "7.345678",
                    },
                ],
            },
        )
        self.assert_status_code(response, 200)
        import_preview = self.assert_model_exists("import_preview/1")
        assert import_preview["state"] == ImportState.WARNING
        assert import_preview["name"] == "account"
        assert import_preview["result"]["rows"][0]["state"] == ImportState.DONE
        assert import_preview["result"]["rows"][0]["messages"] == [
            "Because this account is connected with a saml_id: The default_password will be ignored and password will not be changeable in OpenSlides."
        ]
        assert import_preview["result"]["rows"][0]["data"] == {
            "id": 2,
            "saml_id": {"info": "new", "value": "test_saml_id2"},
            "username": {"id": 2, "info": "done", "value": "user2"},
            "default_password": {"info": "warning", "value": ""},
            "default_vote_weight": {"value": "2.345678", "info": ImportState.DONE},
        }

        assert import_preview["result"]["rows"][1]["state"] == ImportState.DONE
        assert import_preview["result"]["rows"][1]["messages"] == [
            "Because this account is connected with a saml_id: The default_password will be ignored and password will not be changeable in OpenSlides."
        ]
        assert import_preview["result"]["rows"][1]["data"] == {
            "id": 3,
            "saml_id": {"info": ImportState.DONE, "value": "saml3"},
            "username": {"id": 3, "info": ImportState.DONE, "value": "user3"},
            "default_password": {"info": ImportState.WARNING, "value": ""},
            "default_vote_weight": {"value": "3.345678", "info": ImportState.DONE},
        }

        assert import_preview["result"]["rows"][2]["state"] == ImportState.DONE
        assert import_preview["result"]["rows"][2]["messages"] == []
        assert import_preview["result"]["rows"][2]["data"] == {
            "id": 4,
            "email": {"value": "mlk@america.com", "info": ImportState.DONE},
            "username": {"id": 4, "info": "done", "value": "user4"},
            "last_name": {"value": "Luther King", "info": ImportState.DONE},
            "first_name": {"value": "Martin", "info": ImportState.DONE},
            "default_vote_weight": {"value": "4.345678", "info": ImportState.DONE},
        }

        assert import_preview["result"]["rows"][3]["state"] == ImportState.NEW
        assert import_preview["result"]["rows"][3]["messages"] == [
            "Because this account is connected with a saml_id: The default_password will be ignored and password will not be changeable in OpenSlides."
        ]
        assert import_preview["result"]["rows"][3]["data"] == {
            "saml_id": {"info": "new", "value": "saml5"},
            "username": {"info": "done", "value": "new_user5"},
            "default_password": {"info": "warning", "value": ""},
            "default_vote_weight": {"value": "5.345678", "info": ImportState.DONE},
        }

        assert import_preview["result"]["rows"][4]["state"] == ImportState.NEW
        assert import_preview["result"]["rows"][4]["messages"] == [
            "Because this account is connected with a saml_id: The default_password will be ignored and password will not be changeable in OpenSlides."
        ]
        assert import_preview["result"]["rows"][4]["data"] == {
            "saml_id": {"info": "new", "value": "new_saml6"},
            "username": {"info": "generated", "value": "new_saml6"},
            "default_password": {"info": "warning", "value": ""},
            "default_vote_weight": {"value": "6.345678", "info": ImportState.DONE},
        }

        assert import_preview["result"]["rows"][5]["state"] == ImportState.NEW
        assert import_preview["result"]["rows"][5]["messages"] == []
        default_password = import_preview["result"]["rows"][5]["data"].pop(
            "default_password"
        )
        assert default_password["info"] == ImportState.GENERATED
        assert default_password["value"]
        assert import_preview["result"]["rows"][5]["data"] == {
            "username": {"info": "generated", "value": "JoanBaez7"},
            "last_name": {"value": "Baez7", "info": ImportState.DONE},
            "first_name": {"value": "Joan", "info": ImportState.DONE},
            "default_vote_weight": {"value": "7.345678", "info": ImportState.DONE},
        }

    def json_upload_legacy_username(self) -> None:
        self.set_models(
            {
                "user/2": {
                    "username": "test user",
                },
            }
        )
        response = self.request(
            "account.json_upload",
            {
                "data": [
                    {
                        "username": "test user",
                        "first_name": "test",
                    },
                ],
            },
        )
        self.assert_status_code(response, 200)
        import_preview = self.assert_model_exists("import_preview/1")
        assert import_preview["state"] == ImportState.DONE
        assert import_preview["result"]["rows"][0] == {
            "state": ImportState.DONE,
            "messages": [],
            "data": {
                "id": 2,
                "username": {"id": 2, "info": ImportState.DONE, "value": "test user"},
                "first_name": {"info": ImportState.DONE, "value": "test"},
            },
        }

    def json_upload_update_reference_via_two_attributes(self) -> None:
        self.set_models(
            {
                "user/2": {
                    "username": "test",
                    "default_vote_weight": "2.300000",
                    "saml_id": "old_one",
                }
            }
        )
        response = self.request(
            "account.json_upload",
            {
                "data": [
                    {
                        "username": "test",
                        "saml_id": "old_one",
                        "default_vote_weight": "4.500000",
                    }
                ],
            },
        )
        self.assert_status_code(response, 200)
        import_preview = self.assert_model_exists("import_preview/1")
        assert import_preview["state"] == ImportState.DONE
        assert import_preview["name"] == "account"
        assert import_preview["result"]["rows"][0]["state"] == ImportState.DONE
        assert import_preview["result"]["rows"][0]["messages"] == []
        data = import_preview["result"]["rows"][0]["data"]
        assert data == {
            "id": 2,
            "saml_id": {"info": "done", "value": "old_one"},
            "username": {"info": "done", "value": "test", "id": 2},
            "default_vote_weight": {"info": "done", "value": "4.500000"},
        }

    def json_upload_set_member_number_in_existing_accounts(self) -> None:
        self.set_models(
            {
                "user/2": {
                    "username": "test1",
                    "default_vote_weight": "2.300000",
                },
                "user/3": {"username": "test2", "saml_id": "samLidman"},
                "user/4": {
                    "username": "test3",
                    "first_name": "Hasan",
                    "last_name": "Ame",
                    "email": "hasaN.ame@nd.email",
                },
            }
        )
        response = self.request(
            "account.json_upload",
            {
                "data": [
                    {
                        "username": "test1",
                        "member_number": "new_one",
                    },
                    {
                        "saml_id": "samLidman",
                        "member_number": "another_new_1",
                    },
                    {
                        "first_name": "Hasan",
                        "last_name": "Ame",
                        "email": "hasaN.ame@nd.email",
                        "member_number": "UGuessedIt",
                    },
                ],
            },
        )
        self.assert_status_code(response, 200)
        import_preview = self.assert_model_exists("import_preview/1")
        assert import_preview["state"] == ImportState.DONE
        assert import_preview["name"] == "account"
        assert import_preview["result"]["rows"][0]["state"] == ImportState.DONE
        assert import_preview["result"]["rows"][0]["messages"] == []
        row = import_preview["result"]["rows"][0]["data"]
        assert row == {
            "id": 2,
            "username": {"info": "done", "value": "test1", "id": 2},
            "member_number": {"info": "new", "value": "new_one"},
        }
        row = import_preview["result"]["rows"][1]["data"]
        assert row == {
            "id": 3,
            "username": {"info": "done", "value": "test2", "id": 3},
            "saml_id": {"info": "done", "value": "samLidman"},
            "member_number": {"info": "new", "value": "another_new_1"},
        }
        row = import_preview["result"]["rows"][2]["data"]
        assert row == {
            "id": 4,
            "username": {"info": "done", "value": "test3", "id": 4},
            "first_name": {"value": "Hasan", "info": ImportState.DONE},
            "last_name": {"value": "Ame", "info": ImportState.DONE},
            "email": {"info": "done", "value": "hasaN.ame@nd.email"},
            "member_number": {"info": "new", "value": "UGuessedIt"},
        }

    def json_upload_set_other_matching_criteria_in_existing_account_via_member_number(
        self,
    ) -> None:
        self.set_models(
            {
                "user/2": {
                    "username": "test",
                    "saml_id": "some_saml",
                    "first_name": "first",
                    "last_name": "last",
                    "default_vote_weight": "2.300000",
                    "member_number": "M3MNUM",
                    "default_password": "passworddd",
                    "password": "pass",
                }
            }
        )
        response = self.request(
            "account.json_upload",
            {
                "data": [
                    {
                        "username": "newname",
                        "saml_id": "some_other_saml",
                        "first_name": "second",
                        "last_name": "second_to_last",
                        "member_number": "M3MNUM",
                        "email": "a.new@ma.il",
                    }
                ],
            },
        )
        self.assert_status_code(response, 200)
        import_preview = self.assert_model_exists("import_preview/1")
        assert import_preview["state"] == ImportState.WARNING
        assert import_preview["name"] == "account"
        assert import_preview["result"]["rows"][0]["state"] == ImportState.DONE
        assert import_preview["result"]["rows"][0]["messages"] == [
            "Because this account is connected with a saml_id: The default_password will be ignored and password will not be changeable in OpenSlides."
        ]
        data = import_preview["result"]["rows"][0]["data"]
        assert data == {
            "id": 2,
            "default_password": {"value": "", "info": "warning"},
            "username": {"info": "new", "value": "newname"},
            "saml_id": {"info": "new", "value": "some_other_saml"},
            "first_name": {"value": "second", "info": ImportState.DONE},
            "last_name": {"value": "second_to_last", "info": ImportState.DONE},
            "member_number": {"info": "done", "value": "M3MNUM", "id": 2},
            "email": {"info": "done", "value": "a.new@ma.il"},
        }

    def json_upload_add_member_number(self) -> None:
        self.set_models(
            {
                "user/2": {
                    "username": "test",
                    "default_vote_weight": "2.300000",
                    "member_number": "old_one",
                }
            }
        )
        response = self.request(
            "account.json_upload",
            {
                "data": [
                    {
                        "username": "test",
                        "member_number": "old_one",
                        "default_vote_weight": "4.345678",
                    }
                ],
            },
        )
        self.assert_status_code(response, 200)
        import_preview = self.assert_model_exists("import_preview/1")
        assert import_preview["state"] == ImportState.DONE
        assert import_preview["name"] == "account"
        assert import_preview["result"]["rows"][0]["state"] == ImportState.DONE
        assert import_preview["result"]["rows"][0]["messages"] == []
        data = import_preview["result"]["rows"][0]["data"]
        assert data == {
            "id": 2,
            "member_number": {"info": "done", "value": "old_one", "id": 2},
            "username": {"info": "done", "value": "test"},
            "default_vote_weight": {"info": "done", "value": "4.345678"},
        }

    def json_upload_new_account_with_member_number(self) -> None:
        response = self.request(
            "account.json_upload",
            {
                "data": [
                    {
                        "username": "newname",
                        "saml_id": "some_other_saml",
                        "first_name": "second",
                        "last_name": "second_to_last",
                        "member_number": "M3MNUM",
                    }
                ],
            },
        )
        self.assert_status_code(response, 200)
        import_preview = self.assert_model_exists("import_preview/1")
        assert import_preview["state"] == ImportState.WARNING
        assert import_preview["name"] == "account"
        assert import_preview["result"]["rows"][0]["state"] == ImportState.NEW
        assert import_preview["result"]["rows"][0]["messages"] == [
            "Because this account is connected with a saml_id: The default_password will be ignored and password will not be changeable in OpenSlides."
        ]
        data = import_preview["result"]["rows"][0]["data"]
        assert data == {
            "default_password": {"value": "", "info": "warning"},
            "username": {"info": "done", "value": "newname"},
            "saml_id": {"info": "new", "value": "some_other_saml"},
            "first_name": {"value": "second", "info": ImportState.DONE},
            "last_name": {"value": "second_to_last", "info": ImportState.DONE},
            "member_number": {"info": "done", "value": "M3MNUM"},
        }

    def json_upload_match_via_member_number_no_username(
        self,
    ) -> None:
        self.set_models(
            {
                "user/2": {
                    "username": "test",
                    "saml_id": "some_saml",
                    "first_name": "first",
                    "last_name": "last",
                    "default_vote_weight": "2.300000",
                    "member_number": "M3MNUM",
                    "default_password": "passworddd",
                    "password": "pass",
                }
            }
        )
        response = self.request(
            "account.json_upload",
            {
                "data": [
                    {
                        "member_number": "M3MNUM",
                        "email": "a.new@ma.il",
                    }
                ],
            },
        )
        self.assert_status_code(response, 200)
        import_preview = self.assert_model_exists("import_preview/1")
        assert import_preview["state"] == ImportState.DONE
        assert import_preview["name"] == "account"
        assert import_preview["result"]["rows"][0]["state"] == ImportState.DONE
        assert import_preview["result"]["rows"][0]["messages"] == []
        data = import_preview["result"]["rows"][0]["data"]
        assert data == {
            "id": 2,
            "username": {"info": "done", "value": "test"},
            "member_number": {"info": "done", "value": "M3MNUM", "id": 2},
            "email": {"info": "done", "value": "a.new@ma.il"},
        }

    def json_upload_match_via_member_number_no_username_or_other_data(
        self,
    ) -> None:
        self.set_models(
            {
                "user/2": {
                    "username": "test",
                    "saml_id": "some_saml",
                    "first_name": "first",
                    "last_name": "last",
                    "default_vote_weight": "2.300000",
                    "member_number": "M3MNUM",
                    "default_password": "passworddd",
                    "password": "pass",
                }
            }
        )
        response = self.request(
            "account.json_upload",
            {
                "data": [
                    {
                        "member_number": "M3MNUM",
                    }
                ],
            },
        )
        self.assert_status_code(response, 200)
        import_preview = self.assert_model_exists("import_preview/1")
        assert import_preview["state"] == ImportState.DONE
        assert import_preview["name"] == "account"
        assert import_preview["result"]["rows"][0]["state"] == ImportState.DONE
        assert import_preview["result"]["rows"][0]["messages"] == []
        data = import_preview["result"]["rows"][0]["data"]
        assert data == {
            "id": 2,
            "username": {"info": "done", "value": "test"},
            "member_number": {"info": "done", "value": "M3MNUM", "id": 2},
        }

    def json_upload_set_home_committee(
        self, guest: bool | None = None, has_perm: bool = True
    ) -> None:
        self.create_committee(1, name="Home")
        if has_perm:
            self.set_committee_management_level([1])
        self.set_organization_management_level(
            OrganizationManagementLevel.CAN_MANAGE_USERS
        )
        date: dict[str, Any] = {"username": "Alice", "home_committee": "Home"}
        if guest is True:
            date["guest"] = "1"
        elif guest is False:
            date["guest"] = "0"
        response = self.request(
            "account.json_upload",
            {
                "data": [date],
            },
        )
        self.assert_status_code(response, 200)
        import_preview = self.assert_model_exists("import_preview/1")
        assert import_preview["state"] == ImportState.DONE
        assert import_preview["name"] == "account"
        assert import_preview["result"]["rows"][0]["state"] == ImportState.NEW
        assert import_preview["result"]["rows"][0]["messages"] == (
            []
            if has_perm
            else [
                "Account is updated, but changes to the following field(s) are not possible: home_committee, guest"
            ]
        )
        data = import_preview["result"]["rows"][0]["data"]
        assert data["username"] == {"info": ImportState.DONE, "value": "Alice"}
        assert data["home_committee"] == {
            "info": ImportState.DONE if has_perm else ImportState.REMOVE,
            "value": "Home",
            "id": 1,
        }
        if guest is None:
            assert data["guest"] == {
                "info": ImportState.GENERATED if has_perm else ImportState.REMOVE,
                "value": False,
            }
        else:
            assert data["guest"] == {
                "info": ImportState.DONE if has_perm else ImportState.REMOVE,
                "value": guest,
            }

    def json_upload_update_home_committee(
        self, old_perm: bool = True, new_perm: bool = True
    ) -> None:
        self.create_committee(1, name="Old home")
        self.create_committee(2, name="Home")
        alice_id = self.create_user("Alice", home_committee_id=1)
        if old_perm or new_perm:
            self.set_committee_management_level(
                ([1, 2] if new_perm else [1]) if old_perm else [2]
            )
        self.set_organization_management_level(
            OrganizationManagementLevel.CAN_MANAGE_USERS
        )
        response = self.request(
            "account.json_upload",
            {
                "data": [
                    {
                        "username": "Alice",
                        "home_committee": "Home",
                        "first_name": "alice",
                    }
                ],
            },
        )
        self.assert_status_code(response, 200)
        import_preview = self.assert_model_exists("import_preview/1")
        assert import_preview["state"] == ImportState.DONE
        assert import_preview["name"] == "account"
        assert import_preview["result"]["rows"][0]["state"] == ImportState.DONE
        if old_perm and new_perm:
            assert import_preview["result"]["rows"][0]["messages"] == []
        else:
            assert import_preview["result"]["rows"][0]["messages"] == [
                "Account is updated, but changes to the following field(s) are not possible: home_committee, guest"
            ]
        data = import_preview["result"]["rows"][0]["data"]
        assert data["id"] == alice_id
        assert data["username"] == {
            "id": alice_id,
            "info": ImportState.DONE,
            "value": "Alice",
        }
        if old_perm and new_perm:
            assert data["home_committee"] == {
                "info": ImportState.DONE,
                "value": "Home",
                "id": 2,
            }
            assert data["guest"] == {"info": ImportState.GENERATED, "value": False}
        else:
            assert data["home_committee"] == {
                "info": ImportState.REMOVE,
                "value": "Home",
                "id": 2,
            }
            assert data["guest"] == {"info": ImportState.REMOVE, "value": False}

    def json_upload_set_guest_to_true(self) -> None:
        response = self.request(
            "account.json_upload",
            {
                "data": [{"username": "Alice", "guest": "1"}],
            },
        )
        self.assert_status_code(response, 200)
        import_preview = self.assert_model_exists("import_preview/1")
        assert import_preview["state"] == ImportState.DONE
        assert import_preview["name"] == "account"
        assert import_preview["result"]["rows"][0]["state"] == ImportState.NEW
        assert import_preview["result"]["rows"][0]["messages"] == [
            "If guest is set to true, any home_committee that was set will be removed."
        ]
        data = import_preview["result"]["rows"][0]["data"]
        assert data["username"] == {"info": ImportState.DONE, "value": "Alice"}
        assert data["home_committee"] == {"info": ImportState.GENERATED, "value": None}
        assert data["guest"] == {"info": ImportState.DONE, "value": True}

    def json_upload_update_guest_true(
        self, with_home_committee: bool = False, has_home_committee_perms: bool = True
    ) -> None:
        if with_home_committee:
            self.create_committee(1, name="Home")
            alice_id = self.create_user("Alice", home_committee_id=1)
            if not has_home_committee_perms:
                self.set_organization_management_level(
                    OrganizationManagementLevel.CAN_MANAGE_USERS
                )
        else:
            has_home_committee_perms = True
            alice_id = self.create_user("Alice")
        response = self.request(
            "account.json_upload",
            {
                "data": [{"username": "Alice", "guest": "1", "first_name": "alice"}],
            },
        )
        self.assert_status_code(response, 200)
        import_preview = self.assert_model_exists("import_preview/1")
        assert import_preview["state"] == ImportState.DONE
        assert import_preview["name"] == "account"
        assert import_preview["result"]["rows"][0]["state"] == ImportState.DONE
        messages = [
            "If guest is set to true, any home_committee that was set will be removed."
        ]
        if not has_home_committee_perms:
            messages.append(
                "Account is updated, but changes to the following field(s) are not possible: home_committee, guest"
            )
        assert import_preview["result"]["rows"][0]["messages"] == messages
        data = import_preview["result"]["rows"][0]["data"]
        assert data["id"] == alice_id
        assert data["username"] == {
            "info": ImportState.DONE,
            "value": "Alice",
            "id": alice_id,
        }
        assert data["home_committee"] == {
            "info": (
                ImportState.GENERATED
                if has_home_committee_perms
                else ImportState.REMOVE
            ),
            "value": None,
        }
        assert data["guest"] == {
            "info": (
                ImportState.DONE if has_home_committee_perms else ImportState.REMOVE
            ),
            "value": True,
        }

    def json_upload_update_guest_false_without_home_committee(self) -> None:
        alice_id = self.create_user("Alice")
        self.set_models({f"user/{alice_id}": {"guest": True}})
        response = self.request(
            "account.json_upload",
            {
                "data": [{"username": "Alice", "guest": "0"}],
            },
        )
        self.assert_status_code(response, 200)
        import_preview = self.assert_model_exists("import_preview/1")
        assert import_preview["state"] == ImportState.DONE
        assert import_preview["name"] == "account"
        assert import_preview["result"]["rows"][0]["state"] == ImportState.DONE
        assert import_preview["result"]["rows"][0]["messages"] == []
        data = import_preview["result"]["rows"][0]["data"]
        assert data["id"] == alice_id
        assert data["username"] == {
            "id": alice_id,
            "info": ImportState.DONE,
            "value": "Alice",
        }
        assert data["guest"] == {"info": ImportState.DONE, "value": False}
        assert "home_committee" not in data

    def json_upload_update_guest_false_with_home_committee(self) -> None:
        self.create_committee(1, name="Home")
        alice_id = self.create_user("Alice", home_committee_id=1)
        response = self.request(
            "account.json_upload",
            {
                "data": [{"username": "Alice", "guest": "0"}],
            },
        )
        self.assert_status_code(response, 200)
        import_preview = self.assert_model_exists("import_preview/1")
        assert import_preview["state"] == ImportState.DONE
        assert import_preview["name"] == "account"
        assert import_preview["result"]["rows"][0]["state"] == ImportState.DONE
        assert import_preview["result"]["rows"][0]["messages"] == []
        data = import_preview["result"]["rows"][0]["data"]
        assert data["id"] == alice_id
        assert data["username"] == {
            "id": alice_id,
            "info": ImportState.DONE,
            "value": "Alice",
        }
        assert data["guest"] == {"info": ImportState.DONE, "value": False}
        assert "home_committee" not in data

    def json_upload_update_guest_false_without_home_committee_perms(self) -> None:
        self.create_committee(1, name="Home")
        alice_id = self.create_user("Alice", home_committee_id=1)
        self.set_organization_management_level(
            OrganizationManagementLevel.CAN_MANAGE_USERS
        )
        response = self.request(
            "account.json_upload",
            {
                "data": [{"username": "Alice", "guest": "0"}],
            },
        )
        self.assert_status_code(response, 200)
        import_preview = self.assert_model_exists("import_preview/1")
        assert import_preview["state"] == ImportState.DONE
        assert import_preview["name"] == "account"
        assert import_preview["result"]["rows"][0]["state"] == ImportState.DONE
        assert import_preview["result"]["rows"][0]["messages"] == [
            "Account is updated, but changes to the following field(s) are not possible: guest"
        ]
        data = import_preview["result"]["rows"][0]["data"]
        assert data["id"] == alice_id
        assert data["username"] == {
            "info": ImportState.DONE,
            "value": "Alice",
            "id": alice_id,
        }
        assert data["guest"] == {"info": ImportState.REMOVE, "value": False}
        assert "home_committee" not in data

    def json_upload_update_home_committee_and_guest_false_no_perms_new(self) -> None:
        self.create_committee(1, name="Old home")
        self.create_committee(2, name="Home")
        alice_id = self.create_user("Alice", home_committee_id=1)
        self.set_committee_management_level([1])
        self.set_organization_management_level(
            OrganizationManagementLevel.CAN_MANAGE_USERS
        )
        response = self.request(
            "account.json_upload",
            {
                "data": [{"username": "Alice", "home_committee": "Home", "guest": "0"}],
            },
        )
        self.assert_status_code(response, 200)
        import_preview = self.assert_model_exists("import_preview/1")
        assert import_preview["state"] == ImportState.DONE
        assert import_preview["name"] == "account"
        assert import_preview["result"]["rows"][0]["state"] == ImportState.DONE
        assert import_preview["result"]["rows"][0]["messages"] == [
            "Account is updated, but changes to the following field(s) are not possible: home_committee, guest"
        ]
        data = import_preview["result"]["rows"][0]["data"]
        assert data["id"] == alice_id
        assert data["username"] == {
            "id": alice_id,
            "info": ImportState.DONE,
            "value": "Alice",
        }
        assert data["home_committee"] == {
            "info": ImportState.REMOVE,
            "value": "Home",
            "id": 2,
        }
        assert data["guest"] == {"info": ImportState.REMOVE, "value": False}

    def json_upload_with_gender_as_orga_admin(self) -> None:
        self.set_models(
            {
                "organization/1": {"gender_ids": [1, 2, 3, 4]},
                "gender/1": {"name": "male"},
                "gender/2": {"name": "female"},
                "gender/3": {"name": "diverse"},
                "gender/4": {"name": "non-binary"},
            }
        )
        self.set_organization_management_level(
            OrganizationManagementLevel.CAN_MANAGE_ORGANIZATION
        )
        response = self.request(
            "account.json_upload",
            {
                "data": [{"username": "man", "gender": "male"}],
            },
        )
        self.assert_status_code(response, 200)
        import_preview = self.assert_model_exists("import_preview/1")
        assert import_preview["name"] == "account"
        assert import_preview["result"]["rows"][0]["data"]["gender"] == {
            "id": 1,
            "value": "male",
            "info": ImportState.DONE,
        }
<<<<<<< HEAD
        assert import_preview["result"]["rows"][0]["messages"] == []
=======
        assert import_preview["result"]["rows"][0]["messages"] == []

    def json_upload_multiple_with_same_home_committee(self) -> None:
        self.create_committee(name="Entenhausen")
        response = self.request(
            "account.json_upload",
            {
                "data": [
                    {
                        "first_name": "Tick",
                        "username": "Huey",
                        "home_committee": "Entenhausen",
                        "default_password": "Quack1",
                    },
                    {
                        "first_name": "Trick",
                        "username": "Dewey",
                        "home_committee": "Entenhausen",
                        "default_password": "Quack2",
                    },
                    {
                        "first_name": "Track",
                        "username": "Louie",
                        "home_committee": "Entenhausen",
                        "default_password": "Quack3",
                    },
                ],
            },
        )
        self.assert_status_code(response, 200)
        import_preview = self.assert_model_exists("import_preview/1")
        assert import_preview["state"] == ImportState.DONE
        assert import_preview["name"] == "account"
        assert import_preview["result"]["rows"][0]["state"] == ImportState.NEW
        assert import_preview["result"]["rows"][0]["messages"] == []
        data = import_preview["result"]["rows"][0]["data"]
        assert data == {
            "first_name": {"info": "done", "value": "Tick"},
            "username": {"info": "done", "value": "Huey"},
            "home_committee": {"info": "done", "value": "Entenhausen", "id": 1},
            "guest": {
                "info": "generated",
                "value": False,
            },
            "default_password": {
                "info": "done",
                "value": "Quack1",
            },
        }
        assert import_preview["result"]["rows"][1]["state"] == ImportState.NEW
        assert import_preview["result"]["rows"][1]["messages"] == []
        data = import_preview["result"]["rows"][1]["data"]
        assert data == {
            "first_name": {"info": "done", "value": "Trick"},
            "username": {"info": "done", "value": "Dewey"},
            "home_committee": {"info": "done", "value": "Entenhausen", "id": 1},
            "guest": {
                "info": "generated",
                "value": False,
            },
            "default_password": {
                "info": "done",
                "value": "Quack2",
            },
        }
        assert import_preview["result"]["rows"][2]["state"] == ImportState.NEW
        assert import_preview["result"]["rows"][2]["messages"] == []
        data = import_preview["result"]["rows"][2]["data"]
        assert data == {
            "first_name": {"info": "done", "value": "Track"},
            "username": {"info": "done", "value": "Louie"},
            "home_committee": {"info": "done", "value": "Entenhausen", "id": 1},
            "guest": {
                "info": "generated",
                "value": False,
            },
            "default_password": {
                "info": "done",
                "value": "Quack3",
            },
        }

    def json_upload_multiple_with_x(self) -> None:
        users: dict[str, dict[str, str | int]] = {
            "user/2": {
                "last_name": "Administratorr",
                "username": "superadmin",
                "default_vote_weight": "1.000000",
                "is_active": "1",
                "is_physical_person": "1",
            },
            "user/3": {
                "first_name": "Gustav",
                "last_name": "Gans",
                "email": "schwan@ntntv.de",
                "gender_id": 2,
                "username": "schwante",
                "default_password": "UWoPkunmfa",
                "is_active": "1",
                "is_physical_person": "1",
                "default_vote_weight": "1.000000",
            },
            "user/4": {
                "first_name": "bib",
                "last_name": "lib",
                "email": "bib.lib@intevation.de",
                "gender_id": 2,
                "username": "biblib",
                "default_password": "HBYwkTsZLGzNpCz",
                "is_active": "1",
                "is_physical_person": "1",
                "default_vote_weight": "1.000000",
            },
            "user/5": {
                "first_name": "Loki",
                "last_name": "Jötnar",
                "email": "loki@asen.sk",
                "gender_id": 4,
                "username": "witz",
                "default_password": "WquptS9VbL",
                "is_active": "1",
                "is_physical_person": "1",
                "default_vote_weight": "1.000000",
            },
        }
        self.set_models(
            {
                "gender/2": {"name": "female"},
                "gender/4": {"name": "non-binary"},
                "user/1": {
                    "organization_management_level": OrganizationManagementLevel.CAN_MANAGE_ORGANIZATION
                },
                **users,
            }
        )
        for fqid, user in users.items():
            id_ = id_from_fqid(fqid)
            if user.pop("gender_id", 0):
                user["gender"] = "female"
            if id_ != 3:
                self.set_organization_management_level(
                    OrganizationManagementLevel.SUPERADMIN, id_
                )
            del user["default_vote_weight"]
        users["user/4"]["last_name"] = "library"
        users["user/5"]["email"] = "loki@intevation.de"
        users["user/5"]["gender"] = "non-binary"
        response = self.request("account.json_upload", {"data": list(users.values())})
        self.assert_status_code(response, 200)
        import_preview = self.assert_model_exists("import_preview/1")
        assert import_preview["state"] == ImportState.DONE
        assert import_preview["name"] == "account"
        for fqid, user in users.items():
            id_ = id_from_fqid(fqid)
            row = id_ - 2
            assert import_preview["result"]["rows"][row]["state"] == ImportState.DONE
            if id_ != 3:
                import_state = ImportState.REMOVE
                if id_ == 2:
                    assert import_preview["result"]["rows"][row]["messages"] == [
                        "Account is updated, but changes to the following field(s) are not possible: last_name, username, is_active, is_physical_person"
                    ]
                else:
                    assert import_preview["result"]["rows"][row]["messages"] == [
                        "Account is updated, but changes to the following field(s) are not possible: first_name, last_name, email, username, is_active, is_physical_person, gender_id, default_password"
                    ]
            else:
                import_state = ImportState.DONE
                assert import_preview["result"]["rows"][row]["messages"] == []
            expected_data = {
                "id": id_,
                "first_name": {"info": import_state, "value": user.get("first_name")},
                "last_name": {"info": import_state, "value": user.get("last_name")},
                "username": {
                    "info": import_state,
                    "value": user.get("username"),
                    "id": id_,
                },
                "email": {
                    "info": import_state,
                    "value": user.get("email"),
                },
                "default_password": {
                    "value": user.get("default_password"),
                    "info": import_state,
                },
                "is_active": {"info": import_state, "value": True},
                "is_physical_person": {"info": import_state, "value": True},
                "gender": {
                    "info": import_state,
                    "value": user.get("gender"),
                    "id": 2 if user.get("gender") == "female" else 4,
                },
            }
            if id_ == 2:
                del expected_data["first_name"]
                del expected_data["email"]
                del expected_data["gender"]
                del expected_data["default_password"]
            assert import_preview["result"]["rows"][row]["data"] == expected_data
>>>>>>> 3f2d2b37
<|MERGE_RESOLUTION|>--- conflicted
+++ resolved
@@ -1,11 +1,6 @@
-<<<<<<< HEAD
 from datetime import datetime
 from typing import Any
 from zoneinfo import ZoneInfo
-=======
-from time import time
-from typing import Any
->>>>>>> 3f2d2b37
 
 from openslides_backend.action.mixins.import_mixins import ImportState
 from openslides_backend.permissions.management_levels import OrganizationManagementLevel
@@ -16,11 +11,7 @@
 
 class AccountJsonUpload(BaseActionTestCase):
     def test_json_upload_simple(self) -> None:
-<<<<<<< HEAD
         start_time = datetime.now(ZoneInfo(key="Etc/UTC"))
-=======
-        start_time = int(time())
->>>>>>> 3f2d2b37
         self.set_models(
             {
                 "organization/1": {"gender_ids": [1, 2, 3, 4]},
@@ -1151,13 +1142,8 @@
             "Error: Home committee not found."
         ]
         assert import_preview["result"]["rows"][0]["data"] == {
-<<<<<<< HEAD
-            "first_name": "Bob",
-            "last_name": "will fail",
-=======
             "first_name": {"value": "Bob", "info": ImportState.DONE},
             "last_name": {"value": "will fail", "info": ImportState.DONE},
->>>>>>> 3f2d2b37
             "username": {"value": "BobWillFail", "info": ImportState.DONE},
             "home_committee": {"value": "Does not exist", "info": ImportState.ERROR},
             "default_password": {"value": "ouch", "info": ImportState.DONE},
@@ -1193,13 +1179,8 @@
         ]
         assert import_preview["result"]["rows"][0]["data"] == {
             "id": 2,
-<<<<<<< HEAD
-            "first_name": "Bob",
-            "last_name": "will fail",
-=======
             "first_name": {"value": "Bob", "info": ImportState.DONE},
             "last_name": {"value": "will fail", "info": ImportState.DONE},
->>>>>>> 3f2d2b37
             "username": {"id": 2, "value": "BobWillFail", "info": ImportState.DONE},
             "home_committee": {"value": "There are two", "info": ImportState.ERROR},
             "default_password": {"value": "ouch", "info": ImportState.DONE},
@@ -1235,13 +1216,8 @@
         ]
         assert import_preview["result"]["rows"][0]["data"] == {
             "id": 2,
-<<<<<<< HEAD
-            "first_name": "Bob",
-            "last_name": "will fail",
-=======
             "first_name": {"value": "Bob", "info": ImportState.DONE},
             "last_name": {"value": "will fail", "info": ImportState.DONE},
->>>>>>> 3f2d2b37
             "username": {"id": 2, "value": "BobWillFail", "info": ImportState.DONE},
             "home_committee": {"id": 1, "value": "Home", "info": ImportState.DONE},
             "default_password": {"value": "ouch", "info": ImportState.DONE},
@@ -1284,11 +1260,6 @@
             "username": {"id": 2, "value": "Alice", "info": ImportState.DONE},
             "home_committee": {"id": 1, "value": "Home", "info": ImportState.REMOVE},
             "guest": {"value": True, "info": ImportState.ERROR},
-<<<<<<< HEAD
-            "first_name": "alice",
-        }
-
-=======
             "first_name": {"value": "alice", "info": ImportState.DONE},
         }
 
@@ -1312,7 +1283,6 @@
             in import_preview["result"]["rows"][0]["messages"]
         )
 
->>>>>>> 3f2d2b37
 
 class AccountJsonUploadForUseInImport(BaseActionTestCase):
     def json_upload_saml_id_new(self) -> None:
@@ -2500,9 +2470,6 @@
             "value": "male",
             "info": ImportState.DONE,
         }
-<<<<<<< HEAD
-        assert import_preview["result"]["rows"][0]["messages"] == []
-=======
         assert import_preview["result"]["rows"][0]["messages"] == []
 
     def json_upload_multiple_with_same_home_committee(self) -> None:
@@ -2702,5 +2669,4 @@
                 del expected_data["email"]
                 del expected_data["gender"]
                 del expected_data["default_password"]
-            assert import_preview["result"]["rows"][row]["data"] == expected_data
->>>>>>> 3f2d2b37
+            assert import_preview["result"]["rows"][row]["data"] == expected_data