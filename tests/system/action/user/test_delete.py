--- conflicted
+++ resolved
@@ -532,44 +532,6 @@
         self.assert_status_code(response, 400)
         assert "You cannot delete yourself." in response.json["message"]
 
-<<<<<<< HEAD
-    def test_delete_error_while_delete_a_participant(self) -> None:
-        self.create_meeting()
-        response = self.request(
-            "user.create",
-            {
-                "username": "testy",
-                "meeting_id": 1,
-                "group_ids": [1],
-            },
-        )
-        self.assert_status_code(response, 200)
-        self.assert_model_exists(
-            "user/2",
-            {
-                "username": "testy",
-                "meeting_user_ids": [1],
-                "meeting_ids": [1],
-                "committee_ids": [60],
-            },
-        )
-        self.assert_model_exists(
-            "meeting/1",
-            {
-                "meeting_user_ids": [1],
-                "user_ids": [2],
-                "group_ids": [1, 2, 3],
-                "committee_id": 60,
-            },
-        )
-        self.assert_model_exists(
-            "meeting_user/1", {"meeting_id": 1, "user_id": 2, "group_ids": [1]}
-        )
-        response = self.request("user.delete", {"id": 2})
-        self.assert_status_code(response, 200)
-
-=======
->>>>>>> 59b54185
     def test_delete_last_meeting_admin(self) -> None:
         self.create_meeting()
         self.create_user("username_srtgb123", [2])
