--- conflicted
+++ resolved
@@ -429,76 +429,6 @@
             response.json["message"],
         )
 
-<<<<<<< HEAD
-    def test_delete_with_projection(self) -> None:
-        self.set_models(
-            {
-                "user/111": {
-                    "username": "u111",
-                    "meeting_user_ids": [111],
-                },
-                "meeting_user/111": {
-                    "meeting_id": 1,
-                    "user_id": 111,
-                    "projection_ids": [1],
-                },
-                "projection/1": {
-                    "content_object_id": "meeting_user/111",
-                    "current_projector_id": 1,
-                    "preview_projector_id": 1,
-                    "history_projector_id": 1,
-                    "meeting_id": 1,
-                },
-                "projection/2": {
-                    "current_projector_id": 1,
-                    "preview_projector_id": 1,
-                    "history_projector_id": 1,
-                    "meeting_id": 1,
-                },
-                "projector/1": {
-                    "current_projection_ids": [1, 2],
-                    "preview_projection_ids": [1, 2],
-                    "history_projection_ids": [1, 2],
-                    "meeting_id": 1,
-                },
-                "meeting/1": {
-                    "all_projection_ids": [1, 2],
-                    "projection_ids": [2],
-                    "meeting_user_ids": [111],
-                },
-            },
-        )
-        response = self.request("user.delete", {"id": 111})
-
-        self.assert_status_code(response, 200)
-        self.assert_model_deleted(
-            "user/111",
-            {"meta_deleted": True, "meeting_user_ids": [111]},
-        )
-        self.assert_model_deleted(
-            "projection/1",
-            {
-                "meta_deleted": True,
-                "content_object_id": "meeting_user/111",
-                "current_projector_id": 1,
-                "preview_projector_id": 1,
-                "history_projector_id": 1,
-            },
-        )
-        self.assert_model_exists(
-            "projector/1",
-            {
-                "current_projection_ids": [2],
-                "preview_projection_ids": [2],
-                "history_projection_ids": [2],
-            },
-        )
-        self.assert_model_exists(
-            "meeting/1", {"all_projection_ids": [2], "projection_ids": [2]}
-        )
-
-=======
->>>>>>> 89e7350e
     def test_delete_prevent_delete_oneself(self) -> None:
         response = self.request("user.delete", {"id": 1})
         self.assert_status_code(response, 400)
