from datetime import datetime
from zoneinfo import ZoneInfo

from openslides_backend.action.mixins.import_mixins import ImportState
from openslides_backend.permissions.management_levels import OrganizationManagementLevel
from openslides_backend.permissions.permissions import Permissions
from openslides_backend.shared.patterns import fqid_from_collection_and_id
from tests.system.action.base import BaseActionTestCase


class ParticipantJsonUpload(BaseActionTestCase):
    def setUp(self) -> None:
        super().setUp()
        self.create_meeting()
        self.set_models(
            {
                "organization/1": {"gender_ids": [1, 2, 3, 4]},
                "gender/1": {"name": "male"},
                "gender/2": {"name": "female"},
                "gender/3": {"name": "diverse"},
                "gender/4": {"name": "non-binary"},
                "meeting/1": {
<<<<<<< HEAD
                    "admin_group_id": 7,
                },
                "group/1": {"name": "testgroup"},
                "group/7": {
                    "name": "custom_admin_group",
                    "meeting_id": 1,
=======
                    "name": "test",
                    "group_ids": [1, 7],
                    "structure_level_ids": [1],
                    "admin_group_id": 7,
                },
                "group/1": {
                    "name": "testgroup",
                    "meeting_id": 1,
                    "default_group_for_meeting_id": 1,
                },
                "group/7": {
                    "name": "custom_admin_group",
                    "meeting_id": 1,
                    "admin_group_for_meeting_id": 1,
>>>>>>> 3f2d2b37
                },
                "structure_level/1": {"name": "testlevel", "meeting_id": 1},
            }
        )

    def test_json_upload_simple(self) -> None:
        start_time = datetime.now(ZoneInfo(key="Etc/UTC"))
        response = self.request(
            "participant.json_upload",
            {
                "meeting_id": 1,
                "data": [
                    {
                        "username": "test",
                        "default_password": "secret",
                        "is_active": "1",
                        "is_physical_person": "F",
                        "number": "strange number",
                        "structure_level": ["testlevel", "notfound"],
                        "vote_weight": "1.12",
                        "comment": "my comment",
                        "is_present": "0",
                        "groups": ["testgroup", "notfound_group1", "notfound_group2"],
                        "wrong": 15,
                    }
                ],
            },
        )
        end_time = datetime.now(ZoneInfo(key="Etc/UTC"))
        self.assert_status_code(response, 200)
        assert response.json["results"][0][0]["rows"][0] == {
            "state": ImportState.NEW,
            "messages": [],
            "data": {
                "username": {"value": "test", "info": ImportState.DONE},
                "default_password": {"value": "secret", "info": ImportState.DONE},
                "is_active": {"value": True, "info": ImportState.DONE},
                "is_physical_person": {"value": False, "info": ImportState.DONE},
                "number": {"value": "strange number", "info": ImportState.DONE},
                "structure_level": [
                    {"value": "testlevel", "info": ImportState.DONE, "id": 1},
                    {"value": "notfound", "info": ImportState.NEW},
                ],
                "vote_weight": {"value": "1.120000", "info": ImportState.DONE},
                "comment": {"value": "my comment", "info": ImportState.DONE},
                "is_present": {"value": False, "info": ImportState.DONE},
                "groups": [
                    {"value": "testgroup", "info": ImportState.DONE, "id": 1},
                    {"value": "notfound_group1", "info": ImportState.NEW},
                    {"value": "notfound_group2", "info": ImportState.NEW},
                ],
            },
        }
        assert {"name": "groups created", "value": 2} in response.json["results"][0][0][
            "statistics"
        ]
        import_preview_id = response.json["results"][0][0].get("id")
        import_preview_fqid = fqid_from_collection_and_id(
            "import_preview", import_preview_id
        )
        import_preview = self.assert_model_exists(
            import_preview_fqid, {"name": "participant", "state": ImportState.DONE}
        )
        assert start_time <= import_preview["created"] <= end_time

    def test_json_upload_remove_last_admin(self) -> None:
        self.create_user("bob", [7])
<<<<<<< HEAD
        self.set_models({"group/1": {"default_group_for_meeting_id": 1}})
=======
>>>>>>> 3f2d2b37
        response = self.request(
            "participant.json_upload",
            {
                "meeting_id": 1,
                "data": [
                    {
                        "username": "bob",
                    }
                ],
            },
        )
        self.assert_status_code(response, 200)
        assert response.json["results"][0][0]["rows"][0] == {
            "state": ImportState.ERROR,
            "messages": ["Error: Cannot remove last member of admin group"],
            "data": {
                "id": 2,
                "username": {"id": 2, "value": "bob", "info": ImportState.DONE},
                "groups": [
                    {"value": "testgroup", "info": ImportState.GENERATED, "id": 1},
                    {"value": "", "info": ImportState.ERROR},
                ],
            },
        }

    def test_json_upload_remove_last_admins(self) -> None:
        self.create_user("bob", [7])
        self.create_user("alice", [7])
<<<<<<< HEAD
        self.set_models({"group/1": {"default_group_for_meeting_id": 1}})
=======
>>>>>>> 3f2d2b37
        response = self.request(
            "participant.json_upload",
            {
                "meeting_id": 1,
                "data": [
                    {
                        "username": "bob",
                    },
                    {
                        "username": "alice",
                    },
                ],
            },
        )
        self.assert_status_code(response, 200)
        assert response.json["results"][0][0]["rows"][0] == {
            "state": ImportState.ERROR,
            "messages": ["Error: Cannot remove last member of admin group"],
            "data": {
                "id": 2,
                "username": {"id": 2, "value": "bob", "info": ImportState.DONE},
                "groups": [
                    {"value": "testgroup", "info": ImportState.GENERATED, "id": 1},
                    {"value": "", "info": ImportState.ERROR},
                ],
            },
        }
        assert response.json["results"][0][0]["rows"][1] == {
            "state": ImportState.ERROR,
            "messages": ["Error: Cannot remove last member of admin group"],
            "data": {
                "id": 3,
                "username": {"id": 3, "value": "alice", "info": ImportState.DONE},
                "groups": [
                    {"value": "testgroup", "info": ImportState.GENERATED, "id": 1},
                    {"value": "", "info": ImportState.ERROR},
                ],
            },
        }

    def test_json_upload_empty_data(self) -> None:
        response = self.request(
            "participant.json_upload",
            {"data": [], "meeting_id": 1},
        )
        self.assert_status_code(response, 400)
        assert "data.data must contain at least 1 items" in response.json["message"]

    def test_json_upload_without_meeting(self) -> None:
        response = self.request(
            "participant.json_upload",
            {"data": []},
        )
        self.assert_status_code(response, 400)
        assert "data must contain ['meeting_id'] properties" in response.json["message"]

    def test_json_upload_not_existing_meeting(self) -> None:
        response = self.request(
            "participant.json_upload",
            {"data": [{"username": "test"}], "meeting_id": 111},
        )
        self.assert_status_code(response, 400)
        assert (
            "Import tries to use non-existent meeting 111" in response.json["message"]
        )

    def test_json_upload_without_names_error(self) -> None:
        response = self.request(
            "participant.json_upload",
            {
                "meeting_id": 1,
                "data": [
                    {
                        "number": "strange number",
                        "groups": "testgroup",
                    }
                ],
            },
        )
        self.assert_status_code(response, 200)
        assert response.json["results"][0][0]["rows"][0] == {
            "state": ImportState.ERROR,
            "messages": [
                "Cannot generate username. Missing one of first_name, last_name."
            ],
            "data": {
                "username": {"value": "", "info": ImportState.GENERATED},
                "groups": [{"value": "testgroup", "info": ImportState.DONE, "id": 1}],
                "number": {"value": "strange number", "info": ImportState.DONE},
            },
        }

<<<<<<< HEAD
=======
    def test_json_upload_no_default_group(self) -> None:
        self.set_models({"group/1": {"default_group_for_meeting_id": None}})
        response = self.request(
            "participant.json_upload",
            {"data": [{"username": "testuser"}], "meeting_id": 1},
        )
        self.assert_status_code(response, 400)
        assert (
            "No valid group given in import and no default_group for meeting defined!"
            in response.json["message"]
        )

>>>>>>> 3f2d2b37
    def test_json_upload_results(self) -> None:
        response = self.request(
            "participant.json_upload",
            {
                "meeting_id": 1,
                "data": [{"username": "test", "default_password": "secret"}],
            },
        )
        self.assert_status_code(response, 200)
        self.assert_model_exists(
            "import_preview/1",
            {
                "name": "participant",
                "state": ImportState.DONE,
                "result": {
                    "meeting_id": 1,
                    "rows": [
                        {
                            "state": ImportState.NEW,
                            "messages": [],
                            "data": {
                                "username": {
                                    "value": "test",
                                    "info": ImportState.DONE,
                                },
                                "default_password": {
                                    "value": "secret",
                                    "info": ImportState.DONE,
                                },
                                "groups": [
                                    {
                                        "id": 1,
                                        "info": ImportState.GENERATED,
                                        "value": "testgroup",
                                    }
                                ],
                            },
                        }
                    ],
                },
            },
        )
        result = response.json["results"][0][0]
        assert result == {
            "id": 1,
            "headers": [
                {"property": "title", "type": "string", "is_object": True},
                {"property": "first_name", "type": "string", "is_object": True},
                {"property": "last_name", "type": "string", "is_object": True},
                {"property": "is_active", "type": "boolean", "is_object": True},
                {
                    "property": "is_physical_person",
                    "type": "boolean",
                    "is_object": True,
                },
                {"property": "default_password", "type": "string", "is_object": True},
                {"property": "email", "type": "string", "is_object": True},
                {"property": "username", "type": "string", "is_object": True},
                {"property": "gender", "type": "string", "is_object": True},
                {"property": "pronoun", "type": "string", "is_object": True},
                {"property": "saml_id", "type": "string", "is_object": True},
                {"property": "member_number", "type": "string", "is_object": True},
                {"property": "home_committee", "type": "string", "is_object": True},
                {"property": "guest", "type": "boolean", "is_object": True},
                {
                    "property": "structure_level",
                    "type": "string",
                    "is_object": True,
                    "is_list": True,
                },
                {"property": "number", "type": "string", "is_object": True},
                {"property": "vote_weight", "type": "decimal", "is_object": True},
                {"property": "comment", "type": "string", "is_object": True},
                {"property": "is_present", "type": "boolean", "is_object": True},
                {
                    "property": "groups",
                    "type": "string",
                    "is_object": True,
                    "is_list": True,
                },
                {"property": "locked_out", "type": "boolean", "is_object": True},
            ],
            "rows": [
                {
                    "state": ImportState.NEW,
                    "messages": [],
                    "data": {
                        "username": {"value": "test", "info": ImportState.DONE},
                        "default_password": {
                            "value": "secret",
                            "info": ImportState.DONE,
                        },
                        "groups": [
                            {
                                "id": 1,
                                "info": ImportState.GENERATED,
                                "value": "testgroup",
                            }
                        ],
                    },
                }
            ],
            "statistics": [
                {"name": "total", "value": 1},
                {"name": "created", "value": 1},
                {"name": "updated", "value": 0},
                {"name": "error", "value": 0},
                {"name": "warning", "value": 0},
                {"name": "structure levels created", "value": 0},
                {"name": "groups created", "value": 0},
            ],
            "state": ImportState.DONE,
        }

    def test_json_upload_no_permission(self) -> None:
        self.base_permission_test(
            {},
            "participant.json_upload",
            {"meeting_id": 1, "data": [{"username": "test"}]},
        )

    def test_json_upload_permission(self) -> None:
        self.base_permission_test(
            {},
            "participant.json_upload",
            {"meeting_id": 1, "data": [{"username": "test"}]},
            Permissions.User.CAN_MANAGE,
        )

    def test_json_upload_permission_2(self) -> None:
        self.base_permission_test(
            {},
            "participant.json_upload",
            {"meeting_id": 1, "data": [{"username": "test"}]},
            Permissions.User.CAN_UPDATE,
            True,
        )

    def test_json_upload_no_permission_meeting_admin(self) -> None:
        self.create_meeting()
        self.create_meeting(4)
        user_id = self.create_user_for_meeting(1)
        other_user_id = 3
        self.set_models(
            {
<<<<<<< HEAD
                f"user/{other_user_id}": self._get_user_data("test"),
=======
                f"user/{other_user_id}": self._get_user_data("test", {1: [], 4: []}),
>>>>>>> 3f2d2b37
            }
        )
        self.set_user_groups(user_id, [2])
        self.set_user_groups(other_user_id, [1, 4])
        self.login(user_id)
        response = self.request(
            "participant.json_upload",
            {
                "meeting_id": 1,
                "data": [
                    {"username": "test", "gender": "male", "default_password": "secret"}
                ],
            },
        )
        self.assert_status_code(response, 200)
        self.assert_model_exists(
            "import_preview/1",
            {
                "name": "participant",
                "state": ImportState.DONE,
                "result": {
                    "meeting_id": 1,
                    "rows": [
                        {
                            "state": ImportState.DONE,
                            "messages": [
                                "Account is added to the meeting, but changes to the following field(s) are not possible: username, gender_id, default_password"
                            ],
                            "data": {
                                "username": {
                                    "value": "test",
                                    "info": ImportState.REMOVE,
                                    "id": 3,
                                },
                                "default_password": {
                                    "value": "secret",
                                    "info": ImportState.REMOVE,
                                },
                                "id": 3,
                                "groups": [
                                    {
                                        "info": ImportState.GENERATED,
                                        "value": "group1",
                                        "id": 1,
                                    }
                                ],
                                "gender": {
                                    "info": ImportState.REMOVE,
                                    "value": "male",
                                    "id": 1,
                                },
                            },
                        }
                    ],
                },
            },
        )

    def test_json_upload_locked_meeting(self) -> None:
        self.base_locked_out_superadmin_permission_test(
            {},
            "participant.json_upload",
            {"meeting_id": 1, "data": [{"username": "test"}]},
        )

    def test_json_upload_names_and_email_find_add_meeting_data(self) -> None:
        self.set_models(
            {
                "user/34": {
                    "first_name": "Max",
                    "last_name": "Mustermann",
                    "email": "test@ntvtn.de",
                    "username": "test",
                },
<<<<<<< HEAD
                "group/1": {"default_group_for_meeting_id": 1},
=======
>>>>>>> 3f2d2b37
                "gender/1": {"name": "male"},
            }
        )
        fix_fields = {
            "first_name": "Max",
            "last_name": "Mustermann",
            "email": "test@ntvtn.de",
            "number": "meeting1 number",
            "comment": "meeting1 comment",
            "gender": "male",
        }
        response = self.request(
            "participant.json_upload",
            {
                "meeting_id": 1,
                "data": [
                    {
                        "default_password": "new default password",
                        "vote_weight": "1.456",
                        "is_present": "f",
                        "structure_level": "testlevel",
                        **fix_fields,
                    }
                ],
            },
        )
        self.assert_status_code(response, 200)
        row = response.json["results"][0][0]["rows"][0]
        assert row["state"] == ImportState.DONE
        assert row["data"]["id"] == 34
        assert row["data"]["default_password"] == {
            "value": "new default password",
            "info": "done",
        }
        assert row["data"]["username"] == {"value": "test", "info": "done", "id": 34}
        assert row["data"]["vote_weight"] == {"value": "1.456000", "info": "done"}
        assert row["data"]["is_present"] == {"value": False, "info": "done"}
        assert row["data"]["gender"] == {"id": 1, "value": "male", "info": "done"}
        assert row["data"]["groups"] == [
            {"value": "testgroup", "info": "generated", "id": 1}
        ]
        assert row["data"]["structure_level"] == [
            {"value": "testlevel", "info": "done", "id": 1}
        ]
        for key in fix_fields.keys():
            assert row["data"][key]["value"] == fix_fields[key]

    def test_json_upload_names_generate_username_password_create_meeting(self) -> None:
        self.set_models(
            {
                "user/34": {
                    "username": "MaxMustermann",
                    "first_name": "Max",
                    "last_name": "Mustermann",
                },
            }
        )

        fix_fields = {
            "first_name": "Max",
            "last_name": "Mustermann",
            "gender": "notAGender",
        }
        response = self.request(
            "participant.json_upload",
            {
                "meeting_id": 1,
                "data": [
                    {
                        "vote_weight": "1.456",
                        "is_present": "0",
                        "structure_level": "testlevel",
                        **fix_fields,
                    }
                ],
            },
        )
        self.assert_status_code(response, 200)
        entry = response.json["results"][0][0]["rows"][0]
        assert entry["state"] == ImportState.NEW
        for key in fix_fields.keys():
            assert entry["data"][key]["value"] == fix_fields[key]
        assert entry["data"]["username"] == {
            "value": "MaxMustermann1",
            "info": ImportState.GENERATED,
        }
        assert entry["data"]["default_password"]["info"] == ImportState.GENERATED
        assert entry["data"]["vote_weight"] == {
            "value": "1.456000",
            "info": ImportState.DONE,
        }
        assert entry["data"]["structure_level"] == [
            {
                "value": "testlevel",
                "info": ImportState.DONE,
                "id": 1,
            }
        ]
        assert entry["data"]["is_present"] == {"value": False, "info": ImportState.DONE}
        assert entry["data"]["groups"] == [
            {"value": "testgroup", "info": "generated", "id": 1}
        ]
        assert entry["data"]["gender"] == {
            "value": "notAGender",
            "info": ImportState.WARNING,
        }
        assert (
            "Gender 'notAGender' is not in the allowed gender list."
            in entry["messages"]
        )

    def test_json_upload_invalid_vote_weight(self) -> None:
        response = self.request(
            "participant.json_upload",
            {
                "meeting_id": 1,
                "data": [
                    {
                        "first_name": "Max",
                        "last_name": "Mustermann",
                        "email": "max@mustermann.org",
                        "vote_weight": "0",
                        "default_password": "halloIchBinMax",
                    },
                ],
            },
        )
        self.assert_status_code(response, 200)
        result = response.json["results"][0][0]
        assert result["state"] == ImportState.ERROR
        assert result["rows"][0]["messages"] == [
            "vote_weight must be bigger than or equal to 0.000001."
        ]
        assert result["rows"][0]["state"] == ImportState.ERROR
        assert result["rows"][0]["data"] == {
            "first_name": {"value": "Max", "info": ImportState.DONE},
            "last_name": {"value": "Mustermann", "info": ImportState.DONE},
            "email": {"value": "max@mustermann.org", "info": ImportState.DONE},
            "vote_weight": {"value": "0.000000", "info": ImportState.ERROR},
            "username": {"value": "MaxMustermann", "info": ImportState.GENERATED},
            "default_password": {"value": "halloIchBinMax", "info": ImportState.DONE},
            "groups": [{"id": 1, "info": "generated", "value": "testgroup"}],
        }

    def test_json_upload_not_sufficient_field_permission_update_with_wrong_email(
        self,
    ) -> None:
        self.create_meeting(1)
        self.create_meeting(4)
        self.set_models(
            {
                "user/1": {"organization_management_level": None},
                "user/2": {
                    "username": "user2",
                    "first_name": "John",
                    "meeting_user_ids": [11, 44],
                    "organization_management_level": OrganizationManagementLevel.CAN_MANAGE_ORGANIZATION,
                    "default_password": "secret",
                    "can_change_own_password": True,
                    "password": "secretcrypted",
                },
                "meeting/4": {"committee_id": 60},
                "meeting_user/11": {"meeting_id": 1, "user_id": 2, "group_ids": [1]},
                "meeting_user/44": {"meeting_id": 4, "user_id": 2, "group_ids": [5]},
                "group/1": {"meeting_user_ids": [11]},
                "group/5": {"meeting_user_ids": [44]},
            }
        )
        self.set_user_groups(1, [3])
        self.add_group_permissions(3, [Permissions.User.CAN_MANAGE])

        response = self.request(
            "participant.json_upload",
            {
                "meeting_id": 1,
                "data": [
                    {
                        "username": "user2",
                        "email": "Jim.Knopf@@Lummer.land",
                        "vote_weight": "1.23456",
                    }
                ],
            },
        )

        self.assert_status_code(response, 200)
        row = response.json["results"][0][0]["rows"][0]
        assert row["state"] == ImportState.ERROR
        assert row["messages"] == [
            "Error: 'Jim.Knopf@@Lummer.land' is not a valid email address.",
            "Account is added to the meeting, but changes to the following field(s) are not possible: username, email",
        ]
        assert row["data"] == {
            "id": 2,
            "username": {"value": "user2", "info": "remove", "id": 2},
            "email": {"value": "Jim.Knopf@@Lummer.land", "info": ImportState.ERROR},
            "vote_weight": {"value": "1.234560", "info": "done"},
            "groups": [{"id": 1, "info": ImportState.GENERATED, "value": "group1"}],
        }

    def test_json_upload_wrong_email(self) -> None:
        self.create_meeting(1)
        response = self.request(
            "participant.json_upload",
            {
                "meeting_id": 1,
                "data": [
                    {"username": "test1", "email": "veryveryverybad"},
                    {"username": "test2", "email": "slightly@bad"},
                    {"username": "test3", "email": "somewhat@@worse"},
                    {"username": "test4", "email": "this.is@wrong,too"},
                ],
            },
        )
        self.assert_status_code(response, 200)
        import_preview = self.assert_model_exists("import_preview/1")
        assert import_preview["name"] == "participant"
        assert import_preview["state"] == ImportState.ERROR
        rows = import_preview["result"]["rows"]
        row = rows[0]
        assert row["data"]["email"] == {
            "value": "veryveryverybad",
            "info": ImportState.ERROR,
        }
        assert (
            "Error: 'veryveryverybad' is not a valid email address." in row["messages"]
        )
        row = rows[1]
        assert row["data"]["email"] == {
            "value": "slightly@bad",
            "info": ImportState.ERROR,
        }
        assert "Error: 'slightly@bad' is not a valid email address." in row["messages"]
        row = rows[2]
        assert row["data"]["email"] == {
            "value": "somewhat@@worse",
            "info": ImportState.ERROR,
        }
        assert (
            "Error: 'somewhat@@worse' is not a valid email address." in row["messages"]
        )
        row = rows[3]
        assert row["data"]["email"] == {
            "value": "this.is@wrong,too",
            "info": ImportState.ERROR,
        }
        assert (
            "Error: 'this.is@wrong,too' is not a valid email address."
            in row["messages"]
        )

    def test_json_upload_with_illegal_decimal_value(self) -> None:
        self.create_meeting(1)
        self.create_user("test user", [3])
        response = self.request(
            "participant.json_upload",
            {
                "meeting_id": 1,
                "data": [
                    {
                        "username": "test user",
                        "first_name": "test",
                        "groups": ["group3"],
                        "vote_weight": "2/3",
                    },
                ],
            },
        )
        self.assert_status_code(response, 400)
        assert "Could not parse 2/3 expect decimal" in response.json["message"]

    def test_json_upload_update_member_number_in_existing_participant_error(
        self,
    ) -> None:
        self.create_meeting(1)
        self.create_user("test", [3])
        self.set_models(
            {
                "user/2": {
                    "default_vote_weight": "2.300000",
                    "member_number": "old_one",
                }
            }
        )
        response = self.request(
            "participant.json_upload",
            {
                "meeting_id": 1,
                "data": [
                    {
                        "username": "test",
                        "member_number": "new_one",
                    }
                ],
            },
        )
        self.assert_status_code(response, 200)
        import_preview = self.assert_model_exists("import_preview/1")
        assert import_preview["state"] == ImportState.ERROR
        assert import_preview["name"] == "participant"
        assert import_preview["result"]["rows"][0]["state"] == ImportState.ERROR
        assert import_preview["result"]["rows"][0]["messages"] == [
            "Error: Member numbers can't be updated via import"
        ]
        data = import_preview["result"]["rows"][0]["data"]
        assert data == {
            "id": 2,
            "member_number": {"info": ImportState.ERROR, "value": "new_one"},
            "username": {"info": "done", "value": "test", "id": 2},
            "groups": [{"id": 1, "info": "generated", "value": "group1"}],
        }

    def test_json_upload_update_duplicate_member_numbers(self) -> None:
        self.create_meeting(1)
        self.create_user("test1", [3])
        self.set_models(
            {
                "user/2": {
                    "default_vote_weight": "2.300000",
                },
            }
        )
        response = self.request(
            "participant.json_upload",
            {
                "meeting_id": 1,
                "data": [
                    {
                        "username": "test1",
                        "member_number": "new_one",
                    },
                    {
                        "username": "test2",
                        "member_number": "new_one",
                    },
                ],
            },
        )
        self.assert_status_code(response, 200)
        import_preview = self.assert_model_exists("import_preview/1")
        assert import_preview["state"] == ImportState.ERROR
        assert import_preview["name"] == "participant"
        assert import_preview["result"]["rows"][0]["state"] == ImportState.ERROR
        assert import_preview["result"]["rows"][0]["messages"] == [
            "Error: Found more users with the same member number"
        ]
        data = import_preview["result"]["rows"][0]["data"]
        assert data == {
            "id": 2,
            "member_number": {"info": ImportState.ERROR, "value": "new_one"},
            "username": {"info": "done", "value": "test1", "id": 2},
            "groups": [{"id": 1, "info": "generated", "value": "group1"}],
        }
        assert import_preview["result"]["rows"][1]["state"] == ImportState.ERROR
        assert import_preview["result"]["rows"][1]["messages"] == [
            "Error: Found more users with the same member number"
        ]
        data = import_preview["result"]["rows"][1]["data"]
        assert data == {
            "member_number": {"info": ImportState.ERROR, "value": "new_one"},
            "username": {"info": "done", "value": "test2"},
            "groups": [{"id": 1, "info": "generated", "value": "group1"}],
        }

    def test_json_upload_set_other_persons_member_number_in_existing_participant(
        self,
    ) -> None:
        self.create_meeting(1)
        self.create_user("test", [3])
        self.create_user("test2", [3])
        self.set_models(
            {
                "user/2": {
                    "default_vote_weight": "2.300000",
                },
                "user/3": {
                    "member_number": "new_one",
                    "default_vote_weight": "2.300000",
                },
            }
        )
        response = self.request(
            "participant.json_upload",
            {
                "meeting_id": 1,
                "data": [
                    {
                        "username": "test",
                        "member_number": "new_one",
                    }
                ],
            },
        )
        self.assert_status_code(response, 200)
        import_preview = self.assert_model_exists("import_preview/1")
        assert import_preview["state"] == ImportState.ERROR
        assert import_preview["name"] == "participant"
        assert import_preview["result"]["rows"][0]["state"] == ImportState.ERROR
        assert import_preview["result"]["rows"][0]["messages"] == [
            "Error: Member number doesn't match detected user"
        ]
        data = import_preview["result"]["rows"][0]["data"]
        assert data == {
            "id": 2,
            "member_number": {"info": ImportState.ERROR, "value": "new_one"},
            "username": {"info": "done", "value": "test", "id": 2},
            "groups": [{"id": 1, "info": "generated", "value": "group1"}],
        }

    def test_json_upload_set_other_persons_member_number_in_existing_participant_2(
        self,
    ) -> None:
        self.create_meeting(1)
        self.create_user("test", [3])
        self.create_user("test2", [3])
        self.set_models(
            {
                "user/2": {"default_vote_weight": "2.300000", "saml_id": "tessst"},
                "user/3": {
                    "member_number": "new_one",
                    "default_vote_weight": "2.300000",
                },
            }
        )
        response = self.request(
            "participant.json_upload",
            {
                "meeting_id": 1,
                "data": [
                    {
                        "saml_id": "tessst",
                        "member_number": "new_one",
                    }
                ],
            },
        )
        self.assert_status_code(response, 200)
        import_preview = self.assert_model_exists("import_preview/1")
        assert import_preview["state"] == ImportState.ERROR
        assert import_preview["name"] == "participant"
        assert import_preview["result"]["rows"][0]["state"] == ImportState.ERROR
        assert sorted(import_preview["result"]["rows"][0]["messages"]) == [
            "Because this participant is connected with a saml_id: The default_password will be ignored and password will not be changeable in OpenSlides.",
            "Error: Member number doesn't match detected user",
        ]
        data = import_preview["result"]["rows"][0]["data"]
        assert data == {
            "id": 2,
            "default_password": {
                "info": "warning",
                "value": "",
            },
            "member_number": {"info": ImportState.ERROR, "value": "new_one"},
            "username": {"info": "done", "value": "test", "id": 2},
            "saml_id": {"info": "done", "value": "tessst"},
            "groups": [{"id": 1, "info": "generated", "value": "group1"}],
        }

    def test_json_upload_set_other_persons_member_number_in_existing_participant_3(
        self,
    ) -> None:
        self.create_meeting(1)
        self.create_user("test", [3])
        self.create_user("test2", [3])
        self.set_models(
            {
                "user/2": {
                    "default_vote_weight": "2.300000",
                    "first_name": "Fritz",
                    "last_name": "Chen",
                    "email": "fritz.chen@scho.ol",
                },
                "user/3": {
                    "member_number": "new_one",
                    "default_vote_weight": "2.300000",
                },
            }
        )
        response = self.request(
            "participant.json_upload",
            {
                "meeting_id": 1,
                "data": [
                    {
                        "member_number": "new_one",
                        "first_name": "Fritz",
                        "last_name": "Chen",
                        "email": "fritz.chen@scho.ol",
                    }
                ],
            },
        )
        self.assert_status_code(response, 200)
        import_preview = self.assert_model_exists("import_preview/1")
        assert import_preview["state"] == ImportState.ERROR
        assert import_preview["name"] == "participant"
        assert import_preview["result"]["rows"][0]["state"] == ImportState.ERROR
        assert import_preview["result"]["rows"][0]["messages"] == [
            "Error: Member number doesn't match detected user"
        ]
        data = import_preview["result"]["rows"][0]["data"]
        assert data == {
            "id": 2,
            "member_number": {"info": ImportState.ERROR, "value": "new_one"},
            "username": {"info": "done", "value": "test", "id": 2},
            "first_name": {"info": "done", "value": "Fritz"},
            "last_name": {"info": "done", "value": "Chen"},
            "email": {"info": "done", "value": "fritz.chen@scho.ol"},
            "groups": [{"id": 1, "info": "generated", "value": "group1"}],
        }

    def prepare_locked_out_test(
        self,
        username: str = "",
        group_ids: list[int] = [],
        oml: OrganizationManagementLevel | None = None,
    ) -> None:
        self.create_meeting()
        self.create_meeting(5)
        self.set_models(
            {
                "meeting/1": {"group_ids": [1, 2, 3, 4]},
                "group/1": {"meeting_id": 1, "name": "default"},
                "group/2": {"meeting_id": 1, "name": "admin"},
                "group/3": {"meeting_id": 1, "name": "can_manage"},
                "group/4": {"meeting_id": 1, "name": "can_update"},
            }
        )
        self.add_group_permissions(3, [Permissions.User.CAN_MANAGE])
        self.add_group_permissions(4, [Permissions.User.CAN_UPDATE])
        self.add_group_permissions(7, [Permissions.User.CAN_MANAGE])
        if username:
            self.create_user(username, group_ids, oml)

    def test_json_upload_create_locked_out_user_meeting_admin_error(self) -> None:
        self.prepare_locked_out_test()
        response = self.request(
            "participant.json_upload",
            {
                "meeting_id": 1,
                "data": [{"username": "test", "locked_out": "1", "groups": ["admin"]}],
            },
        )
        self.assert_status_code(response, 200)
        import_preview = self.assert_model_exists("import_preview/1")
        assert import_preview["state"] == ImportState.ERROR
        assert import_preview["name"] == "participant"
        assert import_preview["result"]["rows"][0]["state"] == ImportState.ERROR
        assert import_preview["result"]["rows"][0]["messages"] == [
            "Error: Group(s) 2 have user.can_manage permissions and may therefore not be used by users who are locked out"
        ]
        data = import_preview["result"]["rows"][0]["data"]
        for key, value in {
            "username": {"info": "done", "value": "test"},
            "locked_out": {"info": "error", "value": True},
            "groups": [{"id": 2, "info": "error", "value": "admin"}],
        }.items():
            assert data[key] == value

    def test_json_upload_create_locked_out_user_can_manage_error(self) -> None:
        self.prepare_locked_out_test()
        response = self.request(
            "participant.json_upload",
            {
                "meeting_id": 1,
                "data": [
                    {"username": "test", "locked_out": "1", "groups": ["can_manage"]}
                ],
            },
        )
        self.assert_status_code(response, 200)
        import_preview = self.assert_model_exists("import_preview/1")
        assert import_preview["state"] == ImportState.ERROR
        assert import_preview["name"] == "participant"
        assert import_preview["result"]["rows"][0]["state"] == ImportState.ERROR
        assert import_preview["result"]["rows"][0]["messages"] == [
            "Error: Group(s) 3 have user.can_manage permissions and may therefore not be used by users who are locked out"
        ]
        data = import_preview["result"]["rows"][0]["data"]
        for key, value in {
            "username": {"info": "done", "value": "test"},
            "locked_out": {"info": "error", "value": True},
            "groups": [{"id": 3, "info": "error", "value": "can_manage"}],
        }.items():
            assert data[key] == value

    def test_json_upload_update_locked_out_on_self_error(self) -> None:
        self.prepare_locked_out_test()
        self.set_user_groups(1, [3])
        self.set_models(
            {"user/1": {"username": "admin", "organization_management_level": None}}
        )
        response = self.request(
            "participant.json_upload",
            {
                "meeting_id": 1,
                "data": [
                    {
                        "username": "admin",
                        "locked_out": "1",
                    }
                ],
            },
        )
        self.assert_status_code(response, 200)
        import_preview = self.assert_model_exists("import_preview/1")
        assert import_preview["state"] == ImportState.ERROR
        assert import_preview["name"] == "participant"
        assert import_preview["result"]["rows"][0]["state"] == ImportState.ERROR
        assert import_preview["result"]["rows"][0]["messages"] == [
            "Error: You may not lock yourself out of a meeting"
        ]
        data = import_preview["result"]["rows"][0]["data"]
        for key, value in {
            "username": {"info": "done", "value": "admin", "id": 1},
            "locked_out": {"info": "error", "value": True},
            "groups": [{"id": 1, "info": "generated", "value": "default"}],
        }.items():
            assert data[key] == value

    def test_json_upload_update_locked_out_meeting_admin_error(self) -> None:
        self.prepare_locked_out_test("test", [1])
        response = self.request(
            "participant.json_upload",
            {
                "meeting_id": 1,
                "data": [{"username": "test", "locked_out": "1", "groups": ["admin"]}],
            },
        )
        self.assert_status_code(response, 200)
        import_preview = self.assert_model_exists("import_preview/1")
        assert import_preview["state"] == ImportState.ERROR
        assert import_preview["name"] == "participant"
        assert import_preview["result"]["rows"][0]["state"] == ImportState.ERROR
        assert import_preview["result"]["rows"][0]["messages"] == [
            "Error: Group(s) 2 have user.can_manage permissions and may therefore not be used by users who are locked out"
        ]
        data = import_preview["result"]["rows"][0]["data"]
        for key, value in {
            "id": 2,
            "username": {"info": "done", "value": "test", "id": 2},
            "locked_out": {"info": "error", "value": True},
            "groups": [{"id": 2, "info": "error", "value": "admin"}],
        }.items():
            assert data[key] == value

    def test_json_upload_update_locked_out_on_superadmin_error(self) -> None:
        self.prepare_locked_out_test("test", oml=OrganizationManagementLevel.SUPERADMIN)
        response = self.request(
            "participant.json_upload",
            {
                "meeting_id": 1,
                "data": [
                    {
                        "username": "test",
                        "locked_out": "1",
                    }
                ],
            },
        )
        self.assert_status_code(response, 200)
        import_preview = self.assert_model_exists("import_preview/1")
        assert import_preview["state"] == ImportState.ERROR
        assert import_preview["name"] == "participant"
        assert import_preview["result"]["rows"][0]["state"] == ImportState.ERROR
        assert import_preview["result"]["rows"][0]["messages"] == [
            "Error: Cannot lock user from meeting 1 as long as he has the OrganizationManagementLevel superadmin"
        ]
        data = import_preview["result"]["rows"][0]["data"]
        for key, value in {
            "id": 2,
            "username": {"info": "done", "value": "test", "id": 2},
            "locked_out": {"info": "error", "value": True},
            "groups": [{"id": 1, "info": "generated", "value": "default"}],
        }.items():
            assert data[key] == value

    def test_json_upload_perm_superadmin_self_set_inactive_error(self) -> None:
        """SUPERADMIN may not set himself inactive."""
        response = self.request(
            "participant.json_upload",
            {
                "meeting_id": 1,
                "data": [{"username": "admin", "is_active": "False"}],
            },
        )
        self.assert_status_code(response, 200)
        import_preview = self.assert_model_exists("import_preview/1")
        assert import_preview["name"] == "participant"
        assert import_preview["result"]["rows"][0]["data"]["is_active"] == {
            "value": False,
            "info": ImportState.ERROR,
        }
        assert (
            "A superadmin is not allowed to set himself inactive."
            in import_preview["result"]["rows"][0]["messages"]
        )
        data = import_preview["result"]["rows"][0]["data"]
        for key, value in {
            "id": 1,
            "username": {"info": "done", "value": "admin", "id": 1},
            "is_active": {"info": "error", "value": False},
        }.items():
            assert data[key] == value

    def test_json_upload_update_locked_out_on_other_oml_error(self) -> None:
        self.prepare_locked_out_test(
            "test", oml=OrganizationManagementLevel.CAN_MANAGE_USERS
        )
        response = self.request(
            "participant.json_upload",
            {
                "meeting_id": 1,
                "data": [
                    {
                        "username": "test",
                        "locked_out": "1",
                    }
                ],
            },
        )
        self.assert_status_code(response, 200)
        import_preview = self.assert_model_exists("import_preview/1")
        assert import_preview["state"] == ImportState.ERROR
        assert import_preview["name"] == "participant"
        assert import_preview["result"]["rows"][0]["state"] == ImportState.ERROR
        assert import_preview["result"]["rows"][0]["messages"] == [
            "Error: Cannot lock user from meeting 1 as long as he has the OrganizationManagementLevel can_manage_users"
        ]
        data = import_preview["result"]["rows"][0]["data"]
        for key, value in {
            "id": 2,
            "username": {"info": "done", "value": "test", "id": 2},
            "locked_out": {"info": "error", "value": True},
            "groups": [{"id": 1, "info": "generated", "value": "default"}],
        }.items():
            assert data[key] == value

    def test_json_upload_update_locked_out_on_cml_error(self) -> None:
        self.prepare_locked_out_test("test", [1])
        self.set_models(
            {
                "user/2": {"committee_management_ids": [60]},
                "committee/60": {"manager_ids": [2]},
            }
        )
        response = self.request(
            "participant.json_upload",
            {
                "meeting_id": 1,
                "data": [
                    {
                        "username": "test",
                        "locked_out": "1",
                    }
                ],
            },
        )
        self.assert_status_code(response, 200)
        import_preview = self.assert_model_exists("import_preview/1")
        assert import_preview["state"] == ImportState.ERROR
        assert import_preview["name"] == "participant"
        assert import_preview["result"]["rows"][0]["state"] == ImportState.ERROR
        assert import_preview["result"]["rows"][0]["messages"] == [
            "Error: Cannot lock user out of meeting 1 as he is manager of the meetings committee or one of its parents"
        ]
        data = import_preview["result"]["rows"][0]["data"]
        for key, value in {
            "id": 2,
            "username": {"info": "done", "value": "test", "id": 2},
            "locked_out": {"info": "error", "value": True},
            "groups": [{"id": 1, "info": "generated", "value": "default"}],
        }.items():
            assert data[key] == value

    def test_json_upload_update_meeting_admin_on_locked_out_user_error(self) -> None:
        self.prepare_locked_out_test("test", [1])
        self.set_models({"meeting_user/1": {"locked_out": True}})
        response = self.request(
            "participant.json_upload",
            {
                "meeting_id": 1,
                "data": [{"username": "test", "groups": ["admin"]}],
            },
        )
        self.assert_status_code(response, 200)
        import_preview = self.assert_model_exists("import_preview/1")
        assert import_preview["state"] == ImportState.ERROR
        assert import_preview["name"] == "participant"
        assert import_preview["result"]["rows"][0]["state"] == ImportState.ERROR
        assert import_preview["result"]["rows"][0]["messages"] == [
            "Error: Group(s) 2 have user.can_manage permissions and may therefore not be used by users who are locked out"
        ]
        data = import_preview["result"]["rows"][0]["data"]
        for key, value in {
            "username": {"info": "done", "value": "test", "id": 2},
            "groups": [{"info": "error", "value": "admin", "id": 2}],
        }.items():
            assert data[key] == value

    def test_json_upload_permission_as_locked_out(self) -> None:
        self.create_meeting()
        self.set_group_permissions(3, [Permissions.User.CAN_MANAGE])
        meeting_user_id = self.set_user_groups(1, [3])[0]
        self.set_models(
            {
                f"meeting_user/{meeting_user_id}": {"locked_out": True},
                "user/1": {"organization_management_level": None},
            }
        )
        response = self.request(
            "participant.json_upload",
            {
                "meeting_id": 1,
                "data": [
                    {
                        "username": "test",
                        "default_password": "secret",
                        "is_active": "1",
                        "is_physical_person": "F",
                        "number": "strange number",
                        "structure_level": ["testlevel", "notfound"],
                        "vote_weight": "1.12",
                        "comment": "my comment",
                        "is_present": "0",
                        "groups": ["testgroup", "notfound_group1", "notfound_group2"],
                        "wrong": 15,
                    }
                ],
            },
        )
        self.assert_status_code(response, 403)
        self.assertIn(
            "You are not allowed to perform action participant.json_upload. Missing permissions: Permission user.can_manage in meeting 1 or OrganizationManagementLevel can_manage_organization in organization 1 or CommitteeManagementLevel can_manage in committee 60",
            response.json["message"],
        )

    def test_json_upload_set_home_committee_not_found(self) -> None:
        self.create_meeting()
        response = self.request(
            "participant.json_upload",
            {
                "meeting_id": 1,
                "data": [
                    {
                        "first_name": "Bob",
                        "last_name": "will fail",
                        "username": "BobWillFail",
                        "home_committee": "Does not exist",
                        "default_password": "ouch",
                    }
                ],
            },
        )
        self.assert_status_code(response, 200)
        import_preview = self.assert_model_exists("import_preview/1")
        assert import_preview["state"] == ImportState.ERROR
        assert import_preview["name"] == "participant"
        assert import_preview["result"]["rows"][0]["state"] == ImportState.ERROR
        assert import_preview["result"]["rows"][0]["messages"] == [
            "Error: Home committee not found."
        ]
        assert import_preview["result"]["rows"][0]["data"] == {
            "first_name": {"value": "Bob", "info": ImportState.DONE},
            "last_name": {"value": "will fail", "info": ImportState.DONE},
            "username": {"value": "BobWillFail", "info": ImportState.DONE},
            "home_committee": {"value": "Does not exist", "info": ImportState.ERROR},
            "default_password": {"value": "ouch", "info": ImportState.DONE},
            "guest": {"value": False, "info": ImportState.GENERATED},
            "groups": [{"id": 1, "info": ImportState.GENERATED, "value": "group1"}],
        }

    def test_json_upload_set_home_committee_multiple_found(self) -> None:
        self.create_committee(1, name="There are two")
        self.create_committee(2, name="There are two")
        self.create_user("BobWillFail")
        response = self.request(
            "participant.json_upload",
            {
                "meeting_id": 1,
                "data": [
                    {
                        "first_name": "Bob",
                        "last_name": "will fail",
                        "username": "BobWillFail",
                        "home_committee": "There are two",
                        "default_password": "ouch",
                        "guest": "0",
                        "groups": ["testgroup"],
                    }
                ],
            },
        )
        self.assert_status_code(response, 200)
        import_preview = self.assert_model_exists("import_preview/1")
        assert import_preview["state"] == ImportState.ERROR
        assert import_preview["name"] == "participant"
        assert import_preview["result"]["rows"][0]["state"] == ImportState.ERROR
        assert import_preview["result"]["rows"][0]["messages"] == [
            "Error: Found multiple committees with the same name as the home committee."
        ]
        assert import_preview["result"]["rows"][0]["data"] == {
            "id": 2,
            "first_name": {"value": "Bob", "info": ImportState.DONE},
            "last_name": {"value": "will fail", "info": ImportState.DONE},
            "username": {"id": 2, "value": "BobWillFail", "info": ImportState.DONE},
            "home_committee": {"value": "There are two", "info": ImportState.ERROR},
            "default_password": {"value": "ouch", "info": ImportState.DONE},
            "guest": {"value": False, "info": ImportState.DONE},
            "groups": [{"id": 1, "value": "testgroup", "info": ImportState.DONE}],
        }

    def test_json_upload_set_home_committee_and_set_guest_to_true(self) -> None:
        self.create_committee(1, name="Home")
        self.create_user("BobWillFail", group_ids=[1])
        response = self.request(
            "participant.json_upload",
            {
                "meeting_id": 1,
                "data": [
                    {
                        "first_name": "Bob",
                        "last_name": "will fail",
                        "username": "BobWillFail",
                        "home_committee": "Home",
                        "default_password": "ouch",
                        "guest": "1",
                        "groups": ["test"],
                    }
                ],
            },
        )
        self.assert_status_code(response, 200)
        import_preview = self.assert_model_exists("import_preview/1")
        assert import_preview["state"] == ImportState.ERROR
        assert import_preview["name"] == "participant"
        assert import_preview["result"]["rows"][0]["state"] == ImportState.ERROR
        assert import_preview["result"]["rows"][0]["messages"] == [
            "Error: Cannot set guest to true while setting home committee."
        ]
        assert import_preview["result"]["rows"][0]["data"] == {
            "id": 2,
            "first_name": {"value": "Bob", "info": ImportState.DONE},
            "last_name": {"value": "will fail", "info": ImportState.DONE},
            "username": {"id": 2, "value": "BobWillFail", "info": ImportState.DONE},
            "home_committee": {"id": 1, "value": "Home", "info": ImportState.DONE},
            "default_password": {"value": "ouch", "info": ImportState.DONE},
            "guest": {"value": True, "info": ImportState.ERROR},
            "groups": [{"value": "test", "info": ImportState.NEW}],
        }


class ParticipantJsonUploadForUseInImport(BaseActionTestCase):
    def setUp(self) -> None:
        super().setUp()
        self.create_meeting(1)
        self.create_meeting(4)

    def json_upload_invalid_vote_weight_with_remove(self) -> None:
        self.set_models(
            {
                "user/1": {"organization_management_level": "can_manage_users"},
                "user/2": {
                    "meeting_user_ids": [12],
                    "username": "wilhelm",
                },
                "meeting_user/12": {"meeting_id": 1, "group_ids": [1], "user_id": 2},
                "group/1": {"meeting_user_ids": [12]},
            }
        )
        response = self.request(
            "participant.json_upload",
            {
                "meeting_id": 1,
                "data": [
                    {
                        "username": "wilhelm",
                        "first_name": "Wilhelm",
                        "last_name": "Aberhatnurhut",
                        "email": "will@helm.hut",
                        "vote_weight": "0",
                        "default_password": "123",
                    },
                ],
            },
        )
        self.assert_status_code(response, 200)
        result = response.json["results"][0][0]
        assert result["state"] == ImportState.DONE
        assert (
            "vote_weight must be bigger than or equal to 0.000001."
            not in result["rows"][0]["messages"]
        )
        assert result["rows"][0]["state"] == ImportState.DONE
        assert result["rows"][0]["data"] == {
            "id": 2,
            "first_name": {"value": "Wilhelm", "info": ImportState.DONE},
            "last_name": {"value": "Aberhatnurhut", "info": ImportState.DONE},
            "email": {"value": "will@helm.hut", "info": ImportState.DONE},
            "vote_weight": {"value": "0.000000", "info": ImportState.REMOVE},
            "username": {"id": 2, "value": "wilhelm", "info": ImportState.DONE},
            "default_password": {"value": "123", "info": ImportState.DONE},
            "groups": [{"id": 1, "info": "generated", "value": "group1"}],
        }

    def json_upload_saml_id_new(self) -> None:
        self.set_models(
            {
                "user/34": {
                    "first_name": "Max",
                    "last_name": "Mustermann",
                    "email": "test@ntvtn.de",
                    "username": "test_saml_id",
                },
                **{
                    f"group/{id_}": {"permissions": ["assignment.can_see"]}
                    for id_ in range(1, 7)
                },
            }
        )

        response = self.request(
            "participant.json_upload",
            {
                "meeting_id": 1,
                "data": [
                    {
                        "saml_id": "test_saml_id",
                        "default_password": "test2",
                        "groups": ["group1"],
                    },
                    {
                        "username": "test_saml_id1",
                        "groups": ["group1", "group2", "group3", "group4"],
                    },
                    {
                        "first_name": "test_sa",
                        "last_name": "ml_id2",
                    },
                ],
            },
        )
        self.assert_status_code(response, 200)
        import_preview = self.assert_model_exists("import_preview/1")
        assert import_preview["name"] == "participant"
        assert import_preview["result"]["rows"][0]["messages"] == [
            "Because this participant is connected with a saml_id: The default_password will be ignored and password will not be changeable in OpenSlides."
        ]
        assert import_preview["result"]["rows"][0]["state"] == ImportState.NEW
        data0 = import_preview["result"]["rows"][0]["data"]
        assert data0 == {
            "saml_id": {"info": "new", "value": "test_saml_id"},
            "username": {"info": "generated", "value": "test_saml_id2"},
            "default_password": {"info": "warning", "value": ""},
            "groups": [{"value": "group1", "info": ImportState.DONE, "id": 1}],
        }

        assert import_preview["result"]["rows"][1]["messages"] == []
        assert import_preview["result"]["rows"][1]["data"]["username"] == {
            "info": "done",
            "value": "test_saml_id1",
        }
        assert import_preview["result"]["rows"][1]["data"]["groups"] == [
            {"value": "group1", "info": ImportState.DONE, "id": 1},
            {"value": "group2", "info": ImportState.DONE, "id": 2},
            {"value": "group3", "info": ImportState.DONE, "id": 3},
            {"value": "group4", "info": ImportState.NEW},
        ]

        assert import_preview["result"]["rows"][2]["messages"] == []
        assert import_preview["result"]["rows"][2]["data"]["username"] == {
            "info": "generated",
            "value": "test_saml_id21",
        }
        assert import_preview["result"]["rows"][2]["data"]["last_name"] == {
            "value": "ml_id2",
            "info": "done",
        }
        assert import_preview["result"]["rows"][2]["data"]["first_name"] == {
            "value": "test_sa",
            "info": "done",
        }
        assert import_preview["result"]["rows"][2]["data"]["groups"] == [
            {"value": "group1", "info": ImportState.GENERATED, "id": 1}
        ]

    def json_upload_set_saml_id_in_existing_participant(self) -> None:
        self.set_models(
            {
                "user/2": {
                    "username": "test",
                    "password": "secret",
                    "default_password": "secret",
                    "can_change_own_password": True,
                    "default_vote_weight": "2.300000",
                }
            }
        )
        response = self.request(
            "participant.json_upload",
            {
                "meeting_id": 1,
                "data": [
                    {
                        "username": "test",
                        "saml_id": "test_saml_id",
                        "default_password": "secret2",
                    }
                ],
            },
        )
        self.assert_status_code(response, 200)
        import_preview = self.assert_model_exists("import_preview/1")
        assert import_preview["state"] == ImportState.WARNING
        assert import_preview["name"] == "participant"
        assert import_preview["result"]["rows"][0]["state"] == ImportState.DONE
        assert import_preview["result"]["rows"][0]["messages"] == [
            "Because this participant is connected with a saml_id: The default_password will be ignored and password will not be changeable in OpenSlides."
        ]
        data = import_preview["result"]["rows"][0]["data"]
        assert data == {
            "id": 2,
            "saml_id": {"info": "new", "value": "test_saml_id"},
            "username": {"info": "done", "value": "test", "id": 2},
            "default_password": {"info": "warning", "value": ""},
            "groups": [{"id": 1, "info": "generated", "value": "group1"}],
        }

    def json_upload_update_saml_id_in_existing_participant(self) -> None:
        self.set_models(
            {
                "user/2": {
                    "username": "test",
                    "saml_id": "old_one",
                }
            }
        )
        response = self.request(
            "participant.json_upload",
            {
                "meeting_id": 1,
                "data": [
                    {
                        "username": "test",
                        "saml_id": "new_one",
                    }
                ],
            },
        )
        self.assert_status_code(response, 200)
        import_preview = self.assert_model_exists("import_preview/1")
        assert import_preview["state"] == ImportState.DONE
        assert import_preview["name"] == "participant"
        assert import_preview["result"]["rows"][0]["state"] == ImportState.DONE
        assert import_preview["result"]["rows"][0]["messages"] == []
        data = import_preview["result"]["rows"][0]["data"]
        assert data == {
            "id": 2,
            "saml_id": {"info": "done", "value": "new_one"},
            "username": {"info": "done", "value": "test", "id": 2},
            "groups": [{"id": 1, "info": "generated", "value": "group1"}],
        }

    def json_upload_username_set_saml_id_remove_presence(self) -> None:
        self.set_models(
            {
                "user/10": {
                    "username": "user10",
                    "meeting_user_ids": [110],
                    "is_present_in_meeting_ids": [1],
                },
                "meeting/1": {
                    "present_user_ids": [10],
                    "structure_level_ids": [1, 2],
                },
                "structure_level/1": {
                    "meeting_id": 1,
                    "name": "old sl",
                },
                "structure_level/2": {
                    "meeting_id": 1,
                    "name": "new sl",
                },
                "meeting_user/110": {
                    "meeting_id": 1,
                    "user_id": 10,
                    "structure_level_ids": [1],
                    "number": "old number",
                    "comment": "old comment",
                },
            }
        )
        fix_fields = {
            "number": "new number",
            "comment": "new comment",
        }
        response = self.request(
            "participant.json_upload",
            {
                "meeting_id": 1,
                "data": [
                    {
                        "username": "user10",
                        "saml_id": "saml_id10",
                        "is_present": "0",
                        "vote_weight": "2.8",
                        "structure_level": "new sl",
                        **fix_fields,
                    }
                ],
            },
        )
        self.assert_status_code(response, 200)
        row = response.json["results"][0][0]["rows"][0]
        assert row["state"] == ImportState.DONE
        assert row["data"] == {
            "id": 10,
            "username": {"value": "user10", "info": "done", "id": 10},
            "saml_id": {"value": "saml_id10", "info": "new"},
            "default_password": {"value": "", "info": "warning"},
            "is_present": {"value": False, "info": "done"},
            "vote_weight": {"value": "2.800000", "info": "done"},
            "groups": [{"id": 1, "info": "generated", "value": "group1"}],
            "structure_level": [{"id": 2, "info": "done", "value": "new sl"}],
            **{
                k: {"value": v, "info": ImportState.DONE} for k, v in fix_fields.items()
            },
        }

    def json_upload_username_username_and_saml_id_found(self) -> None:
        self.set_models(
            {
                "user/11": {
                    "username": "user11",
                    "saml_id": "saml_id11",
                }
            }
        )
        response = self.request(
            "participant.json_upload",
            {
                "meeting_id": 1,
                "data": [
                    {
                        "username": "user11",
                        "saml_id": "saml_id11",
                    }
                ],
            },
        )
        self.assert_status_code(response, 200)
        row = response.json["results"][0][0]["rows"][0]
        assert row["state"] == ImportState.DONE
        assert row["data"] == {
            "id": 11,
            "username": {"value": "user11", "info": ImportState.DONE, "id": 11},
            "saml_id": {"value": "saml_id11", "info": ImportState.DONE},
            "groups": [{"id": 1, "info": "generated", "value": "group1"}],
        }

    def json_upload_multiple_users(self) -> None:
        self.set_models(
            {
                "organization/1": {"gender_ids": [1, 2, 3, 4]},
                "gender/1": {"name": "male"},
                "gender/2": {"name": "female"},
                "gender/3": {"name": "diverse"},
                "gender/4": {"name": "non-binary"},
                "user/2": {
                    "username": "user2",
                    "password": "secret",
                    "default_password": "secret",
                    "can_change_own_password": True,
                    "default_vote_weight": "2.300000",
                    "gender_id": 1,
                },
                "user/3": {
                    "username": "user3",
                    "saml_id": "saml3",
                    "password": "secret",
                    "default_password": "secret",
                    "can_change_own_password": True,
                    "default_vote_weight": "3.300000",
                    "meeting_user_ids": [31, 34],
                },
                "meeting_user/31": {
                    "user_id": 3,
                    "meeting_id": 1,
                    "group_ids": [1, 2],
                    "vote_weight": "3.310000",
                },
                "meeting_user/34": {
                    "user_id": 3,
                    "meeting_id": 4,
                    "group_ids": [5],
                },
                "user/4": {
                    "username": "user4",
                    "first_name": "Martin",
                    "last_name": "Luther King",
                    "email": "mlk@america.com",
                    "password": "secret",
                    "default_password": "secret",
                    "can_change_own_password": True,
                    "default_vote_weight": "4.300000",
                },
                "group/1": {
                    "meeting_id": 1,
                    "meeting_user_ids": [31],
                },
                "group/2": {
                    "meeting_id": 1,
                    "meeting_user_ids": [31],
                },
                "group/5": {
                    "meeting_id": 4,
                    "meeting_user_ids": [34],
                },
                "group/7": {
                    "meeting_id": 1,
                    "name": "group7M1",
                },
                "group/8": {
                    "meeting_id": 1,
                    "name": "Anonymous",
                    "anonymous_group_for_meeting_id": 1,
                },
                "meeting/1": {
                    "meeting_user_ids": [31],
                    "group_ids": [1, 2, 3, 7, 8],
                    "anonymous_group_id": 8,
                },
                "meeting/4": {"meeting_user_ids": [34]},
            }
        )
        response = self.request(
            "participant.json_upload",
            {
                "meeting_id": 1,
                "data": [
                    {
                        "username": "user2",
                        "saml_id": "test_saml_id2",
                        "groups": ["group3", "group4"],
                        "structure_level": ["level up"],
                        "gender": "diverse",
                    },
                    {
                        "saml_id": "saml3",
                        "vote_weight": "3.345678",
                        "groups": ["group3"],
                    },
                    {
                        "first_name": "Martin",
                        "last_name": "Luther King",
                        "email": "mlk@america.com",
                        "groups": ["group4"],
                    },
                    {
                        "username": "new_user5",
                        "saml_id": "saml5",
                        "structure_level": ["level up", "no. 5"],
                        "gender": "unknown",
                    },
                    {"saml_id": "new_saml6", "groups": ["group4"], "is_present": "1"},
                    {
                        "first_name": "Joan",
                        "last_name": "Baez7",
                        "groups": [
                            "group2",
                            "group4",
                            "Anonymous",
                            "unknown",
                            "group7M1",
                        ],
                        "gender": "female",
                    },
                ],
            },
        )
        self.assert_status_code(response, 200)
        import_preview = self.assert_model_exists("import_preview/1")
        assert import_preview["state"] == ImportState.WARNING
        assert import_preview["name"] == "participant"
        assert import_preview["result"]["rows"][0]["state"] == ImportState.DONE
        assert import_preview["result"]["rows"][0]["messages"] == [
            "Because this participant is connected with a saml_id: The default_password will be ignored and password will not be changeable in OpenSlides.",
        ]
        assert import_preview["result"]["rows"][0]["data"] == {
            "id": 2,
            "saml_id": {"info": "new", "value": "test_saml_id2"},
            "username": {"id": 2, "info": "done", "value": "user2"},
            "default_password": {"info": "warning", "value": ""},
            "groups": [
                {"id": 3, "info": "done", "value": "group3"},
                {"info": "new", "value": "group4"},
            ],
            "structure_level": [{"value": "level up", "info": ImportState.NEW}],
            "gender": {"id": 3, "info": ImportState.DONE, "value": "diverse"},
        }

        assert import_preview["result"]["rows"][1]["state"] == ImportState.DONE
        assert import_preview["result"]["rows"][1]["messages"] == [
            "Because this participant is connected with a saml_id: The default_password will be ignored and password will not be changeable in OpenSlides."
        ]
        assert import_preview["result"]["rows"][1]["data"] == {
            "id": 3,
            "saml_id": {"info": ImportState.DONE, "value": "saml3"},
            "username": {"id": 3, "info": ImportState.DONE, "value": "user3"},
            "default_password": {"info": ImportState.WARNING, "value": ""},
            "groups": [{"id": 3, "info": "done", "value": "group3"}],
            "vote_weight": {"info": ImportState.DONE, "value": "3.345678"},
        }

        assert import_preview["result"]["rows"][2]["state"] == ImportState.DONE
        assert import_preview["result"]["rows"][2]["messages"] == []
        assert import_preview["result"]["rows"][2]["data"] == {
            "id": 4,
            "email": {"value": "mlk@america.com", "info": ImportState.DONE},
            "username": {"id": 4, "info": "done", "value": "user4"},
            "last_name": {"value": "Luther King", "info": ImportState.DONE},
            "first_name": {"value": "Martin", "info": ImportState.DONE},
            "groups": [
                {"info": "new", "value": "group4"},
            ],
        }

        assert import_preview["result"]["rows"][3]["state"] == ImportState.NEW
        assert import_preview["result"]["rows"][3]["messages"] == [
            "Because this participant is connected with a saml_id: The default_password will be ignored and password will not be changeable in OpenSlides.",
            "Gender 'unknown' is not in the allowed gender list.",
        ]
        assert import_preview["result"]["rows"][3]["data"] == {
            "saml_id": {"info": "new", "value": "saml5"},
            "username": {"info": "done", "value": "new_user5"},
            "default_password": {"info": "warning", "value": ""},
            "groups": [{"id": 1, "info": "generated", "value": "group1"}],
            "structure_level": [
                {"value": "level up", "info": ImportState.NEW},
                {"value": "no. 5", "info": ImportState.NEW},
            ],
            "gender": {"info": ImportState.WARNING, "value": "unknown"},
        }

        assert import_preview["result"]["rows"][4]["state"] == ImportState.NEW
        assert import_preview["result"]["rows"][4]["messages"] == [
            "Because this participant is connected with a saml_id: The default_password will be ignored and password will not be changeable in OpenSlides."
        ]
        assert import_preview["result"]["rows"][4]["data"] == {
            "saml_id": {"info": "new", "value": "new_saml6"},
            "username": {"info": "generated", "value": "new_saml6"},
            "default_password": {"info": "warning", "value": ""},
            "is_present": {"info": "done", "value": True},
            "groups": [
                {"info": "new", "value": "group4"},
            ],
        }

        assert import_preview["result"]["rows"][5]["state"] == ImportState.NEW
        assert import_preview["result"]["rows"][5]["messages"] == []
        default_password = import_preview["result"]["rows"][5]["data"].pop(
            "default_password"
        )
        assert default_password["info"] == ImportState.GENERATED
        assert default_password["value"]
        assert import_preview["result"]["rows"][5]["data"] == {
            "username": {"info": "generated", "value": "JoanBaez7"},
            "last_name": {"value": "Baez7", "info": ImportState.DONE},
            "first_name": {"value": "Joan", "info": ImportState.DONE},
            "groups": [
                {"id": 2, "info": "done", "value": "group2"},
                {"info": "new", "value": "group4"},
                {"info": "new", "value": "Anonymous"},
                {"info": "new", "value": "unknown"},
                {"id": 7, "info": "done", "value": "group7M1"},
            ],
            "gender": {"id": 2, "info": ImportState.DONE, "value": "female"},
        }

    def json_upload_with_complicated_names(self) -> None:
        response = self.request(
            "participant.json_upload",
            {
                "data": [
                    {
                        "first_name": "One Two",
                        "last_name": "Three",
                    },
                    {
                        "first_name": "One-Two",
                        "last_name": "Three",
                    },
                    {
                        "first_name": "One",
                        "last_name": "Two Three",
                    },
                    {
                        "first_name": "One",
                        "last_name": "Two-Three",
                    },
                    {
                        "first_name": "One Two Thre",
                        "last_name": "e",
                    },
                ],
                "meeting_id": 1,
            },
        )
        self.assert_status_code(response, 200)
        assert [
            entry["data"]["username"]["value"] + " " + entry["data"]["username"]["info"]
            for entry in response.json["results"][0][0]["rows"]
        ] == [
            "OneTwoThree generated",
            "OneTwoThree1 generated",
            "OneTwoThree2 generated",
            "OneTwoThree3 generated",
            "OneTwoThree4 generated",
        ]

    def json_upload_not_sufficient_field_permission_update(self) -> None:
        """try to change users first_name, but missing rights for user_scope committee"""
        self.set_models(
            {
                "user/1": {"organization_management_level": None},
                "user/2": {
                    "username": "user2",
                    "first_name": "John",
                    "meeting_user_ids": [11, 44],
                    "organization_management_level": OrganizationManagementLevel.CAN_MANAGE_ORGANIZATION,
                    "default_password": "secret",
                    "can_change_own_password": True,
                    "password": "secretcrypted",
                },
                "meeting/4": {"committee_id": 60},
                "meeting_user/11": {"meeting_id": 1, "user_id": 2, "group_ids": [1]},
                "meeting_user/44": {"meeting_id": 4, "user_id": 2, "group_ids": [5]},
                "group/1": {"meeting_user_ids": [11]},
                "group/5": {"meeting_user_ids": [44]},
            }
        )
        self.set_user_groups(1, [3])
        self.add_group_permissions(3, [Permissions.User.CAN_MANAGE])

        response = self.request(
            "participant.json_upload",
            {
                "meeting_id": 1,
                "data": [
                    {
                        "username": "user2",  # group A, will be removed
                        "first_name": "Jim",  # group A, will be removed
                        "email": "Jim.Knopf@Lummer.land",  # group A, will be removed
                        "vote_weight": "1.23456",  # group B
                        "groups": ["group1", "group2", "group3", "group4"],  # group C
                        "committee_management_ids": [1],  # group D, not in payload
                        "organization_management_level": OrganizationManagementLevel.CAN_MANAGE_USERS,  # group E, # group D, not in payload
                        "saml_id": "saml_id1",  # group E, will be removed
                        "default_password": "def_password",  # group F, will be removed
                        "is_demo_user": True,  # group G
                    }
                ],
            },
        )

        self.assert_status_code(response, 200)
        row = response.json["results"][0][0]["rows"][0]
        assert row["state"] == ImportState.DONE
        assert row["messages"] == [
            "Because this participant is connected with a saml_id: The default_password will be ignored and password will not be changeable in OpenSlides.",
            "Account is added to the meeting, but changes to the following field(s) are not possible: username, first_name, email, saml_id, default_password",
<<<<<<< HEAD
=======
        ]
        assert row["data"] == {
            "id": 2,
            "username": {"value": "user2", "info": "remove", "id": 2},
            "first_name": {"value": "Jim", "info": "remove"},
            "email": {"value": "Jim.Knopf@Lummer.land", "info": "remove"},
            "vote_weight": {"value": "1.234560", "info": "done"},
            "saml_id": {"value": "saml_id1", "info": "remove"},
            "default_password": {"value": "", "info": "remove"},
            "groups": [
                {"value": "group1", "info": "done", "id": 1},
                {"value": "group2", "info": "done", "id": 2},
                {"value": "group3", "info": "done", "id": 3},
                {"value": "group4", "info": "new"},
            ],
        }

    def json_upload_no_permissions_to_set_meeting_external_fields_on_superadmin(
        self,
    ) -> None:
        """try to change users first_name, but missing rights for user_scope committee"""
        self.set_models(
            {
                "user/1": {"organization_management_level": None},
                "user/2": {
                    "username": "user2",
                    "first_name": "John",
                    "meeting_user_ids": [11, 44],
                    "meeting_ids": [1, 4],
                    "organization_management_level": OrganizationManagementLevel.SUPERADMIN,
                    "default_password": "secret",
                    "can_change_own_password": True,
                    "password": "secretcrypted",
                },
                "committee/60": {"meeting_ids": [1, 4]},
                "meeting/1": {"meeting_user_ids": [11]},
                "meeting/4": {"meeting_user_ids": [44], "committee_id": 60},
                "meeting_user/11": {"meeting_id": 1, "user_id": 2, "group_ids": [1]},
                "meeting_user/44": {"meeting_id": 4, "user_id": 2, "group_ids": [5]},
                "group/1": {"meeting_user_ids": [11]},
                "group/5": {"meeting_user_ids": [44]},
            }
        )
        self.set_committee_management_level([60])

        response = self.request(
            "participant.json_upload",
            {
                "meeting_id": 1,
                "data": [
                    {
                        "username": "user2",  # group A, will be removed
                        "first_name": "Jim",  # group A, will be removed
                        "email": "Jim.Knopf@Lummer.land",  # group A, will be removed
                        "vote_weight": "1.23456",  # group B
                        "groups": ["group1", "group2", "group3", "group4"],  # group C
                        "saml_id": "saml_id1",  # group E, will be removed
                        "default_password": "def_password",  # group F, will be removed
                    }
                ],
            },
        )

        self.assert_status_code(response, 200)
        row = response.json["results"][0][0]["rows"][0]
        assert row["state"] == ImportState.DONE
        assert row["messages"] == [
            "Because this participant is connected with a saml_id: The default_password will be ignored and password will not be changeable in OpenSlides.",
            "Account is added to the meeting, but changes to the following field(s) are not possible: username, first_name, email, saml_id, default_password",
>>>>>>> 3f2d2b37
        ]
        assert row["data"] == {
            "id": 2,
            "username": {"value": "user2", "info": "remove", "id": 2},
            "first_name": {"value": "Jim", "info": "remove"},
            "email": {"value": "Jim.Knopf@Lummer.land", "info": "remove"},
            "vote_weight": {"value": "1.234560", "info": "done"},
            "saml_id": {"value": "saml_id1", "info": "remove"},
            "default_password": {"value": "", "info": "remove"},
            "groups": [
                {"value": "group1", "info": "done", "id": 1},
                {"value": "group2", "info": "done", "id": 2},
                {"value": "group3", "info": "done", "id": 3},
                {"value": "group4", "info": "new"},
            ],
        }

    def json_upload_not_sufficient_field_permission_update_with_member_number(
        self,
    ) -> None:
        """try to change users first_name, but missing rights for user_scope committee"""
        self.set_models(
            {
                "user/1": {"organization_management_level": None},
                "user/2": {
                    "username": "user2",
                    "member_number": "M3MNUM",
                    "first_name": "John",
                    "organization_management_level": OrganizationManagementLevel.CAN_MANAGE_ORGANIZATION,
                    "default_password": "secret",
                    "can_change_own_password": True,
                    "password": "secretcrypted",
                },
                "meeting/4": {"committee_id": 60},
                "meeting_user/11": {"meeting_id": 1, "user_id": 2, "group_ids": [1]},
                "meeting_user/44": {"meeting_id": 4, "user_id": 2, "group_ids": [5]},
                "group/1": {"meeting_user_ids": [11]},
                "group/5": {"meeting_user_ids": [44]},
            }
        )
        self.set_user_groups(1, [3])
        self.add_group_permissions(3, [Permissions.User.CAN_MANAGE])

        response = self.request(
            "participant.json_upload",
            {
                "meeting_id": 1,
                "data": [
                    {
                        "member_number": "M3MNUM",  # group A, will be removed
                        "first_name": "Jim",  # group A, will be removed
                        "email": "Jim.Knopf@Lummer.land",  # group A, will be removed
                        "vote_weight": "1.23456",  # group B
                        "groups": ["group1", "group2", "group3", "group4"],  # group C
                        "committee_management_ids": [1],  # group D, not in payload
                        "organization_management_level": OrganizationManagementLevel.CAN_MANAGE_USERS,  # group E, # group D, not in payload
                        "saml_id": "saml_id1",  # group E, will be removed
                        "default_password": "def_password",  # group F, will be removed
                        "is_demo_user": True,  # group G
                    }
                ],
            },
        )

        self.assert_status_code(response, 200)
        row = response.json["results"][0][0]["rows"][0]
        assert row["state"] == ImportState.DONE
        assert row["messages"] == [
            "Because this participant is connected with a saml_id: The default_password will be ignored and password will not be changeable in OpenSlides.",
            "Account is added to the meeting, but changes to the following field(s) are not possible: member_number, first_name, email, username, saml_id, default_password",
        ]
        assert row["data"] == {
            "id": 2,
            "username": {"value": "user2", "info": "remove"},
            "member_number": {"value": "M3MNUM", "info": "remove", "id": 2},
            "first_name": {"value": "Jim", "info": "remove"},
            "email": {"value": "Jim.Knopf@Lummer.land", "info": "remove"},
            "vote_weight": {"value": "1.234560", "info": "done"},
            "saml_id": {"value": "saml_id1", "info": "remove"},
            "default_password": {"value": "", "info": "remove"},
            "groups": [
                {"value": "group1", "info": "done", "id": 1},
                {"value": "group2", "info": "done", "id": 2},
                {"value": "group3", "info": "done", "id": 3},
                {"value": "group4", "info": "new"},
            ],
        }

    def json_upload_sufficient_field_permission_create(self) -> None:
        self.update_model("user/1", {"organization_management_level": None})
        self.set_user_groups(1, [3])
        self.add_group_permissions(3, [Permissions.User.CAN_MANAGE])

        response = self.request(
            "participant.json_upload",
            {
                "meeting_id": 1,
                "data": [
                    {
                        "username": "user2",
                        "first_name": "Jim",  # group A
                        "vote_weight": "1.23456",  # group B
                        "groups": ["group1", "group2", "group3", "group4"],  # group C
                        "committee_management_ids": [1],  # group D, not in payload
                        "organization_management_level": OrganizationManagementLevel.CAN_MANAGE_USERS,  # group E, not in payload
                        "saml_id": "saml_id1",  # group E
                        "default_password": "def_password",  # group F, will be cleared
                        "is_demo_user": True,  # group G
                    }
                ],
            },
        )

        self.assert_status_code(response, 200)
        row = response.json["results"][0][0]["rows"][0]
        assert row["state"] == ImportState.NEW
        assert row["messages"] == [
            "Because this participant is connected with a saml_id: The default_password will be ignored and password will not be changeable in OpenSlides.",
        ]
        assert row["data"] == {
            "username": {"value": "user2", "info": "done"},
            "first_name": {"value": "Jim", "info": "done"},
            "vote_weight": {"value": "1.234560", "info": "done"},
            "saml_id": {"value": "saml_id1", "info": "new"},
            "default_password": {"value": "", "info": "warning"},
            "groups": [
                {"value": "group1", "info": "done", "id": 1},
                {"value": "group2", "info": "done", "id": 2},
                {"value": "group3", "info": "done", "id": 3},
                {"value": "group4", "info": "new"},
            ],
        }

    def json_upload_legacy_username(self) -> None:
        self.create_meeting(1)
        user_id = self.create_user("test user", [3])
        response = self.request(
            "participant.json_upload",
            {
                "meeting_id": 1,
                "data": [
                    {
                        "username": "test user",
                        "first_name": "test",
                        "groups": ["group3"],
                    },
                ],
            },
        )
        self.assert_status_code(response, 200)
        import_preview = self.assert_model_exists("import_preview/1")
        assert import_preview["state"] == ImportState.DONE
        assert import_preview["result"]["rows"][0] == {
            "state": ImportState.DONE,
            "messages": [],
            "data": {
                "id": user_id,
                "username": {
                    "id": user_id,
                    "info": ImportState.DONE,
                    "value": "test user",
                },
                "first_name": {"info": ImportState.DONE, "value": "test"},
                "groups": [
                    {
                        "id": 3,
                        "info": "done",
                        "value": "group3",
                    },
                ],
            },
        }

    def json_upload_update_reference_via_two_attributes(self) -> None:
        self.create_meeting(1)
        self.create_user("test", [3])
        self.set_models(
            {
                "user/2": {
                    "default_vote_weight": "2.300000",
                    "saml_id": "old_one",
                }
            }
        )
        response = self.request(
            "participant.json_upload",
            {
                "meeting_id": 1,
                "data": [
                    {
                        "username": "test",
                        "saml_id": "old_one",
                        "default_vote_weight": "4.500000",
                    }
                ],
            },
        )
        self.assert_status_code(response, 200)
        import_preview = self.assert_model_exists("import_preview/1")
        assert import_preview["state"] == ImportState.DONE
        assert import_preview["name"] == "participant"
        assert import_preview["result"]["rows"][0]["state"] == ImportState.DONE
        assert import_preview["result"]["rows"][0]["messages"] == []
        data = import_preview["result"]["rows"][0]["data"]
        assert data == {
            "id": 2,
            "saml_id": {"info": "done", "value": "old_one"},
            "username": {"info": "done", "value": "test", "id": 2},
            "default_vote_weight": {"info": "done", "value": "4.500000"},
            "groups": [{"id": 1, "info": "generated", "value": "group1"}],
        }

    def json_upload_set_member_number_in_existing_participants(self) -> None:
        self.create_meeting(1)
        self.create_user("test1", [3])
        self.create_user("test2", [3])
        self.create_user("test3", [3])
        self.set_models(
            {
                "user/2": {
                    "default_vote_weight": "2.300000",
                },
                "user/3": {"saml_id": "samLidman"},
                "user/4": {
                    "first_name": "Hasan",
                    "last_name": "Ame",
                    "email": "hasaN.ame@nd.email",
                },
            }
        )
        response = self.request(
            "participant.json_upload",
            {
                "meeting_id": 1,
                "data": [
                    {
                        "username": "test1",
                        "member_number": "new_one",
                    },
                    {
                        "saml_id": "samLidman",
                        "member_number": "another_new_1",
                    },
                    {
                        "first_name": "Hasan",
                        "last_name": "Ame",
                        "email": "hasaN.ame@nd.email",
                        "member_number": "UGuessedIt",
                    },
                ],
            },
        )
        self.assert_status_code(response, 200)
        import_preview = self.assert_model_exists("import_preview/1")
        assert import_preview["state"] == ImportState.WARNING
        assert import_preview["name"] == "participant"
        assert import_preview["result"]["rows"][0]["state"] == ImportState.DONE
        assert import_preview["result"]["rows"][0]["messages"] == []
        row = import_preview["result"]["rows"][0]["data"]
        assert row == {
            "id": 2,
            "username": {"info": "done", "value": "test1", "id": 2},
            "member_number": {"info": "new", "value": "new_one"},
            "groups": [{"id": 1, "info": "generated", "value": "group1"}],
        }
        row = import_preview["result"]["rows"][1]["data"]
        assert row == {
            "id": 3,
            "username": {"info": "done", "value": "test2", "id": 3},
            "saml_id": {"info": "done", "value": "samLidman"},
            "default_password": {"info": "warning", "value": ""},
            "member_number": {"info": "new", "value": "another_new_1"},
            "groups": [{"id": 1, "info": "generated", "value": "group1"}],
        }
        row = import_preview["result"]["rows"][2]["data"]
        assert row == {
            "id": 4,
            "username": {"info": "done", "value": "test3", "id": 4},
            "first_name": {"info": "done", "value": "Hasan"},
            "last_name": {"info": "done", "value": "Ame"},
            "email": {"info": "done", "value": "hasaN.ame@nd.email"},
            "member_number": {"info": "new", "value": "UGuessedIt"},
            "groups": [{"id": 1, "info": "generated", "value": "group1"}],
        }

    def json_upload_set_other_matching_criteria_in_existing_participant_via_member_number(
        self,
    ) -> None:
        self.create_meeting(1)
        self.create_user("test", [3])
        self.set_models(
            {
                "user/2": {
                    "saml_id": "some_saml",
                    "first_name": "first",
                    "last_name": "last",
                    "default_vote_weight": "2.300000",
                    "member_number": "M3MNUM",
                    "default_password": "passworddd",
                    "password": "pass",
                }
            }
        )
        response = self.request(
            "participant.json_upload",
            {
                "meeting_id": 1,
                "data": [
                    {
                        "username": "newname",
                        "saml_id": "some_other_saml",
                        "first_name": "second",
                        "last_name": "second_to_last",
                        "member_number": "M3MNUM",
                    }
                ],
            },
        )
        self.assert_status_code(response, 200)
        import_preview = self.assert_model_exists("import_preview/1")
        assert import_preview["state"] == ImportState.WARNING
        assert import_preview["name"] == "participant"
        assert import_preview["result"]["rows"][0]["state"] == ImportState.DONE
        assert import_preview["result"]["rows"][0]["messages"] == [
            "Because this participant is connected with a saml_id: The default_password will be ignored and password will not be changeable in OpenSlides."
        ]
        data = import_preview["result"]["rows"][0]["data"]
        assert data == {
            "id": 2,
            "default_password": {"value": "", "info": "warning"},
            "username": {"info": "new", "value": "newname"},
            "saml_id": {"info": "new", "value": "some_other_saml"},
            "first_name": {"info": "done", "value": "second"},
            "last_name": {"info": "done", "value": "second_to_last"},
            "member_number": {"info": "done", "value": "M3MNUM", "id": 2},
            "groups": [{"id": 1, "info": "generated", "value": "group1"}],
        }

    def json_upload_add_member_number(self) -> None:
        self.create_meeting(1)
        self.create_user("test", [3])
        self.set_models(
            {
                "user/2": {
                    "default_vote_weight": "2.300000",
                    "member_number": "old_one",
                }
            }
        )
        response = self.request(
            "participant.json_upload",
            {
                "meeting_id": 1,
                "data": [
                    {
                        "username": "test",
                        "member_number": "old_one",
                        "vote_weight": "4.345678",
                    }
                ],
            },
        )
        self.assert_status_code(response, 200)
        import_preview = self.assert_model_exists("import_preview/1")
        assert import_preview["state"] == ImportState.DONE
        assert import_preview["name"] == "participant"
        assert import_preview["result"]["rows"][0]["state"] == ImportState.DONE
        assert import_preview["result"]["rows"][0]["messages"] == []
        data = import_preview["result"]["rows"][0]["data"]
        assert data == {
            "id": 2,
            "member_number": {"info": "done", "value": "old_one", "id": 2},
            "username": {"info": "done", "value": "test"},
            "vote_weight": {"info": "done", "value": "4.345678"},
            "groups": [{"id": 1, "info": "generated", "value": "group1"}],
        }

    def json_upload_new_participant_with_member_number(self) -> None:
        response = self.request(
            "participant.json_upload",
            {
                "meeting_id": 1,
                "data": [
                    {
                        "username": "newname",
                        "saml_id": "some_other_saml",
                        "first_name": "second",
                        "last_name": "second_to_last",
                        "member_number": "M3MNUM",
                    }
                ],
            },
        )
        self.assert_status_code(response, 200)
        import_preview = self.assert_model_exists("import_preview/1")
        assert import_preview["state"] == ImportState.WARNING
        assert import_preview["name"] == "participant"
        assert import_preview["result"]["rows"][0]["state"] == ImportState.NEW
        assert import_preview["result"]["rows"][0]["messages"] == [
            "Because this participant is connected with a saml_id: The default_password will be ignored and password will not be changeable in OpenSlides."
        ]
        data = import_preview["result"]["rows"][0]["data"]
        assert data == {
            "default_password": {"value": "", "info": "warning"},
            "username": {"info": "done", "value": "newname"},
            "saml_id": {"info": "new", "value": "some_other_saml"},
            "first_name": {"info": "done", "value": "second"},
            "last_name": {"info": "done", "value": "second_to_last"},
            "member_number": {"info": "done", "value": "M3MNUM"},
            "groups": [{"id": 1, "info": "generated", "value": "group1"}],
        }

    def json_upload_dont_recognize_empty_name_and_email(self) -> None:
        self.set_models(
            {
                "gender/4": {"name": "non-binary"},
                "organization/1": {
                    "user_ids": [1, 3, 4, 5],
                    "saml_enabled": False,
                    "committee_ids": [1],
                    "active_meeting_ids": [1],
                },
                "committee/1": {
                    "name": "jk",
                    "meeting_ids": [1],
                    "organization_id": 1,
                },
                "meeting/1": {
                    "name": "jk",
                    "group_ids": [1, 2],
                    "committee_id": 1,
                    "admin_group_id": 2,
                    "default_group_id": 1,
                    "is_active_in_organization_id": 1,
                },
                "group/1": {
                    "name": "Default",
                    "meeting_id": 1,
                },
                "group/2": {
                    "name": "Admin",
                    "meeting_id": 1,
                    "admin_group_for_meeting_id": 1,
                },
                "user/3": {
                    "email": "",
                    "default_password": "password",
                    "password": self.auth.hash("password"),
                    "username": "a",
                    "last_name": "",
                    "first_name": "",
                    "organization_id": 1,
                },
                "user/4": {
                    "email": "",
                    "default_password": "password",
                    "password": self.auth.hash("password"),
                    "username": "b",
                    "last_name": "",
                    "first_name": "",
                    "organization_id": 1,
                },
                "user/5": {
                    "email": "balu@ntvtn.de",
                    "title": "title",
                    "gender_id": 4,
                    "pronoun": "pronoun",
                    "password": "$argon2id$v=19$m=65536,t=3,p=4$iQbqhQ2/XYiFnO6vP6rtGQ$Bv3QuH4l9UQACws9hiuCCUBQepVRnCTqmOn5TkXfnQ8",
                    "username": "balubear",
                    "is_active": True,
                    "last_name": "bear",
                    "first_name": "balu",
                    "member_number": "mem_nr",
                    "organization_id": 1,
                    "default_password": "aU3seRYj8N",
                    "is_physical_person": True,
                    "default_vote_weight": "1.000000",
                    "can_change_own_password": True,
                    "committee_management_ids": [],
                },
            }
        )
        response = self.request(
            "participant.json_upload",
            {
                "data": [
                    {
                        "member_number": "mem_nr",
                    }
                ],
                "meeting_id": 1,
            },
        )
        self.assert_status_code(response, 200)
        import_preview = self.assert_model_exists("import_preview/1")
        assert import_preview["state"] == ImportState.DONE

    def json_upload_remove_last_admin_add_a_new_one(self) -> None:
        self.create_user("bob", [2])
        response = self.request(
            "participant.json_upload",
            {
                "meeting_id": 1,
                "data": [
                    {
                        "username": "bob",
                    },
                    {"username": "alice", "groups": ["group2"]},
                ],
            },
        )
        self.assert_status_code(response, 200)
        assert response.json["results"][0][0]["rows"][0] == {
            "state": ImportState.DONE,
            "messages": [],
            "data": {
                "id": 2,
                "username": {"id": 2, "value": "bob", "info": ImportState.DONE},
                "groups": [
                    {"value": "group1", "info": ImportState.GENERATED, "id": 1},
                ],
            },
        }
        row = response.json["results"][0][0]["rows"][1]
        assert row["state"] == ImportState.NEW
        assert row["messages"] == []
        assert row["data"]["username"] == {"value": "alice", "info": ImportState.DONE}
        assert row["data"]["groups"] == [
            {"value": "group2", "info": ImportState.DONE, "id": 2}
        ]

    def json_upload_remove_admin_group_normal(self) -> None:
        self.create_user("bob", [2])
        self.create_user("alice", [2])
        response = self.request(
            "participant.json_upload",
            {
                "meeting_id": 1,
                "data": [
                    {
                        "username": "bob",
                    },
                ],
            },
        )
        self.assert_status_code(response, 200)
        assert response.json["results"][0][0]["rows"][0] == {
            "state": ImportState.DONE,
            "messages": [],
            "data": {
                "id": 2,
                "username": {"id": 2, "value": "bob", "info": ImportState.DONE},
                "groups": [
                    {"value": "group1", "info": ImportState.GENERATED, "id": 1},
                ],
            },
        }

    def json_upload_remove_last_admin_in_template(self) -> None:
        self.create_user("bob", [2])
        self.set_models(
            {
<<<<<<< HEAD
                "group/1": {"default_group_for_meeting_id": 1},
=======
>>>>>>> 3f2d2b37
                "meeting/1": {"template_for_organization_id": 1},
                "organization/1": {"template_meeting_ids": [1]},
            }
        )
        response = self.request(
            "participant.json_upload",
            {
                "meeting_id": 1,
                "data": [
                    {
                        "username": "bob",
                    }
                ],
            },
        )
        self.assert_status_code(response, 200)
        assert response.json["results"][0][0]["rows"][0] == {
            "state": ImportState.DONE,
            "messages": [],
            "data": {
                "id": 2,
                "username": {"id": 2, "value": "bob", "info": ImportState.DONE},
                "groups": [
                    {"value": "group1", "info": ImportState.GENERATED, "id": 1},
                ],
            },
        }

    def json_upload_multi_with_locked_out(self) -> None:
        self.create_meeting()
        self.create_meeting(5)
        self.set_models(
            {
                "meeting/1": {"group_ids": [1, 2, 3, 4]},
                "group/1": {"meeting_id": 1, "name": "default"},
                "group/2": {"meeting_id": 1, "name": "admin"},
                "group/3": {"meeting_id": 1, "name": "can_manage"},
                "group/4": {"meeting_id": 1, "name": "can_update"},
            }
        )
        self.add_group_permissions(3, [Permissions.User.CAN_MANAGE])
        self.add_group_permissions(4, [Permissions.User.CAN_UPDATE])
        self.add_group_permissions(7, [Permissions.User.CAN_MANAGE])
        participant1 = self.create_user("participant1", [1])  # 1
        foreign_cml = self.create_user("foreign_cml")
        can_update = self.create_user("can_update", [4])  # 2
        foreign_meeting_admin = self.create_user("foreign_meeting_admin", [6])  # 3
        foreign_can_manage = self.create_user("foreign_can_manage", [7])  # 4
        can_manage = self.create_user("can_manage", [3])  # 5
        meeting_admin = self.create_user("meeting_admin", [2])  # 6
        locked_out1 = self.create_user("locked_out1", [1])  # 7
        locked_out2 = self.create_user("locked_out2", [1])  # 8
        self.set_models(
            {
                f"committee/{64}": {"manager_ids": [foreign_cml]},
                f"user/{foreign_cml}": {"committee_management_ids": [64]},
                "meeting_user/7": {"locked_out": True},
                "meeting_user/8": {"locked_out": True},
            }
        )
        response = self.request(
            "participant.json_upload",
            {
                "meeting_id": 1,
                "data": [
                    {
                        "username": "new_can_update",
                        "groups": ["can_update"],
                        "locked_out": "1",
                    },
                    {
                        "username": "new_default",
                        "groups": ["default"],
                        "locked_out": "1",
                    },
                    {
                        "username": "participant1",
                        "groups": ["can_update"],
                        "locked_out": "1",
                    },
                    {
                        "username": "foreign_cml",
                        "locked_out": "1",
                    },
                    {
                        "username": "can_update",
                        "locked_out": "1",
                    },
                    {
                        "username": "foreign_meeting_admin",
                        "locked_out": "1",
                    },
                    {
                        "username": "foreign_can_manage",
                        "locked_out": "1",
                    },
                    {
                        "username": "can_manage",
                        "locked_out": "1",
                        "groups": ["default"],
                    },
                    {
                        "username": "meeting_admin",
                        "locked_out": "1",
                        "groups": ["default"],
                    },
                    {"username": "locked_out1", "locked_out": "0", "groups": ["admin"]},
                    {
                        "username": "locked_out2",
                        "locked_out": "0",
                        "groups": ["can_manage"],
                    },
                ],
            },
        )
        self.assert_status_code(response, 200)
        import_preview = self.assert_model_exists("import_preview/1")
        assert import_preview["state"] == ImportState.DONE
        assert import_preview["name"] == "participant"
        rows = import_preview["result"]["rows"]
        assert not any(len(row["messages"]) for row in rows)
        assert not any(row["state"] != ImportState.NEW for row in rows[:2])
        assert not any(row["state"] != ImportState.DONE for row in rows[2:])
        data = [row["data"] for row in rows]
        assert not any(
            date["locked_out"] != {"info": "done", "value": True} for date in data[0:9]
        )
        assert not any(data[i + 2]["id"] != participant1 + i for i in range(9))
        i = 0
        assert data[i]["username"] == {
            "info": "done",
            "value": "new_can_update",
        }
        assert data[i]["groups"] == [
            {
                "id": 4,
                "info": "done",
                "value": "can_update",
            },
        ]
        i += 1
        assert data[i]["username"] == {
            "info": "done",
            "value": "new_default",
        }
        assert data[i]["groups"] == [
            {
                "id": 1,
                "info": "done",
                "value": "default",
            },
        ]
        i += 1
        assert data[i]["username"] == {
            "id": participant1,
            "info": "done",
            "value": "participant1",
        }
        assert data[i]["groups"] == [
            {
                "id": 4,
                "info": "done",
                "value": "can_update",
            },
        ]
        i += 1
        assert data[i]["username"] == {
            "id": foreign_cml,
            "info": "done",
            "value": "foreign_cml",
        }
        assert data[i]["groups"] == [
            {
                "id": 1,
                "info": "generated",
                "value": "default",
            },
        ]
        i += 1
        assert data[i]["username"] == {
            "id": can_update,
            "info": "done",
            "value": "can_update",
        }
        assert data[i]["groups"] == [
            {
                "id": 1,
                "info": "generated",
                "value": "default",
            },
        ]
        i += 1
        assert data[i]["username"] == {
            "id": foreign_meeting_admin,
            "info": "done",
            "value": "foreign_meeting_admin",
        }
        assert data[i]["groups"] == [
            {
                "id": 1,
                "info": "generated",
                "value": "default",
            },
        ]
        i += 1
        assert data[i]["username"] == {
            "id": foreign_can_manage,
            "info": "done",
            "value": "foreign_can_manage",
        }
        assert data[i]["groups"] == [
            {
                "id": 1,
                "info": "generated",
                "value": "default",
            },
        ]
        i += 1
        assert data[i]["username"] == {
            "id": can_manage,
            "info": "done",
            "value": "can_manage",
        }
        assert data[i]["groups"] == [
            {
                "id": 1,
                "info": "done",
                "value": "default",
            },
        ]
        i += 1
        assert data[i]["username"] == {
            "id": meeting_admin,
            "info": "done",
            "value": "meeting_admin",
        }
        assert data[i]["groups"] == [
            {
                "id": 1,
                "info": "done",
                "value": "default",
            },
        ]
        i += 1
        assert data[i]["username"] == {
            "id": locked_out1,
            "info": "done",
            "value": "locked_out1",
        }
        assert data[i]["groups"] == [
            {
                "id": 2,
                "info": "done",
                "value": "admin",
            },
        ]
        i += 1
        assert data[i]["username"] == {
            "id": locked_out2,
            "info": "done",
            "value": "locked_out2",
        }
        assert data[i]["groups"] == [
            {
                "id": 3,
                "info": "done",
                "value": "can_manage",
            },
        ]

    def json_upload_update_locked_out_on_meeting_admin_auto_overwrite_group(
        self,
    ) -> None:
        self.create_meeting()
        self.create_meeting(5)
        self.set_models(
            {
                "meeting/1": {"group_ids": [1, 2, 3, 4]},
                "group/1": {"meeting_id": 1, "name": "default"},
                "group/2": {"meeting_id": 1, "name": "admin"},
                "group/3": {"meeting_id": 1, "name": "can_manage"},
                "group/4": {"meeting_id": 1, "name": "can_update"},
            }
        )
        self.add_group_permissions(3, [Permissions.User.CAN_MANAGE])
        self.add_group_permissions(4, [Permissions.User.CAN_UPDATE])
        self.add_group_permissions(7, [Permissions.User.CAN_MANAGE])
        self.create_user("test", [2])
        self.create_user("test2", [2])
        response = self.request(
            "participant.json_upload",
            {
                "meeting_id": 1,
                "data": [
                    {
                        "username": "test",
                        "locked_out": "1",
                    }
                ],
            },
        )
        self.assert_status_code(response, 200)
        import_preview = self.assert_model_exists("import_preview/1")
        assert import_preview["state"] == ImportState.DONE
        assert import_preview["name"] == "participant"
        assert import_preview["result"]["rows"][0]["state"] == ImportState.DONE
        assert import_preview["result"]["rows"][0]["messages"] == []
        data = import_preview["result"]["rows"][0]["data"]
        for key, value in {
            "username": {"info": "done", "value": "test", "id": 2},
            "locked_out": {"info": "done", "value": True},
            "groups": [{"id": 1, "info": "generated", "value": "default"}],
        }.items():
            assert data[key] == value

    def json_upload_update_locked_out_on_can_manage_auto_overwrite_group(
        self,
    ) -> None:
        self.create_meeting()
        self.create_meeting(5)
        self.set_models(
            {
                "meeting/1": {"group_ids": [1, 2, 3, 4]},
                "group/1": {"meeting_id": 1, "name": "default"},
                "group/2": {"meeting_id": 1, "name": "admin"},
                "group/3": {"meeting_id": 1, "name": "can_manage"},
                "group/4": {"meeting_id": 1, "name": "can_update"},
            }
        )
        self.add_group_permissions(3, [Permissions.User.CAN_MANAGE])
        self.add_group_permissions(4, [Permissions.User.CAN_UPDATE])
        self.add_group_permissions(7, [Permissions.User.CAN_MANAGE])
        self.create_user("test", [3])
        response = self.request(
            "participant.json_upload",
            {
                "meeting_id": 1,
                "data": [
                    {
                        "username": "test",
                        "locked_out": "1",
                    }
                ],
            },
        )
        self.assert_status_code(response, 200)
        import_preview = self.assert_model_exists("import_preview/1")
        assert import_preview["state"] == ImportState.DONE
        assert import_preview["name"] == "participant"
        assert import_preview["result"]["rows"][0]["state"] == ImportState.DONE
        assert import_preview["result"]["rows"][0]["messages"] == []
        data = import_preview["result"]["rows"][0]["data"]
        for key, value in {
            "username": {"info": "done", "value": "test", "id": 2},
            "locked_out": {"info": "done", "value": True},
            "groups": [{"id": 1, "info": "generated", "value": "default"}],
        }.items():
            assert data[key] == value

    def json_upload_set_home_committee(self, has_perm: bool = True) -> None:
        self.create_committee(1, name="Home")
        if has_perm:
            self.set_committee_management_level([1])
        self.set_organization_management_level(
            OrganizationManagementLevel.CAN_MANAGE_USERS
        )
        response = self.request(
            "participant.json_upload",
            {
                "meeting_id": 1,
                "data": [{"username": "Alice", "home_committee": "Home"}],
            },
        )
        self.assert_status_code(response, 200)
        import_preview = self.assert_model_exists("import_preview/1")
        assert import_preview["state"] == ImportState.DONE
        assert import_preview["name"] == "participant"
        assert import_preview["result"]["rows"][0]["state"] == ImportState.NEW
        assert import_preview["result"]["rows"][0]["messages"] == (
            []
            if has_perm
            else [
                "Account is added to the meeting, but changes to the following field(s) are not possible: home_committee, guest"
            ]
        )
        data = import_preview["result"]["rows"][0]["data"]
        assert data["username"] == {"info": ImportState.DONE, "value": "Alice"}
        assert data["home_committee"] == {
            "info": ImportState.DONE if has_perm else ImportState.REMOVE,
            "value": "Home",
            "id": 1,
        }
        assert data["guest"] == {
            "info": ImportState.GENERATED if has_perm else ImportState.REMOVE,
            "value": False,
        }

    def json_upload_update_home_committee(
        self, old_perm: bool = True, new_perm: bool = True
    ) -> None:
        self.create_committee(1, name="Old home")
        self.create_committee(2, name="Home")
        alice_id = self.create_user("Alice", home_committee_id=1)
        if old_perm or new_perm:
            self.set_committee_management_level(
                ([1, 2] if new_perm else [1]) if old_perm else [2]
            )
        self.set_organization_management_level(
            OrganizationManagementLevel.CAN_MANAGE_USERS
        )
        response = self.request(
            "participant.json_upload",
            {
                "meeting_id": 1,
                "data": [
                    {
                        "username": "Alice",
                        "home_committee": "Home",
                        "first_name": "alice",
                    }
                ],
            },
        )
        self.assert_status_code(response, 200)
        import_preview = self.assert_model_exists("import_preview/1")
        assert import_preview["state"] == ImportState.DONE
        assert import_preview["name"] == "participant"
        assert import_preview["result"]["rows"][0]["state"] == ImportState.DONE
        if old_perm and new_perm:
            assert import_preview["result"]["rows"][0]["messages"] == []
        else:
            assert import_preview["result"]["rows"][0]["messages"] == [
                "Account is added to the meeting, but changes to the following field(s) are not possible: home_committee, guest"
            ]
        data = import_preview["result"]["rows"][0]["data"]
        assert data["id"] == alice_id
        assert data["username"] == {
            "id": alice_id,
            "info": ImportState.DONE,
            "value": "Alice",
        }
        if old_perm and new_perm:
            assert data["home_committee"] == {
                "info": ImportState.DONE,
                "value": "Home",
                "id": 2,
            }
            assert data["guest"] == {"info": ImportState.GENERATED, "value": False}
        else:
            assert data["home_committee"] == {
                "info": ImportState.REMOVE,
                "value": "Home",
                "id": 2,
            }
            assert data["guest"] == {"info": ImportState.REMOVE, "value": False}

    def json_upload_update_home_committee_and_guest_false(self) -> None:
        self.create_committee(1, name="Home")
        alice_id = self.create_user("Alice")
        response = self.request(
            "participant.json_upload",
            {
                "meeting_id": 1,
                "data": [
                    {"username": "Alice", "home_committee": "Home", "guest": "false"}
                ],
            },
        )
        self.assert_status_code(response, 200)
        import_preview = self.assert_model_exists("import_preview/1")
        assert import_preview["state"] == ImportState.DONE
        assert import_preview["name"] == "participant"
        assert import_preview["result"]["rows"][0]["state"] == ImportState.DONE
        assert import_preview["result"]["rows"][0]["messages"] == []
        data = import_preview["result"]["rows"][0]["data"]
        assert data["id"] == alice_id
        assert data["username"] == {
            "id": alice_id,
            "info": ImportState.DONE,
            "value": "Alice",
        }
        assert data["home_committee"] == {
            "info": ImportState.DONE,
            "value": "Home",
            "id": 1,
        }
        assert data["guest"] == {"info": ImportState.DONE, "value": False}

    def json_upload_update_guest_true(
        self, with_home_committee: bool = False, has_home_committee_perms: bool = True
    ) -> None:
        if with_home_committee:
            self.create_committee(1, name="Home")
            alice_id = self.create_user("Alice", home_committee_id=1)
            if not has_home_committee_perms:
                self.set_organization_management_level(
                    OrganizationManagementLevel.CAN_MANAGE_USERS
                )
        else:
            has_home_committee_perms = True
            alice_id = self.create_user("Alice")
        response = self.request(
            "participant.json_upload",
            {
                "meeting_id": 1,
                "data": [{"username": "Alice", "guest": "1", "first_name": "alice"}],
            },
        )
        self.assert_status_code(response, 200)
        import_preview = self.assert_model_exists("import_preview/1")
        assert import_preview["state"] == ImportState.DONE
        assert import_preview["name"] == "participant"
        assert import_preview["result"]["rows"][0]["state"] == ImportState.DONE
        messages = [
            "If guest is set to true, any home_committee that was set will be removed."
        ]
        if not has_home_committee_perms:
            messages.append(
                "Account is added to the meeting, but changes to the following field(s) are not possible: home_committee, guest"
            )
        assert import_preview["result"]["rows"][0]["messages"] == messages
        data = import_preview["result"]["rows"][0]["data"]
        assert data["id"] == alice_id
        assert data["username"] == {
            "info": ImportState.DONE,
            "value": "Alice",
            "id": alice_id,
        }
        assert data["home_committee"] == {
            "info": (
                ImportState.GENERATED
                if has_home_committee_perms
                else ImportState.REMOVE
            ),
            "value": None,
        }
        assert data["guest"] == {
            "info": (
                ImportState.DONE if has_home_committee_perms else ImportState.REMOVE
            ),
            "value": True,
        }

    def json_upload_update_home_committee_and_guest_false_no_perms_new(self) -> None:
        self.create_committee(1, name="Old home")
        self.create_committee(2, name="Home")
        alice_id = self.create_user("Alice", home_committee_id=1)
        self.set_committee_management_level([1])
        self.set_organization_management_level(
            OrganizationManagementLevel.CAN_MANAGE_USERS
        )
        response = self.request(
            "participant.json_upload",
            {
                "meeting_id": 1,
                "data": [{"username": "Alice", "home_committee": "Home", "guest": "0"}],
            },
        )
        self.assert_status_code(response, 200)
        import_preview = self.assert_model_exists("import_preview/1")
        assert import_preview["state"] == ImportState.DONE
        assert import_preview["name"] == "participant"
        assert import_preview["result"]["rows"][0]["state"] == ImportState.DONE
        assert import_preview["result"]["rows"][0]["messages"] == [
            "Account is added to the meeting, but changes to the following field(s) are not possible: home_committee, guest"
        ]
        data = import_preview["result"]["rows"][0]["data"]
        assert data["id"] == alice_id
        assert data["username"] == {
            "id": alice_id,
            "info": ImportState.DONE,
            "value": "Alice",
        }
        assert data["home_committee"] == {
            "info": ImportState.REMOVE,
            "value": "Home",
            "id": 2,
        }
        assert data["guest"] == {"info": ImportState.REMOVE, "value": False}<|MERGE_RESOLUTION|>--- conflicted
+++ resolved
@@ -20,29 +20,12 @@
                 "gender/3": {"name": "diverse"},
                 "gender/4": {"name": "non-binary"},
                 "meeting/1": {
-<<<<<<< HEAD
                     "admin_group_id": 7,
                 },
                 "group/1": {"name": "testgroup"},
                 "group/7": {
                     "name": "custom_admin_group",
                     "meeting_id": 1,
-=======
-                    "name": "test",
-                    "group_ids": [1, 7],
-                    "structure_level_ids": [1],
-                    "admin_group_id": 7,
-                },
-                "group/1": {
-                    "name": "testgroup",
-                    "meeting_id": 1,
-                    "default_group_for_meeting_id": 1,
-                },
-                "group/7": {
-                    "name": "custom_admin_group",
-                    "meeting_id": 1,
-                    "admin_group_for_meeting_id": 1,
->>>>>>> 3f2d2b37
                 },
                 "structure_level/1": {"name": "testlevel", "meeting_id": 1},
             }
@@ -110,10 +93,6 @@
 
     def test_json_upload_remove_last_admin(self) -> None:
         self.create_user("bob", [7])
-<<<<<<< HEAD
-        self.set_models({"group/1": {"default_group_for_meeting_id": 1}})
-=======
->>>>>>> 3f2d2b37
         response = self.request(
             "participant.json_upload",
             {
@@ -142,10 +121,6 @@
     def test_json_upload_remove_last_admins(self) -> None:
         self.create_user("bob", [7])
         self.create_user("alice", [7])
-<<<<<<< HEAD
-        self.set_models({"group/1": {"default_group_for_meeting_id": 1}})
-=======
->>>>>>> 3f2d2b37
         response = self.request(
             "participant.json_upload",
             {
@@ -238,21 +213,6 @@
             },
         }
 
-<<<<<<< HEAD
-=======
-    def test_json_upload_no_default_group(self) -> None:
-        self.set_models({"group/1": {"default_group_for_meeting_id": None}})
-        response = self.request(
-            "participant.json_upload",
-            {"data": [{"username": "testuser"}], "meeting_id": 1},
-        )
-        self.assert_status_code(response, 400)
-        assert (
-            "No valid group given in import and no default_group for meeting defined!"
-            in response.json["message"]
-        )
-
->>>>>>> 3f2d2b37
     def test_json_upload_results(self) -> None:
         response = self.request(
             "participant.json_upload",
@@ -398,11 +358,7 @@
         other_user_id = 3
         self.set_models(
             {
-<<<<<<< HEAD
                 f"user/{other_user_id}": self._get_user_data("test"),
-=======
-                f"user/{other_user_id}": self._get_user_data("test", {1: [], 4: []}),
->>>>>>> 3f2d2b37
             }
         )
         self.set_user_groups(user_id, [2])
@@ -477,10 +433,6 @@
                     "email": "test@ntvtn.de",
                     "username": "test",
                 },
-<<<<<<< HEAD
-                "group/1": {"default_group_for_meeting_id": 1},
-=======
->>>>>>> 3f2d2b37
                 "gender/1": {"name": "male"},
             }
         )
@@ -2052,8 +2004,6 @@
         assert row["messages"] == [
             "Because this participant is connected with a saml_id: The default_password will be ignored and password will not be changeable in OpenSlides.",
             "Account is added to the meeting, but changes to the following field(s) are not possible: username, first_name, email, saml_id, default_password",
-<<<<<<< HEAD
-=======
         ]
         assert row["data"] == {
             "id": 2,
@@ -2123,7 +2073,6 @@
         assert row["messages"] == [
             "Because this participant is connected with a saml_id: The default_password will be ignored and password will not be changeable in OpenSlides.",
             "Account is added to the meeting, but changes to the following field(s) are not possible: username, first_name, email, saml_id, default_password",
->>>>>>> 3f2d2b37
         ]
         assert row["data"] == {
             "id": 2,
@@ -2686,10 +2635,6 @@
         self.create_user("bob", [2])
         self.set_models(
             {
-<<<<<<< HEAD
-                "group/1": {"default_group_for_meeting_id": 1},
-=======
->>>>>>> 3f2d2b37
                 "meeting/1": {"template_for_organization_id": 1},
                 "organization/1": {"template_meeting_ids": [1]},
             }
