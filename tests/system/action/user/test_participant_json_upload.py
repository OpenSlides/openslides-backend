from time import time

from openslides_backend.action.mixins.import_mixins import ImportState
from openslides_backend.permissions.management_levels import OrganizationManagementLevel
from openslides_backend.permissions.permissions import Permissions
from openslides_backend.shared.patterns import fqid_from_collection_and_id
from tests.system.action.base import BaseActionTestCase


class ParticipantJsonUpload(BaseActionTestCase):
    def setUp(self) -> None:
        super().setUp()
        self.set_models(
            {
                "organization/1": {
                    "genders": ["male", "female", "diverse", "non-binary"]
                },
                "meeting/1": {
                    "name": "test",
                    "group_ids": [1, 7],
                    "structure_level_ids": [1],
                    "admin_group_id": 7,
                },
                "group/1": {"name": "testgroup", "meeting_id": 1},
                "group/7": {
                    "name": "custom_admin_group",
                    "meeting_id": 1,
                    "admin_group_for_meeting_id": 1,
                },
                "structure_level/1": {"name": "testlevel", "meeting_id": 1},
            }
        )

    def test_json_upload_simple(self) -> None:
        start_time = int(time())
        response = self.request(
            "participant.json_upload",
            {
                "meeting_id": 1,
                "data": [
                    {
                        "username": "test",
                        "default_password": "secret",
                        "is_active": "1",
                        "is_physical_person": "F",
                        "number": "strange number",
                        "structure_level": ["testlevel", "notfound"],
                        "vote_weight": "1.12",
                        "comment": "my comment",
                        "is_present": "0",
                        "groups": ["testgroup", "notfound_group1", "notfound_group2"],
                        "wrong": 15,
                    }
                ],
            },
        )
        end_time = int(time())
        self.assert_status_code(response, 200)
        assert response.json["results"][0][0]["rows"][0] == {
            "state": ImportState.NEW,
            "messages": [],
            "data": {
                "username": {"value": "test", "info": ImportState.DONE},
                "default_password": {"value": "secret", "info": ImportState.DONE},
                "is_active": {"value": True, "info": ImportState.DONE},
                "is_physical_person": {"value": False, "info": ImportState.DONE},
                "number": {"value": "strange number", "info": ImportState.DONE},
                "structure_level": [
                    {"value": "testlevel", "info": ImportState.DONE, "id": 1},
                    {"value": "notfound", "info": ImportState.NEW},
                ],
                "vote_weight": {"value": "1.120000", "info": ImportState.DONE},
                "comment": {"value": "my comment", "info": ImportState.DONE},
                "is_present": {"value": False, "info": ImportState.DONE},
                "groups": [
                    {"value": "testgroup", "info": ImportState.DONE, "id": 1},
                    {"value": "notfound_group1", "info": ImportState.NEW},
                    {"value": "notfound_group2", "info": ImportState.NEW},
                ],
            },
        }
        assert {"name": "groups created", "value": 2} in response.json["results"][0][0][
            "statistics"
        ]
        import_preview_id = response.json["results"][0][0].get("id")
        import_preview_fqid = fqid_from_collection_and_id(
            "import_preview", import_preview_id
        )
        import_preview = self.assert_model_exists(
            import_preview_fqid, {"name": "participant", "state": ImportState.DONE}
        )
        assert start_time <= import_preview["created"] <= end_time

    def test_json_upload_remove_last_admin(self) -> None:
        self.create_user("bob", [7])
        self.set_models({"group/1": {"default_group_for_meeting_id": 1}})
        response = self.request(
            "participant.json_upload",
            {
                "meeting_id": 1,
                "data": [
                    {
                        "username": "bob",
                    }
                ],
            },
        )
        self.assert_status_code(response, 200)
        assert response.json["results"][0][0]["rows"][0] == {
            "state": ImportState.ERROR,
            "messages": ["Error: Cannot remove last member of admin group"],
            "data": {
                "id": 2,
                "username": {"id": 2, "value": "bob", "info": ImportState.DONE},
                "groups": [
                    {"value": "testgroup", "info": ImportState.GENERATED, "id": 1},
                    {"value": "", "info": ImportState.ERROR},
                ],
            },
        }

    def test_json_upload_remove_last_admins(self) -> None:
        self.create_user("bob", [7])
        self.create_user("alice", [7])
        self.set_models({"group/1": {"default_group_for_meeting_id": 1}})
        response = self.request(
            "participant.json_upload",
            {
                "meeting_id": 1,
                "data": [
                    {
                        "username": "bob",
                    },
                    {
                        "username": "alice",
                    },
                ],
            },
        )
        self.assert_status_code(response, 200)
        assert response.json["results"][0][0]["rows"][0] == {
            "state": ImportState.ERROR,
            "messages": ["Error: Cannot remove last member of admin group"],
            "data": {
                "id": 2,
                "username": {"id": 2, "value": "bob", "info": ImportState.DONE},
                "groups": [
                    {"value": "testgroup", "info": ImportState.GENERATED, "id": 1},
                    {"value": "", "info": ImportState.ERROR},
                ],
            },
        }
        assert response.json["results"][0][0]["rows"][1] == {
            "state": ImportState.ERROR,
            "messages": ["Error: Cannot remove last member of admin group"],
            "data": {
                "id": 3,
                "username": {"id": 3, "value": "alice", "info": ImportState.DONE},
                "groups": [
                    {"value": "testgroup", "info": ImportState.GENERATED, "id": 1},
                    {"value": "", "info": ImportState.ERROR},
                ],
            },
        }

    def test_json_upload_empty_data(self) -> None:
        response = self.request(
            "participant.json_upload",
            {"data": [], "meeting_id": 1},
        )
        self.assert_status_code(response, 400)
        assert "data.data must contain at least 1 items" in response.json["message"]

    def test_json_upload_without_meeting(self) -> None:
        response = self.request(
            "participant.json_upload",
            {"data": []},
        )
        self.assert_status_code(response, 400)
        assert "data must contain ['meeting_id'] properties" in response.json["message"]

    def test_json_upload_not_existing_meeting(self) -> None:
        response = self.request(
            "participant.json_upload",
            {"data": [{"username": "test"}], "meeting_id": 111},
        )
        self.assert_status_code(response, 400)
        assert (
            "Import tries to use non-existent meeting 111" in response.json["message"]
        )

    def test_json_upload_without_names_error(self) -> None:
        response = self.request(
            "participant.json_upload",
            {
                "meeting_id": 1,
                "data": [
                    {
                        "number": "strange number",
                        "groups": "testgroup",
                    }
                ],
            },
        )
        self.assert_status_code(response, 200)
        assert response.json["results"][0][0]["rows"][0] == {
            "state": ImportState.ERROR,
            "messages": [
                "Cannot generate username. Missing one of first_name, last_name."
            ],
            "data": {
                "username": {"value": "", "info": ImportState.GENERATED},
                "groups": [{"value": "testgroup", "info": ImportState.DONE, "id": 1}],
                "number": {"value": "strange number", "info": ImportState.DONE},
            },
        }

    def test_json_upload_no_default_group(self) -> None:
        response = self.request(
            "participant.json_upload",
            {"data": [{"username": "testuser"}], "meeting_id": 1},
        )
        self.assert_status_code(response, 400)
        assert (
            "No valid group given in import and no default_group for meeting defined!"
            in response.json["message"]
        )

    def test_json_upload_results(self) -> None:
        self.set_models({"group/1": {"default_group_for_meeting_id": 1}})
        response = self.request(
            "participant.json_upload",
            {
                "meeting_id": 1,
                "data": [{"username": "test", "default_password": "secret"}],
            },
        )
        self.assert_status_code(response, 200)
        self.assert_model_exists(
            "import_preview/1",
            {
                "name": "participant",
                "state": ImportState.DONE,
                "result": {
                    "meeting_id": 1,
                    "rows": [
                        {
                            "state": ImportState.NEW,
                            "messages": [],
                            "data": {
                                "username": {
                                    "value": "test",
                                    "info": ImportState.DONE,
                                },
                                "default_password": {
                                    "value": "secret",
                                    "info": ImportState.DONE,
                                },
                                "groups": [
                                    {
                                        "id": 1,
                                        "info": ImportState.GENERATED,
                                        "value": "testgroup",
                                    }
                                ],
                            },
                        }
                    ],
                },
            },
        )
        result = response.json["results"][0][0]
        assert result == {
            "id": 1,
            "headers": [
                {"property": "title", "type": "string", "is_object": True},
                {"property": "first_name", "type": "string", "is_object": True},
                {"property": "last_name", "type": "string", "is_object": True},
                {"property": "is_active", "type": "boolean", "is_object": True},
                {
                    "property": "is_physical_person",
                    "type": "boolean",
                    "is_object": True,
                },
                {"property": "default_password", "type": "string", "is_object": True},
                {"property": "email", "type": "string", "is_object": True},
                {"property": "username", "type": "string", "is_object": True},
                {"property": "gender", "type": "string", "is_object": True},
                {"property": "pronoun", "type": "string", "is_object": True},
                {"property": "saml_id", "type": "string", "is_object": True},
                {"property": "member_number", "type": "string", "is_object": True},
                {
                    "property": "structure_level",
                    "type": "string",
                    "is_object": True,
                    "is_list": True,
                },
                {"property": "number", "type": "string", "is_object": True},
                {"property": "vote_weight", "type": "decimal", "is_object": True},
                {"property": "comment", "type": "string", "is_object": True},
                {"property": "is_present", "type": "boolean", "is_object": True},
                {
                    "property": "groups",
                    "type": "string",
                    "is_object": True,
                    "is_list": True,
                },
                {"property": "locked_out", "type": "boolean", "is_object": True},
            ],
            "rows": [
                {
                    "state": ImportState.NEW,
                    "messages": [],
                    "data": {
                        "username": {"value": "test", "info": ImportState.DONE},
                        "default_password": {
                            "value": "secret",
                            "info": ImportState.DONE,
                        },
                        "groups": [
                            {
                                "id": 1,
                                "info": ImportState.GENERATED,
                                "value": "testgroup",
                            }
                        ],
                    },
                }
            ],
            "statistics": [
                {"name": "total", "value": 1},
                {"name": "created", "value": 1},
                {"name": "updated", "value": 0},
                {"name": "error", "value": 0},
                {"name": "warning", "value": 0},
                {"name": "structure levels created", "value": 0},
                {"name": "groups created", "value": 0},
            ],
            "state": ImportState.DONE,
        }

    def test_json_upload_no_permission(self) -> None:
        self.base_permission_test(
            {},
            "participant.json_upload",
            {"meeting_id": 1, "data": [{"username": "test"}]},
        )

    def test_json_upload_permission(self) -> None:
        self.base_permission_test(
            {},
            "participant.json_upload",
            {"meeting_id": 1, "data": [{"username": "test"}]},
            Permissions.User.CAN_MANAGE,
        )

    def test_json_upload_permission_2(self) -> None:
        self.base_permission_test(
            {},
            "participant.json_upload",
            {"meeting_id": 1, "data": [{"username": "test"}]},
            Permissions.User.CAN_UPDATE,
            True,
        )

    def test_json_upload_locked_meeting(self) -> None:
        self.base_locked_out_superadmin_permission_test(
            {},
            "participant.json_upload",
            {"meeting_id": 1, "data": [{"username": "test"}]},
        )

    def test_json_upload_names_and_email_find_add_meeting_data(self) -> None:
        self.set_models(
            {
                "user/34": {
                    "first_name": "Max",
                    "last_name": "Mustermann",
                    "email": "test@ntvtn.de",
                    "username": "test",
                },
                "group/1": {"default_group_for_meeting_id": 1},
            }
        )
        fix_fields = {
            "first_name": "Max",
            "last_name": "Mustermann",
            "email": "test@ntvtn.de",
            "number": "meeting1 number",
            "comment": "meeting1 comment",
            "gender": "male",
        }
        response = self.request(
            "participant.json_upload",
            {
                "meeting_id": 1,
                "data": [
                    {
                        "default_password": "new default password",
                        "vote_weight": "1.456",
                        "is_present": "f",
                        "structure_level": "testlevel",
                        **fix_fields,
                    }
                ],
            },
        )
        self.assert_status_code(response, 200)
        row = response.json["results"][0][0]["rows"][0]
        assert row["state"] == ImportState.DONE
        assert row["data"]["id"] == 34
        assert row["data"]["default_password"] == {
            "value": "new default password",
            "info": "done",
        }
        assert row["data"]["username"] == {"value": "test", "info": "done", "id": 34}
        assert row["data"]["vote_weight"] == {"value": "1.456000", "info": "done"}
        assert row["data"]["is_present"] == {"value": False, "info": "done"}
        assert row["data"]["gender"] == {"value": "male", "info": "done"}
        assert row["data"]["groups"] == [
            {"value": "testgroup", "info": "generated", "id": 1}
        ]
        assert row["data"]["structure_level"] == [
            {"value": "testlevel", "info": "done", "id": 1}
        ]
        for key in fix_fields.keys():
            assert row["data"][key]["value"] == fix_fields[key]

    def test_json_upload_names_generate_username_password_create_meeting(self) -> None:
        self.set_models(
            {
                "user/34": {
                    "username": "MaxMustermann",
                    "first_name": "Max",
                    "last_name": "Mustermann",
                },
                "group/1": {"default_group_for_meeting_id": 1},
            }
        )

        fix_fields = {
            "first_name": "Max",
            "last_name": "Mustermann",
            "gender": "notAGender",
        }
        response = self.request(
            "participant.json_upload",
            {
                "meeting_id": 1,
                "data": [
                    {
                        "vote_weight": "1.456",
                        "is_present": "0",
                        "structure_level": "testlevel",
                        **fix_fields,
                    }
                ],
            },
        )
        self.assert_status_code(response, 200)
        entry = response.json["results"][0][0]["rows"][0]
        assert entry["state"] == ImportState.NEW
        for key in fix_fields.keys():
            assert entry["data"][key]["value"] == fix_fields[key]
        assert entry["data"]["username"] == {
            "value": "MaxMustermann1",
            "info": ImportState.GENERATED,
        }
        assert entry["data"]["default_password"]["info"] == ImportState.GENERATED
        assert entry["data"]["vote_weight"] == {
            "value": "1.456000",
            "info": ImportState.DONE,
        }
        assert entry["data"]["structure_level"] == [
            {
                "value": "testlevel",
                "info": ImportState.DONE,
                "id": 1,
            }
        ]
        assert entry["data"]["is_present"] == {"value": False, "info": ImportState.DONE}
        assert entry["data"]["groups"] == [
            {"value": "testgroup", "info": "generated", "id": 1}
        ]
        assert entry["data"]["gender"] == {
            "value": "notAGender",
            "info": ImportState.WARNING,
        }
        assert (
            "Gender 'notAGender' is not in the allowed gender list."
            in entry["messages"]
        )

    def test_json_upload_invalid_vote_weight(self) -> None:
        self.set_models({"group/1": {"default_group_for_meeting_id": 1}})
        response = self.request(
            "participant.json_upload",
            {
                "meeting_id": 1,
                "data": [
                    {
                        "first_name": "Max",
                        "last_name": "Mustermann",
                        "email": "max@mustermann.org",
                        "vote_weight": "0",
                        "default_password": "halloIchBinMax",
                    },
                ],
            },
        )
        self.assert_status_code(response, 200)
        result = response.json["results"][0][0]
        assert result["state"] == ImportState.ERROR
        assert result["rows"][0]["messages"] == [
            "vote_weight must be bigger than or equal to 0.000001."
        ]
        assert result["rows"][0]["state"] == ImportState.ERROR
        assert result["rows"][0]["data"] == {
            "first_name": {"value": "Max", "info": ImportState.DONE},
            "last_name": {"value": "Mustermann", "info": ImportState.DONE},
            "email": {"value": "max@mustermann.org", "info": ImportState.DONE},
            "vote_weight": {"value": "0.000000", "info": ImportState.ERROR},
            "username": {"value": "MaxMustermann", "info": ImportState.GENERATED},
            "default_password": {"value": "halloIchBinMax", "info": ImportState.DONE},
            "groups": [{"id": 1, "info": "generated", "value": "testgroup"}],
        }

    def test_json_upload_not_sufficient_field_permission_update_with_wrong_email(
        self,
    ) -> None:
        self.create_meeting(1)
        self.create_meeting(4)
        self.set_models(
            {
                "user/1": {"organization_management_level": None},
                "user/2": {
                    "username": "user2",
                    "first_name": "John",
                    "meeting_user_ids": [11, 44],
                    "meeting_ids": [1, 4],
                    "organization_management_level": OrganizationManagementLevel.CAN_MANAGE_ORGANIZATION,
                    "default_password": "secret",
                    "can_change_own_password": True,
                    "password": "secretcrypted",
                },
                "committee/60": {"meeting_ids": [1, 4]},
                "meeting/1": {"meeting_user_ids": [11]},
                "meeting/4": {"meeting_user_ids": [44], "committee_id": 60},
                "meeting_user/11": {"meeting_id": 1, "user_id": 2, "group_ids": [1]},
                "meeting_user/44": {"meeting_id": 4, "user_id": 2, "group_ids": [5]},
                "group/1": {"meeting_user_ids": [11]},
                "group/5": {"meeting_user_ids": [44]},
            }
        )
        self.set_user_groups(1, [3])
        self.add_group_permissions(3, [Permissions.User.CAN_MANAGE])

        response = self.request(
            "participant.json_upload",
            {
                "meeting_id": 1,
                "data": [
                    {
                        "username": "user2",
                        "email": "Jim.Knopf@@Lummer.land",
                        "vote_weight": "1.23456",
                    }
                ],
            },
        )

        self.assert_status_code(response, 200)
        row = response.json["results"][0][0]["rows"][0]
        assert row["state"] == ImportState.ERROR
        assert row["messages"] == [
            "Error: 'Jim.Knopf@@Lummer.land' is not a valid email address.",
            "Following fields were removed from payload, because the user has no permissions to change them: username, email",
        ]
        assert row["data"] == {
            "id": 2,
            "username": {"value": "user2", "info": "remove", "id": 2},
            "email": {"value": "Jim.Knopf@@Lummer.land", "info": ImportState.ERROR},
            "vote_weight": {"value": "1.234560", "info": "done"},
            "groups": [{"id": 1, "info": ImportState.GENERATED, "value": "group1"}],
        }

    def test_json_upload_wrong_email(self) -> None:
        self.create_meeting(1)
        response = self.request(
            "participant.json_upload",
            {
                "meeting_id": 1,
                "data": [
                    {"username": "test1", "email": "veryveryverybad"},
                    {"username": "test2", "email": "slightly@bad"},
                    {"username": "test3", "email": "somewhat@@worse"},
                    {"username": "test4", "email": "this.is@wrong,too"},
                ],
            },
        )
        self.assert_status_code(response, 200)
        import_preview = self.assert_model_exists("import_preview/1")
        assert import_preview["name"] == "participant"
        assert import_preview["state"] == ImportState.ERROR
        rows = import_preview["result"]["rows"]
        row = rows[0]
        assert row["data"]["email"] == {
            "value": "veryveryverybad",
            "info": ImportState.ERROR,
        }
        assert (
            "Error: 'veryveryverybad' is not a valid email address." in row["messages"]
        )
        row = rows[1]
        assert row["data"]["email"] == {
            "value": "slightly@bad",
            "info": ImportState.ERROR,
        }
        assert "Error: 'slightly@bad' is not a valid email address." in row["messages"]
        row = rows[2]
        assert row["data"]["email"] == {
            "value": "somewhat@@worse",
            "info": ImportState.ERROR,
        }
        assert (
            "Error: 'somewhat@@worse' is not a valid email address." in row["messages"]
        )
        row = rows[3]
        assert row["data"]["email"] == {
            "value": "this.is@wrong,too",
            "info": ImportState.ERROR,
        }
        assert (
            "Error: 'this.is@wrong,too' is not a valid email address."
            in row["messages"]
        )

    def test_json_upload_with_illegal_decimal_value(self) -> None:
        self.create_meeting(1)
        self.create_user("test user", [3])
        response = self.request(
            "participant.json_upload",
            {
                "meeting_id": 1,
                "data": [
                    {
                        "username": "test user",
                        "first_name": "test",
                        "groups": ["group3"],
                        "vote_weight": "2/3",
                    },
                ],
            },
        )
        self.assert_status_code(response, 400)
        assert "Could not parse 2/3 expect decimal" in response.json["message"]

    def test_json_upload_update_member_number_in_existing_participant_error(
        self,
    ) -> None:
        self.create_meeting(1)
        self.create_user("test", [3])
        self.set_models(
            {
                "user/2": {
                    "default_vote_weight": "2.300000",
                    "member_number": "old_one",
                }
            }
        )
        response = self.request(
            "participant.json_upload",
            {
                "meeting_id": 1,
                "data": [
                    {
                        "username": "test",
                        "member_number": "new_one",
                    }
                ],
            },
        )
        self.assert_status_code(response, 200)
        import_preview = self.assert_model_exists("import_preview/1")
        assert import_preview["state"] == ImportState.ERROR
        assert import_preview["name"] == "participant"
        assert import_preview["result"]["rows"][0]["state"] == ImportState.ERROR
        assert import_preview["result"]["rows"][0]["messages"] == [
            "Error: Member numbers can't be updated via import"
        ]
        data = import_preview["result"]["rows"][0]["data"]
        assert data == {
            "id": 2,
            "member_number": {"info": ImportState.ERROR, "value": "new_one"},
            "username": {"info": "done", "value": "test", "id": 2},
            "groups": [{"id": 1, "info": "generated", "value": "group1"}],
        }

    def test_json_upload_update_duplicate_member_numbers(self) -> None:
        self.create_meeting(1)
        self.create_user("test1", [3])
        self.set_models(
            {
                "user/2": {
                    "default_vote_weight": "2.300000",
                },
            }
        )
        response = self.request(
            "participant.json_upload",
            {
                "meeting_id": 1,
                "data": [
                    {
                        "username": "test1",
                        "member_number": "new_one",
                    },
                    {
                        "username": "test2",
                        "member_number": "new_one",
                    },
                ],
            },
        )
        self.assert_status_code(response, 200)
        import_preview = self.assert_model_exists("import_preview/1")
        assert import_preview["state"] == ImportState.ERROR
        assert import_preview["name"] == "participant"
        assert import_preview["result"]["rows"][0]["state"] == ImportState.ERROR
        assert import_preview["result"]["rows"][0]["messages"] == [
            "Error: Found more users with the same member number"
        ]
        data = import_preview["result"]["rows"][0]["data"]
        assert data == {
            "id": 2,
            "member_number": {"info": ImportState.ERROR, "value": "new_one"},
            "username": {"info": "done", "value": "test1", "id": 2},
            "groups": [{"id": 1, "info": "generated", "value": "group1"}],
        }
        assert import_preview["result"]["rows"][1]["state"] == ImportState.ERROR
        assert import_preview["result"]["rows"][1]["messages"] == [
            "Error: Found more users with the same member number"
        ]
        data = import_preview["result"]["rows"][1]["data"]
        assert data == {
            "member_number": {"info": ImportState.ERROR, "value": "new_one"},
            "username": {"info": "done", "value": "test2"},
            "groups": [{"id": 1, "info": "generated", "value": "group1"}],
        }

    def test_json_upload_set_other_persons_member_number_in_existing_participant(
        self,
    ) -> None:
        self.create_meeting(1)
        self.create_user("test", [3])
        self.create_user("test2", [3])
        self.set_models(
            {
                "user/2": {
                    "default_vote_weight": "2.300000",
                },
                "user/3": {
                    "member_number": "new_one",
                    "default_vote_weight": "2.300000",
                },
            }
        )
        response = self.request(
            "participant.json_upload",
            {
                "meeting_id": 1,
                "data": [
                    {
                        "username": "test",
                        "member_number": "new_one",
                    }
                ],
            },
        )
        self.assert_status_code(response, 200)
        import_preview = self.assert_model_exists("import_preview/1")
        assert import_preview["state"] == ImportState.ERROR
        assert import_preview["name"] == "participant"
        assert import_preview["result"]["rows"][0]["state"] == ImportState.ERROR
        assert import_preview["result"]["rows"][0]["messages"] == [
            "Error: Member number doesn't match detected user"
        ]
        data = import_preview["result"]["rows"][0]["data"]
        assert data == {
            "id": 2,
            "member_number": {"info": ImportState.ERROR, "value": "new_one"},
            "username": {"info": "done", "value": "test", "id": 2},
            "groups": [{"id": 1, "info": "generated", "value": "group1"}],
        }

    def test_json_upload_set_other_persons_member_number_in_existing_participant_2(
        self,
    ) -> None:
        self.create_meeting(1)
        self.create_user("test", [3])
        self.create_user("test2", [3])
        self.set_models(
            {
                "user/2": {"default_vote_weight": "2.300000", "saml_id": "tessst"},
                "user/3": {
                    "member_number": "new_one",
                    "default_vote_weight": "2.300000",
                },
            }
        )
        response = self.request(
            "participant.json_upload",
            {
                "meeting_id": 1,
                "data": [
                    {
                        "saml_id": "tessst",
                        "member_number": "new_one",
                    }
                ],
            },
        )
        self.assert_status_code(response, 200)
        import_preview = self.assert_model_exists("import_preview/1")
        assert import_preview["state"] == ImportState.ERROR
        assert import_preview["name"] == "participant"
        assert import_preview["result"]["rows"][0]["state"] == ImportState.ERROR
        assert sorted(import_preview["result"]["rows"][0]["messages"]) == [
            "Because this participant is connected with a saml_id: The default_password will be ignored and password will not be changeable in OpenSlides.",
            "Error: Member number doesn't match detected user",
        ]
        data = import_preview["result"]["rows"][0]["data"]
        assert data == {
            "id": 2,
            "default_password": {
                "info": "warning",
                "value": "",
            },
            "member_number": {"info": ImportState.ERROR, "value": "new_one"},
            "username": {"info": "done", "value": "test", "id": 2},
            "saml_id": {"info": "done", "value": "tessst"},
            "groups": [{"id": 1, "info": "generated", "value": "group1"}],
        }

    def test_json_upload_set_other_persons_member_number_in_existing_participant_3(
        self,
    ) -> None:
        self.create_meeting(1)
        self.create_user("test", [3])
        self.create_user("test2", [3])
        self.set_models(
            {
                "user/2": {
                    "default_vote_weight": "2.300000",
                    "first_name": "Fritz",
                    "last_name": "Chen",
                    "email": "fritz.chen@scho.ol",
                },
                "user/3": {
                    "member_number": "new_one",
                    "default_vote_weight": "2.300000",
                },
            }
        )
        response = self.request(
            "participant.json_upload",
            {
                "meeting_id": 1,
                "data": [
                    {
                        "member_number": "new_one",
                        "first_name": "Fritz",
                        "last_name": "Chen",
                        "email": "fritz.chen@scho.ol",
                    }
                ],
            },
        )
        self.assert_status_code(response, 200)
        import_preview = self.assert_model_exists("import_preview/1")
        assert import_preview["state"] == ImportState.ERROR
        assert import_preview["name"] == "participant"
        assert import_preview["result"]["rows"][0]["state"] == ImportState.ERROR
        assert import_preview["result"]["rows"][0]["messages"] == [
            "Error: Member number doesn't match detected user"
        ]
        data = import_preview["result"]["rows"][0]["data"]
        assert data == {
            "id": 2,
            "member_number": {"info": ImportState.ERROR, "value": "new_one"},
            "username": {"info": "done", "value": "test", "id": 2},
            "first_name": {"info": "done", "value": "Fritz"},
            "last_name": {"info": "done", "value": "Chen"},
            "email": {"info": "done", "value": "fritz.chen@scho.ol"},
            "groups": [{"id": 1, "info": "generated", "value": "group1"}],
        }

    def prepare_locked_out_test(
        self,
        username: str = "",
        group_ids: list[int] = [],
        oml: OrganizationManagementLevel | None = None,
    ) -> None:
        self.create_meeting()
        self.create_meeting(5)
        self.set_models(
            {
                "meeting/1": {"group_ids": [1, 2, 3, 4]},
                "group/1": {"meeting_id": 1, "name": "default"},
                "group/2": {"meeting_id": 1, "name": "admin"},
                "group/3": {"meeting_id": 1, "name": "can_manage"},
                "group/4": {"meeting_id": 1, "name": "can_update"},
            }
        )
        self.add_group_permissions(3, [Permissions.User.CAN_MANAGE])
        self.add_group_permissions(4, [Permissions.User.CAN_UPDATE])
        self.add_group_permissions(7, [Permissions.User.CAN_MANAGE])
        if username:
            self.create_user(username, group_ids, oml)

    def test_json_upload_create_locked_out_user_meeting_admin_error(self) -> None:
        self.prepare_locked_out_test()
        response = self.request(
            "participant.json_upload",
            {
                "meeting_id": 1,
                "data": [{"username": "test", "locked_out": "1", "groups": ["admin"]}],
            },
        )
        self.assert_status_code(response, 200)
        import_preview = self.assert_model_exists("import_preview/1")
        assert import_preview["state"] == ImportState.ERROR
        assert import_preview["name"] == "participant"
        assert import_preview["result"]["rows"][0]["state"] == ImportState.ERROR
        assert import_preview["result"]["rows"][0]["messages"] == [
            "Error: Group(s) 2 have user.can_manage permissions and may therefore not be used by users who are locked out"
        ]
        data = import_preview["result"]["rows"][0]["data"]
        for key, value in {
            "username": {"info": "done", "value": "test"},
            "locked_out": {"info": "error", "value": True},
            "groups": [{"id": 2, "info": "error", "value": "admin"}],
        }.items():
            assert data[key] == value

    def test_json_upload_create_locked_out_user_can_manage_error(self) -> None:
        self.prepare_locked_out_test()
        response = self.request(
            "participant.json_upload",
            {
                "meeting_id": 1,
                "data": [
                    {"username": "test", "locked_out": "1", "groups": ["can_manage"]}
                ],
            },
        )
        self.assert_status_code(response, 200)
        import_preview = self.assert_model_exists("import_preview/1")
        assert import_preview["state"] == ImportState.ERROR
        assert import_preview["name"] == "participant"
        assert import_preview["result"]["rows"][0]["state"] == ImportState.ERROR
        assert import_preview["result"]["rows"][0]["messages"] == [
            "Error: Group(s) 3 have user.can_manage permissions and may therefore not be used by users who are locked out"
        ]
        data = import_preview["result"]["rows"][0]["data"]
        for key, value in {
            "username": {"info": "done", "value": "test"},
            "locked_out": {"info": "error", "value": True},
            "groups": [{"id": 3, "info": "error", "value": "can_manage"}],
        }.items():
            assert data[key] == value

    def test_json_upload_update_locked_out_on_self_error(self) -> None:
        self.prepare_locked_out_test()
        self.set_user_groups(1, [3])
        self.set_models(
            {"user/1": {"username": "admin", "organization_management_level": None}}
        )
        response = self.request(
            "participant.json_upload",
            {
                "meeting_id": 1,
                "data": [
                    {
                        "username": "admin",
                        "locked_out": "1",
                    }
                ],
            },
        )
        self.assert_status_code(response, 200)
        import_preview = self.assert_model_exists("import_preview/1")
        assert import_preview["state"] == ImportState.ERROR
        assert import_preview["name"] == "participant"
        assert import_preview["result"]["rows"][0]["state"] == ImportState.ERROR
        assert import_preview["result"]["rows"][0]["messages"] == [
            "Error: You may not lock yourself out of a meeting"
        ]
        data = import_preview["result"]["rows"][0]["data"]
        for key, value in {
            "username": {"info": "done", "value": "admin", "id": 1},
            "locked_out": {"info": "error", "value": True},
            "groups": [{"id": 1, "info": "generated", "value": "default"}],
        }.items():
            assert data[key] == value

    def test_json_upload_update_locked_out_meeting_admin_error(self) -> None:
        self.prepare_locked_out_test("test", [1])
        response = self.request(
            "participant.json_upload",
            {
                "meeting_id": 1,
                "data": [{"username": "test", "locked_out": "1", "groups": ["admin"]}],
            },
        )
        self.assert_status_code(response, 200)
        import_preview = self.assert_model_exists("import_preview/1")
        assert import_preview["state"] == ImportState.ERROR
        assert import_preview["name"] == "participant"
        assert import_preview["result"]["rows"][0]["state"] == ImportState.ERROR
        assert import_preview["result"]["rows"][0]["messages"] == [
            "Error: Group(s) 2 have user.can_manage permissions and may therefore not be used by users who are locked out"
        ]
        data = import_preview["result"]["rows"][0]["data"]
        for key, value in {
            "id": 2,
            "username": {"info": "done", "value": "test", "id": 2},
            "locked_out": {"info": "error", "value": True},
            "groups": [{"id": 2, "info": "error", "value": "admin"}],
        }.items():
            assert data[key] == value

    def test_json_upload_update_locked_out_on_superadmin_error(self) -> None:
        self.prepare_locked_out_test("test", oml=OrganizationManagementLevel.SUPERADMIN)
        response = self.request(
            "participant.json_upload",
            {
                "meeting_id": 1,
                "data": [
                    {
                        "username": "test",
                        "locked_out": "1",
                    }
                ],
            },
        )
        self.assert_status_code(response, 200)
        import_preview = self.assert_model_exists("import_preview/1")
        assert import_preview["state"] == ImportState.ERROR
        assert import_preview["name"] == "participant"
        assert import_preview["result"]["rows"][0]["state"] == ImportState.ERROR
        assert import_preview["result"]["rows"][0]["messages"] == [
            "Error: Cannot lock user from meeting 1 as long as he has the OrganizationManagementLevel superadmin"
        ]
        data = import_preview["result"]["rows"][0]["data"]
        for key, value in {
            "id": 2,
            "username": {"info": "done", "value": "test", "id": 2},
            "locked_out": {"info": "error", "value": True},
            "groups": [{"id": 1, "info": "generated", "value": "default"}],
        }.items():
            assert data[key] == value

    def test_json_upload_update_locked_out_on_other_oml_error(self) -> None:
        self.prepare_locked_out_test(
            "test", oml=OrganizationManagementLevel.CAN_MANAGE_USERS
        )
        response = self.request(
            "participant.json_upload",
            {
                "meeting_id": 1,
                "data": [
                    {
                        "username": "test",
                        "locked_out": "1",
                    }
                ],
            },
        )
        self.assert_status_code(response, 200)
        import_preview = self.assert_model_exists("import_preview/1")
        assert import_preview["state"] == ImportState.ERROR
        assert import_preview["name"] == "participant"
        assert import_preview["result"]["rows"][0]["state"] == ImportState.ERROR
        assert import_preview["result"]["rows"][0]["messages"] == [
            "Error: Cannot lock user from meeting 1 as long as he has the OrganizationManagementLevel can_manage_users"
        ]
        data = import_preview["result"]["rows"][0]["data"]
        for key, value in {
            "id": 2,
            "username": {"info": "done", "value": "test", "id": 2},
            "locked_out": {"info": "error", "value": True},
            "groups": [{"id": 1, "info": "generated", "value": "default"}],
        }.items():
            assert data[key] == value

    def test_json_upload_update_locked_out_on_cml_error(self) -> None:
        self.prepare_locked_out_test("test", [1])
        self.set_models(
            {
                "user/2": {"committee_management_ids": [60]},
                "committee/60": {"manager_ids": [2]},
            }
        )
        response = self.request(
            "participant.json_upload",
            {
                "meeting_id": 1,
                "data": [
                    {
                        "username": "test",
                        "locked_out": "1",
                    }
                ],
            },
        )
        self.assert_status_code(response, 200)
        import_preview = self.assert_model_exists("import_preview/1")
        assert import_preview["state"] == ImportState.ERROR
        assert import_preview["name"] == "participant"
        assert import_preview["result"]["rows"][0]["state"] == ImportState.ERROR
        assert import_preview["result"]["rows"][0]["messages"] == [
            "Error: Cannot lock user out of meeting 1 as he is manager of the meetings committee"
        ]
        data = import_preview["result"]["rows"][0]["data"]
        for key, value in {
            "id": 2,
            "username": {"info": "done", "value": "test", "id": 2},
            "locked_out": {"info": "error", "value": True},
            "groups": [{"id": 1, "info": "generated", "value": "default"}],
        }.items():
            assert data[key] == value

    def test_json_upload_update_meeting_admin_on_locked_out_user_error(self) -> None:
        self.prepare_locked_out_test("test", [1])
        self.set_models({"meeting_user/1": {"locked_out": True}})
        response = self.request(
            "participant.json_upload",
            {
                "meeting_id": 1,
                "data": [{"username": "test", "groups": ["admin"]}],
            },
        )
        self.assert_status_code(response, 200)
        import_preview = self.assert_model_exists("import_preview/1")
        assert import_preview["state"] == ImportState.ERROR
        assert import_preview["name"] == "participant"
        assert import_preview["result"]["rows"][0]["state"] == ImportState.ERROR
        assert import_preview["result"]["rows"][0]["messages"] == [
            "Error: Group(s) 2 have user.can_manage permissions and may therefore not be used by users who are locked out"
        ]
        data = import_preview["result"]["rows"][0]["data"]
        for key, value in {
            "username": {"info": "done", "value": "test", "id": 2},
            "groups": [{"info": "error", "value": "admin", "id": 2}],
        }.items():
            assert data[key] == value

    def test_json_upload_permission_as_locked_out(self) -> None:
        self.create_meeting()
        self.set_group_permissions(3, [Permissions.User.CAN_MANAGE])
        meeting_user_id = self.set_user_groups(1, [3])[0]
        self.set_models(
            {
                f"meeting_user/{meeting_user_id}": {"locked_out": True},
                "user/1": {"organization_management_level": None},
            }
        )
        response = self.request(
            "participant.json_upload",
            {
                "meeting_id": 1,
                "data": [
                    {
                        "username": "test",
                        "default_password": "secret",
                        "is_active": "1",
                        "is_physical_person": "F",
                        "number": "strange number",
                        "structure_level": ["testlevel", "notfound"],
                        "vote_weight": "1.12",
                        "comment": "my comment",
                        "is_present": "0",
                        "groups": ["testgroup", "notfound_group1", "notfound_group2"],
                        "wrong": 15,
                    }
                ],
            },
        )
        self.assert_status_code(response, 403)
        self.assertIn(
            "You are not allowed to perform action participant.json_upload. Missing permissions: Permission user.can_manage in meeting 1 or OrganizationManagementLevel can_manage_organization in organization 1 or CommitteeManagementLevel can_manage in committee 60",
            response.json["message"],
        )


class ParticipantJsonUploadForUseInImport(BaseActionTestCase):
    def setUp(self) -> None:
        super().setUp()
        self.create_meeting(1)
        self.create_meeting(4)

    def json_upload_invalid_vote_weight_with_remove(self) -> None:
        self.set_models(
            {
                "user/1": {"organization_management_level": "can_manage_users"},
                "user/2": {
                    "meeting_user_ids": [12],
                    "username": "wilhelm",
                    "meeting_ids": [1],
                },
                "meeting_user/12": {"meeting_id": 1, "group_ids": [1], "user_id": 2},
            }
        )
        response = self.request(
            "participant.json_upload",
            {
                "meeting_id": 1,
                "data": [
                    {
                        "username": "wilhelm",
                        "first_name": "Wilhelm",
                        "last_name": "Aberhatnurhut",
                        "email": "will@helm.hut",
                        "vote_weight": "0",
                        "default_password": "123",
                    },
                ],
            },
        )
        self.assert_status_code(response, 200)
        result = response.json["results"][0][0]
        assert result["state"] == ImportState.DONE
        assert (
            "vote_weight must be bigger than or equal to 0.000001."
            not in result["rows"][0]["messages"]
        )
        assert result["rows"][0]["state"] == ImportState.DONE
        assert result["rows"][0]["data"] == {
            "id": 2,
            "first_name": {"value": "Wilhelm", "info": ImportState.DONE},
            "last_name": {"value": "Aberhatnurhut", "info": ImportState.DONE},
            "email": {"value": "will@helm.hut", "info": ImportState.DONE},
            "vote_weight": {"value": "0.000000", "info": ImportState.REMOVE},
            "username": {"id": 2, "value": "wilhelm", "info": ImportState.DONE},
            "default_password": {"value": "123", "info": ImportState.DONE},
            "groups": [{"id": 1, "info": "generated", "value": "group1"}],
        }

    def json_upload_saml_id_new(self) -> None:
        self.set_models(
            {
                "user/34": {
                    "first_name": "Max",
                    "last_name": "Mustermann",
                    "email": "test@ntvtn.de",
                    "username": "test_saml_id",
                },
                **{
                    f"group/{id_}": {"permissions": ["assignment.can_see"]}
                    for id_ in range(1, 7)
                },
            }
        )

        response = self.request(
            "participant.json_upload",
            {
                "meeting_id": 1,
                "data": [
                    {
                        "saml_id": "test_saml_id",
                        "default_password": "test2",
                        "groups": ["group1"],
                    },
                    {
                        "username": "test_saml_id1",
                        "groups": ["group1", "group2", "group3", "group4"],
                    },
                    {
                        "first_name": "test_sa",
                        "last_name": "ml_id2",
                    },
                ],
            },
        )
        self.assert_status_code(response, 200)
        import_preview = self.assert_model_exists("import_preview/1")
        assert import_preview["name"] == "participant"
        assert import_preview["result"]["rows"][0]["messages"] == [
            "Because this participant is connected with a saml_id: The default_password will be ignored and password will not be changeable in OpenSlides."
        ]
        assert import_preview["result"]["rows"][0]["state"] == ImportState.NEW
        data0 = import_preview["result"]["rows"][0]["data"]
        assert data0 == {
            "saml_id": {"info": "new", "value": "test_saml_id"},
            "username": {"info": "generated", "value": "test_saml_id2"},
            "default_password": {"info": "warning", "value": ""},
            "groups": [{"value": "group1", "info": ImportState.DONE, "id": 1}],
        }

        assert import_preview["result"]["rows"][1]["messages"] == []
        assert import_preview["result"]["rows"][1]["data"]["username"] == {
            "info": "done",
            "value": "test_saml_id1",
        }
        assert import_preview["result"]["rows"][1]["data"]["groups"] == [
            {"value": "group1", "info": ImportState.DONE, "id": 1},
            {"value": "group2", "info": ImportState.DONE, "id": 2},
            {"value": "group3", "info": ImportState.DONE, "id": 3},
            {"value": "group4", "info": ImportState.NEW},
        ]

        assert import_preview["result"]["rows"][2]["messages"] == []
        assert import_preview["result"]["rows"][2]["data"]["username"] == {
            "info": "generated",
            "value": "test_saml_id21",
        }
        assert import_preview["result"]["rows"][2]["data"]["last_name"] == {
            "value": "ml_id2",
            "info": "done",
        }
        assert import_preview["result"]["rows"][2]["data"]["first_name"] == {
            "value": "test_sa",
            "info": "done",
        }
        assert import_preview["result"]["rows"][2]["data"]["groups"] == [
            {"value": "group1", "info": ImportState.GENERATED, "id": 1}
        ]

    def json_upload_set_saml_id_in_existing_participant(self) -> None:
        self.set_models(
            {
                "user/2": {
                    "username": "test",
                    "password": "secret",
                    "default_password": "secret",
                    "can_change_own_password": True,
                    "default_vote_weight": "2.300000",
                }
            }
        )
        response = self.request(
            "participant.json_upload",
            {
                "meeting_id": 1,
                "data": [
                    {
                        "username": "test",
                        "saml_id": "test_saml_id",
                        "default_password": "secret2",
                    }
                ],
            },
        )
        self.assert_status_code(response, 200)
        import_preview = self.assert_model_exists("import_preview/1")
        assert import_preview["state"] == ImportState.WARNING
        assert import_preview["name"] == "participant"
        assert import_preview["result"]["rows"][0]["state"] == ImportState.DONE
        assert import_preview["result"]["rows"][0]["messages"] == [
            "Because this participant is connected with a saml_id: The default_password will be ignored and password will not be changeable in OpenSlides."
        ]
        data = import_preview["result"]["rows"][0]["data"]
        assert data == {
            "id": 2,
            "saml_id": {"info": "new", "value": "test_saml_id"},
            "username": {"info": "done", "value": "test", "id": 2},
            "default_password": {"info": "warning", "value": ""},
            "groups": [{"id": 1, "info": "generated", "value": "group1"}],
        }

    def json_upload_update_saml_id_in_existing_participant(self) -> None:
        self.set_models(
            {
                "user/2": {
                    "username": "test",
                    "saml_id": "old_one",
                }
            }
        )
        response = self.request(
            "participant.json_upload",
            {
                "meeting_id": 1,
                "data": [
                    {
                        "username": "test",
                        "saml_id": "new_one",
                    }
                ],
            },
        )
        self.assert_status_code(response, 200)
        import_preview = self.assert_model_exists("import_preview/1")
        assert import_preview["state"] == ImportState.DONE
        assert import_preview["name"] == "participant"
        assert import_preview["result"]["rows"][0]["state"] == ImportState.DONE
        assert import_preview["result"]["rows"][0]["messages"] == []
        data = import_preview["result"]["rows"][0]["data"]
        assert data == {
            "id": 2,
            "saml_id": {"info": "done", "value": "new_one"},
            "username": {"info": "done", "value": "test", "id": 2},
            "groups": [{"id": 1, "info": "generated", "value": "group1"}],
        }

    def json_upload_username_set_saml_id_remove_presence(self) -> None:
        self.set_models(
            {
                "user/10": {
                    "username": "user10",
                    "meeting_user_ids": [110],
                    "is_present_in_meeting_ids": [1],
                },
                "meeting/1": {
                    "present_user_ids": [10],
                    "structure_level_ids": [1, 2],
                },
                "structure_level/1": {
                    "meeting_id": 1,
                    "name": "old sl",
                },
                "structure_level/2": {
                    "meeting_id": 1,
                    "name": "new sl",
                },
                "meeting_user/110": {
                    "meeting_id": 1,
                    "user_id": 10,
                    "structure_level_ids": [1],
                    "number": "old number",
                    "comment": "old comment",
                },
            }
        )
        fix_fields = {
            "number": "new number",
            "comment": "new comment",
        }
        response = self.request(
            "participant.json_upload",
            {
                "meeting_id": 1,
                "data": [
                    {
                        "username": "user10",
                        "saml_id": "saml_id10",
                        "is_present": "0",
                        "vote_weight": "2.8",
                        "structure_level": "new sl",
                        **fix_fields,
                    }
                ],
            },
        )
        self.assert_status_code(response, 200)
        row = response.json["results"][0][0]["rows"][0]
        assert row["state"] == ImportState.DONE
        assert row["data"] == {
            "id": 10,
            "username": {"value": "user10", "info": "done", "id": 10},
            "saml_id": {"value": "saml_id10", "info": "new"},
            "default_password": {"value": "", "info": "warning"},
            "is_present": {"value": False, "info": "done"},
            "vote_weight": {"value": "2.800000", "info": "done"},
            "groups": [{"id": 1, "info": "generated", "value": "group1"}],
            "structure_level": [{"id": 2, "info": "done", "value": "new sl"}],
            **{
                k: {"value": v, "info": ImportState.DONE} for k, v in fix_fields.items()
            },
        }

    def json_upload_username_username_and_saml_id_found(self) -> None:
        self.set_models(
            {
                "user/11": {
                    "username": "user11",
                    "saml_id": "saml_id11",
                }
            }
        )
        response = self.request(
            "participant.json_upload",
            {
                "meeting_id": 1,
                "data": [
                    {
                        "username": "user11",
                        "saml_id": "saml_id11",
                    }
                ],
            },
        )
        self.assert_status_code(response, 200)
        row = response.json["results"][0][0]["rows"][0]
        assert row["state"] == ImportState.DONE
        assert row["data"] == {
            "id": 11,
            "username": {"value": "user11", "info": ImportState.DONE, "id": 11},
            "saml_id": {"value": "saml_id11", "info": ImportState.DONE},
            "groups": [{"id": 1, "info": "generated", "value": "group1"}],
        }

    def json_upload_multiple_users(self) -> None:
        self.set_models(
            {
                "user/2": {
                    "username": "user2",
                    "password": "secret",
                    "default_password": "secret",
                    "can_change_own_password": True,
                    "default_vote_weight": "2.300000",
                },
                "user/3": {
                    "username": "user3",
                    "saml_id": "saml3",
                    "password": "secret",
                    "default_password": "secret",
                    "can_change_own_password": True,
                    "default_vote_weight": "3.300000",
                    "meeting_user_ids": [31, 34],
                },
                "meeting_user/31": {
                    "user_id": 3,
                    "meeting_id": 1,
                    "group_ids": [1, 2],
                    "vote_weight": "3.310000",
                },
                "meeting_user/34": {
                    "user_id": 3,
                    "meeting_id": 4,
                    "group_ids": [5],
                },
                "user/4": {
                    "username": "user4",
                    "first_name": "Martin",
                    "last_name": "Luther King",
                    "email": "mlk@america.com",
                    "password": "secret",
                    "default_password": "secret",
                    "can_change_own_password": True,
                    "default_vote_weight": "4.300000",
                },
                "group/1": {
                    "meeting_id": 1,
                    "meeting_user_ids": [31],
                },
                "group/2": {
                    "meeting_id": 1,
                    "meeting_user_ids": [31],
                },
                "group/5": {
                    "meeting_id": 4,
                    "meeting_user_ids": [34],
                },
                "group/7": {
                    "meeting_id": 1,
                    "name": "group7M1",
                },
                "meeting/1": {"meeting_user_ids": [31], "group_ids": [1, 2, 3, 7]},
                "meeting/4": {"meeting_user_ids": [34]},
            }
        )
        response = self.request(
            "participant.json_upload",
            {
                "meeting_id": 1,
                "data": [
                    {
                        "username": "user2",
                        "saml_id": "test_saml_id2",
                        "groups": ["group3", "group4"],
                        "structure_level": ["level up"],
                    },
                    {
                        "saml_id": "saml3",
                        "vote_weight": "3.345678",
                        "groups": ["group3"],
                    },
                    {
                        "first_name": "Martin",
                        "last_name": "Luther King",
                        "email": "mlk@america.com",
                        "groups": ["group4"],
                    },
                    {
                        "username": "new_user5",
                        "saml_id": "saml5",
                        "structure_level": ["level up", "no. 5"],
                    },
                    {"saml_id": "new_saml6", "groups": ["group4"], "is_present": "1"},
                    {
                        "first_name": "Joan",
                        "last_name": "Baez7",
                        "groups": ["group2", "group4", "unknown", "group7M1"],
                    },
                ],
            },
        )
        self.assert_status_code(response, 200)
        import_preview = self.assert_model_exists("import_preview/1")
        assert import_preview["state"] == ImportState.WARNING
        assert import_preview["name"] == "participant"
        assert import_preview["result"]["rows"][0]["state"] == ImportState.DONE
        assert import_preview["result"]["rows"][0]["messages"] == [
            "Because this participant is connected with a saml_id: The default_password will be ignored and password will not be changeable in OpenSlides.",
        ]
        assert import_preview["result"]["rows"][0]["data"] == {
            "id": 2,
            "saml_id": {"info": "new", "value": "test_saml_id2"},
            "username": {"id": 2, "info": "done", "value": "user2"},
            "default_password": {"info": "warning", "value": ""},
            "groups": [
                {"id": 3, "info": "done", "value": "group3"},
                {"info": "new", "value": "group4"},
            ],
            "structure_level": [{"value": "level up", "info": ImportState.NEW}],
        }

        assert import_preview["result"]["rows"][1]["state"] == ImportState.DONE
        assert import_preview["result"]["rows"][1]["messages"] == [
            "Because this participant is connected with a saml_id: The default_password will be ignored and password will not be changeable in OpenSlides."
        ]
        assert import_preview["result"]["rows"][1]["data"] == {
            "id": 3,
            "saml_id": {"info": ImportState.DONE, "value": "saml3"},
            "username": {"id": 3, "info": ImportState.DONE, "value": "user3"},
            "default_password": {"info": ImportState.WARNING, "value": ""},
            "groups": [{"id": 3, "info": "done", "value": "group3"}],
            "vote_weight": {"info": ImportState.DONE, "value": "3.345678"},
        }

        assert import_preview["result"]["rows"][2]["state"] == ImportState.DONE
        assert import_preview["result"]["rows"][2]["messages"] == []
        assert import_preview["result"]["rows"][2]["data"] == {
            "id": 4,
            "email": {"value": "mlk@america.com", "info": ImportState.DONE},
            "username": {"id": 4, "info": "done", "value": "user4"},
            "last_name": {"value": "Luther King", "info": ImportState.DONE},
            "first_name": {"value": "Martin", "info": ImportState.DONE},
            "groups": [
                {"info": "new", "value": "group4"},
            ],
        }

        assert import_preview["result"]["rows"][3]["state"] == ImportState.NEW
        assert import_preview["result"]["rows"][3]["messages"] == [
            "Because this participant is connected with a saml_id: The default_password will be ignored and password will not be changeable in OpenSlides."
        ]
        assert import_preview["result"]["rows"][3]["data"] == {
            "saml_id": {"info": "new", "value": "saml5"},
            "username": {"info": "done", "value": "new_user5"},
            "default_password": {"info": "warning", "value": ""},
            "groups": [{"id": 1, "info": "generated", "value": "group1"}],
            "structure_level": [
                {"value": "level up", "info": ImportState.NEW},
                {"value": "no. 5", "info": ImportState.NEW},
            ],
        }

        assert import_preview["result"]["rows"][4]["state"] == ImportState.NEW
        assert import_preview["result"]["rows"][4]["messages"] == [
            "Because this participant is connected with a saml_id: The default_password will be ignored and password will not be changeable in OpenSlides."
        ]
        assert import_preview["result"]["rows"][4]["data"] == {
            "saml_id": {"info": "new", "value": "new_saml6"},
            "username": {"info": "generated", "value": "new_saml6"},
            "default_password": {"info": "warning", "value": ""},
            "is_present": {"info": "done", "value": True},
            "groups": [
                {"info": "new", "value": "group4"},
            ],
        }

        assert import_preview["result"]["rows"][5]["state"] == ImportState.NEW
        assert import_preview["result"]["rows"][5]["messages"] == []
        default_password = import_preview["result"]["rows"][5]["data"].pop(
            "default_password"
        )
        assert default_password["info"] == ImportState.GENERATED
        assert default_password["value"]
        assert import_preview["result"]["rows"][5]["data"] == {
            "username": {"info": "generated", "value": "JoanBaez7"},
            "last_name": {"value": "Baez7", "info": ImportState.DONE},
            "first_name": {"value": "Joan", "info": ImportState.DONE},
            "groups": [
                {"id": 2, "info": "done", "value": "group2"},
                {"info": "new", "value": "group4"},
                {"info": "new", "value": "unknown"},
                {"id": 7, "info": "done", "value": "group7M1"},
            ],
        }

    def json_upload_with_complicated_names(self) -> None:
        response = self.request(
            "participant.json_upload",
            {
                "data": [
                    {
                        "first_name": "One Two",
                        "last_name": "Three",
                    },
                    {
                        "first_name": "One-Two",
                        "last_name": "Three",
                    },
                    {
                        "first_name": "One",
                        "last_name": "Two Three",
                    },
                    {
                        "first_name": "One",
                        "last_name": "Two-Three",
                    },
                    {
                        "first_name": "One Two Thre",
                        "last_name": "e",
                    },
                ],
                "meeting_id": 1,
            },
        )
        self.assert_status_code(response, 200)
        assert [
            entry["data"]["username"]["value"] + " " + entry["data"]["username"]["info"]
            for entry in response.json["results"][0][0]["rows"]
        ] == [
            "OneTwoThree generated",
            "OneTwoThree1 generated",
            "OneTwoThree2 generated",
            "OneTwoThree3 generated",
            "OneTwoThree4 generated",
        ]

    def json_upload_not_sufficient_field_permission_update(self) -> None:
        """try to change users first_name, but missing rights for user_scope committee"""
        self.set_models(
            {
                "user/1": {"organization_management_level": None},
                "user/2": {
                    "username": "user2",
                    "first_name": "John",
                    "meeting_user_ids": [11, 44],
                    "meeting_ids": [1, 4],
                    "organization_management_level": OrganizationManagementLevel.CAN_MANAGE_ORGANIZATION,
                    "default_password": "secret",
                    "can_change_own_password": True,
                    "password": "secretcrypted",
                },
                "committee/60": {"meeting_ids": [1, 4]},
                "meeting/1": {"meeting_user_ids": [11]},
                "meeting/4": {"meeting_user_ids": [44], "committee_id": 60},
                "meeting_user/11": {"meeting_id": 1, "user_id": 2, "group_ids": [1]},
                "meeting_user/44": {"meeting_id": 4, "user_id": 2, "group_ids": [5]},
                "group/1": {"meeting_user_ids": [11]},
                "group/5": {"meeting_user_ids": [44]},
            }
        )
        self.set_user_groups(1, [3])
        self.add_group_permissions(3, [Permissions.User.CAN_MANAGE])

        response = self.request(
            "participant.json_upload",
            {
                "meeting_id": 1,
                "data": [
                    {
                        "username": "user2",  # group A, will be removed
                        "first_name": "Jim",  # group A, will be removed
                        "email": "Jim.Knopf@Lummer.land",  # group A, will be removed
                        "vote_weight": "1.23456",  # group B
                        "groups": ["group1", "group2", "group3", "group4"],  # group C
                        "committee_management_ids": [1],  # group D, not in payload
                        "organization_management_level": OrganizationManagementLevel.CAN_MANAGE_USERS,  # group E, # group D, not in payload
                        "saml_id": "saml_id1",  # group E, will be removed
                        "default_password": "def_password",  # group F, will be removed
                        "is_demo_user": True,  # group G
                    }
                ],
            },
        )

        self.assert_status_code(response, 200)
        row = response.json["results"][0][0]["rows"][0]
        assert row["state"] == ImportState.DONE
        assert row["messages"] == [
            "Because this participant is connected with a saml_id: The default_password will be ignored and password will not be changeable in OpenSlides.",
            "Following fields were removed from payload, because the user has no permissions to change them: username, first_name, email, saml_id, default_password",
        ]
        assert row["data"] == {
            "id": 2,
            "username": {"value": "user2", "info": "remove", "id": 2},
            "first_name": {"value": "Jim", "info": "remove"},
            "email": {"value": "Jim.Knopf@Lummer.land", "info": "remove"},
            "vote_weight": {"value": "1.234560", "info": "done"},
            "saml_id": {"value": "saml_id1", "info": "remove"},
            "default_password": {"value": "", "info": "remove"},
            "groups": [
                {"value": "group1", "info": "done", "id": 1},
                {"value": "group2", "info": "done", "id": 2},
                {"value": "group3", "info": "done", "id": 3},
                {"value": "group4", "info": "new"},
            ],
        }

    def json_upload_not_sufficient_field_permission_update_with_member_number(
        self,
    ) -> None:
        """try to change users first_name, but missing rights for user_scope committee"""
        self.set_models(
            {
                "user/1": {"organization_management_level": None},
                "user/2": {
                    "username": "user2",
                    "member_number": "M3MNUM",
                    "first_name": "John",
                    "meeting_user_ids": [11, 44],
                    "meeting_ids": [1, 4],
                    "organization_management_level": OrganizationManagementLevel.CAN_MANAGE_ORGANIZATION,
                    "default_password": "secret",
                    "can_change_own_password": True,
                    "password": "secretcrypted",
                },
                "committee/60": {"meeting_ids": [1, 4]},
                "meeting/1": {"meeting_user_ids": [11]},
                "meeting/4": {"meeting_user_ids": [44], "committee_id": 60},
                "meeting_user/11": {"meeting_id": 1, "user_id": 2, "group_ids": [1]},
                "meeting_user/44": {"meeting_id": 4, "user_id": 2, "group_ids": [5]},
                "group/1": {"meeting_user_ids": [11]},
                "group/5": {"meeting_user_ids": [44]},
            }
        )
        self.set_user_groups(1, [3])
        self.add_group_permissions(3, [Permissions.User.CAN_MANAGE])

        response = self.request(
            "participant.json_upload",
            {
                "meeting_id": 1,
                "data": [
                    {
                        "member_number": "M3MNUM",  # group A, will be removed
                        "first_name": "Jim",  # group A, will be removed
                        "email": "Jim.Knopf@Lummer.land",  # group A, will be removed
                        "vote_weight": "1.23456",  # group B
                        "groups": ["group1", "group2", "group3", "group4"],  # group C
                        "committee_management_ids": [1],  # group D, not in payload
                        "organization_management_level": OrganizationManagementLevel.CAN_MANAGE_USERS,  # group E, # group D, not in payload
                        "saml_id": "saml_id1",  # group E, will be removed
                        "default_password": "def_password",  # group F, will be removed
                        "is_demo_user": True,  # group G
                    }
                ],
            },
        )

        self.assert_status_code(response, 200)
        row = response.json["results"][0][0]["rows"][0]
        assert row["state"] == ImportState.DONE
        assert row["messages"] == [
            "Because this participant is connected with a saml_id: The default_password will be ignored and password will not be changeable in OpenSlides.",
            "Following fields were removed from payload, because the user has no permissions to change them: member_number, first_name, email, username, saml_id, default_password",
        ]
        assert row["data"] == {
            "id": 2,
            "username": {"value": "user2", "info": "remove"},
            "member_number": {"value": "M3MNUM", "info": "remove", "id": 2},
            "first_name": {"value": "Jim", "info": "remove"},
            "email": {"value": "Jim.Knopf@Lummer.land", "info": "remove"},
            "vote_weight": {"value": "1.234560", "info": "done"},
            "saml_id": {"value": "saml_id1", "info": "remove"},
            "default_password": {"value": "", "info": "remove"},
            "groups": [
                {"value": "group1", "info": "done", "id": 1},
                {"value": "group2", "info": "done", "id": 2},
                {"value": "group3", "info": "done", "id": 3},
                {"value": "group4", "info": "new"},
            ],
        }

    def json_upload_sufficient_field_permission_create(self) -> None:
        self.update_model("user/1", {"organization_management_level": None})
        self.set_user_groups(1, [3])
        self.add_group_permissions(3, [Permissions.User.CAN_MANAGE])

        response = self.request(
            "participant.json_upload",
            {
                "meeting_id": 1,
                "data": [
                    {
                        "username": "user2",
                        "first_name": "Jim",  # group A
                        "vote_weight": "1.23456",  # group B
                        "groups": ["group1", "group2", "group3", "group4"],  # group C
                        "committee_management_ids": [1],  # group D, not in payload
                        "organization_management_level": OrganizationManagementLevel.CAN_MANAGE_USERS,  # group E, not in payload
                        "saml_id": "saml_id1",  # group E
                        "default_password": "def_password",  # group F, will be cleared
                        "is_demo_user": True,  # group G
                    }
                ],
            },
        )

        self.assert_status_code(response, 200)
        row = response.json["results"][0][0]["rows"][0]
        assert row["state"] == ImportState.NEW
        assert row["messages"] == [
            "Because this participant is connected with a saml_id: The default_password will be ignored and password will not be changeable in OpenSlides.",
        ]
        assert row["data"] == {
            "username": {"value": "user2", "info": "done"},
            "first_name": {"value": "Jim", "info": "done"},
            "vote_weight": {"value": "1.234560", "info": "done"},
            "saml_id": {"value": "saml_id1", "info": "new"},
            "default_password": {"value": "", "info": "warning"},
            "groups": [
                {"value": "group1", "info": "done", "id": 1},
                {"value": "group2", "info": "done", "id": 2},
                {"value": "group3", "info": "done", "id": 3},
                {"value": "group4", "info": "new"},
            ],
        }

    def json_upload_legacy_username(self) -> None:
        self.create_meeting(1)
        user_id = self.create_user("test user", [3])
        response = self.request(
            "participant.json_upload",
            {
                "meeting_id": 1,
                "data": [
                    {
                        "username": "test user",
                        "first_name": "test",
                        "groups": ["group3"],
                    },
                ],
            },
        )
        self.assert_status_code(response, 200)
        import_preview = self.assert_model_exists("import_preview/1")
        assert import_preview["state"] == ImportState.DONE
        assert import_preview["result"]["rows"][0] == {
            "state": ImportState.DONE,
            "messages": [],
            "data": {
                "id": user_id,
                "username": {
                    "id": user_id,
                    "info": ImportState.DONE,
                    "value": "test user",
                },
                "first_name": {"info": ImportState.DONE, "value": "test"},
                "groups": [
                    {
                        "id": 3,
                        "info": "done",
                        "value": "group3",
                    },
                ],
            },
        }

    def json_upload_update_reference_via_two_attributes(self) -> None:
        self.create_meeting(1)
        self.create_user("test", [3])
        self.set_models(
            {
                "user/2": {
                    "default_vote_weight": "2.300000",
                    "saml_id": "old_one",
                }
            }
        )
        response = self.request(
            "participant.json_upload",
            {
                "meeting_id": 1,
                "data": [
                    {
                        "username": "test",
                        "saml_id": "old_one",
                        "default_vote_weight": "4.500000",
                    }
                ],
            },
        )
        self.assert_status_code(response, 200)
        import_preview = self.assert_model_exists("import_preview/1")
        assert import_preview["state"] == ImportState.DONE
        assert import_preview["name"] == "participant"
        assert import_preview["result"]["rows"][0]["state"] == ImportState.DONE
        assert import_preview["result"]["rows"][0]["messages"] == []
        data = import_preview["result"]["rows"][0]["data"]
        assert data == {
            "id": 2,
            "saml_id": {"info": "done", "value": "old_one"},
            "username": {"info": "done", "value": "test", "id": 2},
            "default_vote_weight": {"info": "done", "value": "4.500000"},
            "groups": [{"id": 1, "info": "generated", "value": "group1"}],
        }

    def json_upload_set_member_number_in_existing_participants(self) -> None:
        self.create_meeting(1)
        self.create_user("test1", [3])
        self.create_user("test2", [3])
        self.create_user("test3", [3])
        self.set_models(
            {
                "user/2": {
                    "default_vote_weight": "2.300000",
                },
                "user/3": {"saml_id": "samLidman"},
                "user/4": {
                    "first_name": "Hasan",
                    "last_name": "Ame",
                    "email": "hasaN.ame@nd.email",
                },
            }
        )
        response = self.request(
            "participant.json_upload",
            {
                "meeting_id": 1,
                "data": [
                    {
                        "username": "test1",
                        "member_number": "new_one",
                    },
                    {
                        "saml_id": "samLidman",
                        "member_number": "another_new_1",
                    },
                    {
                        "first_name": "Hasan",
                        "last_name": "Ame",
                        "email": "hasaN.ame@nd.email",
                        "member_number": "UGuessedIt",
                    },
                ],
            },
        )
        self.assert_status_code(response, 200)
        import_preview = self.assert_model_exists("import_preview/1")
        assert import_preview["state"] == ImportState.WARNING
        assert import_preview["name"] == "participant"
        assert import_preview["result"]["rows"][0]["state"] == ImportState.DONE
        assert import_preview["result"]["rows"][0]["messages"] == []
        row = import_preview["result"]["rows"][0]["data"]
        assert row == {
            "id": 2,
            "username": {"info": "done", "value": "test1", "id": 2},
            "member_number": {"info": "new", "value": "new_one"},
            "groups": [{"id": 1, "info": "generated", "value": "group1"}],
        }
        row = import_preview["result"]["rows"][1]["data"]
        assert row == {
            "id": 3,
            "username": {"info": "done", "value": "test2", "id": 3},
            "saml_id": {"info": "done", "value": "samLidman"},
            "default_password": {"info": "warning", "value": ""},
            "member_number": {"info": "new", "value": "another_new_1"},
            "groups": [{"id": 1, "info": "generated", "value": "group1"}],
        }
        row = import_preview["result"]["rows"][2]["data"]
        assert row == {
            "id": 4,
            "username": {"info": "done", "value": "test3", "id": 4},
            "first_name": {"info": "done", "value": "Hasan"},
            "last_name": {"info": "done", "value": "Ame"},
            "email": {"info": "done", "value": "hasaN.ame@nd.email"},
            "member_number": {"info": "new", "value": "UGuessedIt"},
            "groups": [{"id": 1, "info": "generated", "value": "group1"}],
        }

    def json_upload_set_other_matching_criteria_in_existing_participant_via_member_number(
        self,
    ) -> None:
        self.create_meeting(1)
        self.create_user("test", [3])
        self.set_models(
            {
                "user/2": {
                    "saml_id": "some_saml",
                    "first_name": "first",
                    "last_name": "last",
                    "default_vote_weight": "2.300000",
                    "member_number": "M3MNUM",
                    "default_password": "passworddd",
                    "password": "pass",
                }
            }
        )
        response = self.request(
            "participant.json_upload",
            {
                "meeting_id": 1,
                "data": [
                    {
                        "username": "newname",
                        "saml_id": "some_other_saml",
                        "first_name": "second",
                        "last_name": "second_to_last",
                        "member_number": "M3MNUM",
                    }
                ],
            },
        )
        self.assert_status_code(response, 200)
        import_preview = self.assert_model_exists("import_preview/1")
        assert import_preview["state"] == ImportState.WARNING
        assert import_preview["name"] == "participant"
        assert import_preview["result"]["rows"][0]["state"] == ImportState.DONE
        assert import_preview["result"]["rows"][0]["messages"] == [
            "Because this participant is connected with a saml_id: The default_password will be ignored and password will not be changeable in OpenSlides."
        ]
        data = import_preview["result"]["rows"][0]["data"]
        assert data == {
            "id": 2,
            "default_password": {"value": "", "info": "warning"},
            "username": {"info": "new", "value": "newname"},
            "saml_id": {"info": "new", "value": "some_other_saml"},
            "first_name": {"info": "done", "value": "second"},
            "last_name": {"info": "done", "value": "second_to_last"},
            "member_number": {"info": "done", "value": "M3MNUM", "id": 2},
            "groups": [{"id": 1, "info": "generated", "value": "group1"}],
        }

    def json_upload_add_member_number(self) -> None:
        self.create_meeting(1)
        self.create_user("test", [3])
        self.set_models(
            {
                "user/2": {
                    "default_vote_weight": "2.300000",
                    "member_number": "old_one",
                }
            }
        )
        response = self.request(
            "participant.json_upload",
            {
                "meeting_id": 1,
                "data": [
                    {
                        "username": "test",
                        "member_number": "old_one",
                        "vote_weight": "4.345678",
                    }
                ],
            },
        )
        self.assert_status_code(response, 200)
        import_preview = self.assert_model_exists("import_preview/1")
        assert import_preview["state"] == ImportState.DONE
        assert import_preview["name"] == "participant"
        assert import_preview["result"]["rows"][0]["state"] == ImportState.DONE
        assert import_preview["result"]["rows"][0]["messages"] == []
        data = import_preview["result"]["rows"][0]["data"]
        assert data == {
            "id": 2,
            "member_number": {"info": "done", "value": "old_one", "id": 2},
            "username": {"info": "done", "value": "test"},
            "vote_weight": {"info": "done", "value": "4.345678"},
            "groups": [{"id": 1, "info": "generated", "value": "group1"}],
        }

    def json_upload_new_participant_with_member_number(self) -> None:
        response = self.request(
            "participant.json_upload",
            {
                "meeting_id": 1,
                "data": [
                    {
                        "username": "newname",
                        "saml_id": "some_other_saml",
                        "first_name": "second",
                        "last_name": "second_to_last",
                        "member_number": "M3MNUM",
                    }
                ],
            },
        )
        self.assert_status_code(response, 200)
        import_preview = self.assert_model_exists("import_preview/1")
        assert import_preview["state"] == ImportState.WARNING
        assert import_preview["name"] == "participant"
        assert import_preview["result"]["rows"][0]["state"] == ImportState.NEW
        assert import_preview["result"]["rows"][0]["messages"] == [
            "Because this participant is connected with a saml_id: The default_password will be ignored and password will not be changeable in OpenSlides."
        ]
        data = import_preview["result"]["rows"][0]["data"]
        assert data == {
            "default_password": {"value": "", "info": "warning"},
            "username": {"info": "done", "value": "newname"},
            "saml_id": {"info": "new", "value": "some_other_saml"},
            "first_name": {"info": "done", "value": "second"},
            "last_name": {"info": "done", "value": "second_to_last"},
            "member_number": {"info": "done", "value": "M3MNUM"},
            "groups": [{"id": 1, "info": "generated", "value": "group1"}],
        }

    def json_upload_dont_recognize_empty_name_and_email(self) -> None:
        self.set_models(
            {
                "organization/1": {
                    "user_ids": [1, 3, 4, 5],
                    "saml_enabled": False,
                    "committee_ids": [1],
                    "active_meeting_ids": [1],
                },
                "committee/1": {
                    "name": "jk",
                    "meeting_ids": [1],
                    "organization_id": 1,
                },
                "meeting/1": {
                    "name": "jk",
                    "group_ids": [1, 2],
                    "committee_id": 1,
                    "admin_group_id": 2,
                    "default_group_id": 1,
                    "is_active_in_organization_id": 1,
                },
                "group/1": {
                    "name": "Default",
                    "meeting_id": 1,
                    "default_group_for_meeting_id": 1,
                },
                "group/2": {
                    "name": "Admin",
                    "meeting_id": 1,
                    "admin_group_for_meeting_id": 1,
                },
                "user/3": {
                    "email": "",
                    "default_password": "password",
                    "password": self.auth.hash("password"),
                    "username": "a",
                    "last_name": "",
                    "first_name": "",
                    "organization_id": 1,
                },
                "user/4": {
                    "email": "",
                    "default_password": "password",
                    "password": self.auth.hash("password"),
                    "username": "b",
                    "last_name": "",
                    "first_name": "",
                    "organization_id": 1,
                },
                "user/5": {
                    "email": "balu@ntvtn.de",
                    "title": "title",
                    "gender": "non-binary",
                    "pronoun": "pronoun",
                    "password": "$argon2id$v=19$m=65536,t=3,p=4$iQbqhQ2/XYiFnO6vP6rtGQ$Bv3QuH4l9UQACws9hiuCCUBQepVRnCTqmOn5TkXfnQ8",
                    "username": "balubear",
                    "is_active": True,
                    "last_name": "bear",
                    "first_name": "balu",
                    "member_number": "mem_nr",
                    "organization_id": 1,
                    "default_password": "aU3seRYj8N",
                    "is_physical_person": True,
                    "default_vote_weight": "1.000000",
                    "can_change_own_password": True,
                    "committee_management_ids": [],
                },
            }
        )
        response = self.request(
            "participant.json_upload",
            {
                "data": [
                    {
                        "member_number": "mem_nr",
                    }
                ],
                "meeting_id": 1,
            },
        )
        self.assert_status_code(response, 200)
        import_preview = self.assert_model_exists("import_preview/1")
        assert import_preview["state"] == ImportState.DONE

<<<<<<< HEAD
    def json_upload_remove_last_admin_add_a_new_one(self) -> None:
        self.create_user("bob", [2])
=======
    def json_upload_multi_with_locked_out(self) -> None:
        self.create_meeting()
        self.create_meeting(5)
        self.set_models(
            {
                "meeting/1": {"group_ids": [1, 2, 3, 4]},
                "group/1": {"meeting_id": 1, "name": "default"},
                "group/2": {"meeting_id": 1, "name": "admin"},
                "group/3": {"meeting_id": 1, "name": "can_manage"},
                "group/4": {"meeting_id": 1, "name": "can_update"},
            }
        )
        self.add_group_permissions(3, [Permissions.User.CAN_MANAGE])
        self.add_group_permissions(4, [Permissions.User.CAN_UPDATE])
        self.add_group_permissions(7, [Permissions.User.CAN_MANAGE])
        participant1 = self.create_user("participant1", [1])  # 1
        foreign_cml = self.create_user("foreign_cml")
        can_update = self.create_user("can_update", [4])  # 2
        foreign_meeting_admin = self.create_user("foreign_meeting_admin", [6])  # 3
        foreign_can_manage = self.create_user("foreign_can_manage", [7])  # 4
        can_manage = self.create_user("can_manage", [3])  # 5
        meeting_admin = self.create_user("meeting_admin", [2])  # 6
        locked_out1 = self.create_user("locked_out1", [1])  # 7
        locked_out2 = self.create_user("locked_out2", [1])  # 8
        self.set_models(
            {
                f"committee/{64}": {"manager_ids": [foreign_cml]},
                f"user/{foreign_cml}": {"committee_management_ids": [64]},
                "meeting_user/7": {"locked_out": True},
                "meeting_user/8": {"locked_out": True},
            }
        )
>>>>>>> b9d51b68
        response = self.request(
            "participant.json_upload",
            {
                "meeting_id": 1,
                "data": [
                    {
<<<<<<< HEAD
                        "username": "bob",
                    },
                    {"username": "alice", "groups": ["group2"]},
=======
                        "username": "new_can_update",
                        "groups": ["can_update"],
                        "locked_out": "1",
                    },
                    {
                        "username": "new_default",
                        "groups": ["default"],
                        "locked_out": "1",
                    },
                    {
                        "username": "participant1",
                        "groups": ["can_update"],
                        "locked_out": "1",
                    },
                    {
                        "username": "foreign_cml",
                        "locked_out": "1",
                    },
                    {
                        "username": "can_update",
                        "locked_out": "1",
                    },
                    {
                        "username": "foreign_meeting_admin",
                        "locked_out": "1",
                    },
                    {
                        "username": "foreign_can_manage",
                        "locked_out": "1",
                    },
                    {
                        "username": "can_manage",
                        "locked_out": "1",
                        "groups": ["default"],
                    },
                    {
                        "username": "meeting_admin",
                        "locked_out": "1",
                        "groups": ["default"],
                    },
                    {"username": "locked_out1", "locked_out": "0", "groups": ["admin"]},
                    {
                        "username": "locked_out2",
                        "locked_out": "0",
                        "groups": ["can_manage"],
                    },
>>>>>>> b9d51b68
                ],
            },
        )
        self.assert_status_code(response, 200)
<<<<<<< HEAD
        assert response.json["results"][0][0]["rows"][0] == {
            "state": ImportState.DONE,
            "messages": [],
            "data": {
                "id": 2,
                "username": {"id": 2, "value": "bob", "info": ImportState.DONE},
                "groups": [
                    {"value": "group1", "info": ImportState.GENERATED, "id": 1},
                ],
            },
        }
        row = response.json["results"][0][0]["rows"][1]
        assert row["state"] == ImportState.NEW
        assert row["messages"] == []
        assert row["data"]["username"] == {"value": "alice", "info": ImportState.DONE}
        assert row["data"]["groups"] == [
            {"value": "group2", "info": ImportState.DONE, "id": 2}
        ]

    def json_upload_remove_admin_group_normal(self) -> None:
        self.create_user("bob", [2])
        self.create_user("alice", [2])
=======
        import_preview = self.assert_model_exists("import_preview/1")
        assert import_preview["state"] == ImportState.DONE
        assert import_preview["name"] == "participant"
        rows = import_preview["result"]["rows"]
        assert not any(len(row["messages"]) for row in rows)
        assert not any(row["state"] != ImportState.NEW for row in rows[:2])
        assert not any(row["state"] != ImportState.DONE for row in rows[2:])
        data = [row["data"] for row in rows]
        assert not any(
            date["locked_out"] != {"info": "done", "value": True} for date in data[0:9]
        )
        assert not any(data[i + 2]["id"] != participant1 + i for i in range(9))
        i = 0
        assert data[i]["username"] == {
            "info": "done",
            "value": "new_can_update",
        }
        assert data[i]["groups"] == [
            {
                "id": 4,
                "info": "done",
                "value": "can_update",
            },
        ]
        i += 1
        assert data[i]["username"] == {
            "info": "done",
            "value": "new_default",
        }
        assert data[i]["groups"] == [
            {
                "id": 1,
                "info": "done",
                "value": "default",
            },
        ]
        i += 1
        assert data[i]["username"] == {
            "id": participant1,
            "info": "done",
            "value": "participant1",
        }
        assert data[i]["groups"] == [
            {
                "id": 4,
                "info": "done",
                "value": "can_update",
            },
        ]
        i += 1
        assert data[i]["username"] == {
            "id": foreign_cml,
            "info": "done",
            "value": "foreign_cml",
        }
        assert data[i]["groups"] == [
            {
                "id": 1,
                "info": "generated",
                "value": "default",
            },
        ]
        i += 1
        assert data[i]["username"] == {
            "id": can_update,
            "info": "done",
            "value": "can_update",
        }
        assert data[i]["groups"] == [
            {
                "id": 1,
                "info": "generated",
                "value": "default",
            },
        ]
        i += 1
        assert data[i]["username"] == {
            "id": foreign_meeting_admin,
            "info": "done",
            "value": "foreign_meeting_admin",
        }
        assert data[i]["groups"] == [
            {
                "id": 1,
                "info": "generated",
                "value": "default",
            },
        ]
        i += 1
        assert data[i]["username"] == {
            "id": foreign_can_manage,
            "info": "done",
            "value": "foreign_can_manage",
        }
        assert data[i]["groups"] == [
            {
                "id": 1,
                "info": "generated",
                "value": "default",
            },
        ]
        i += 1
        assert data[i]["username"] == {
            "id": can_manage,
            "info": "done",
            "value": "can_manage",
        }
        assert data[i]["groups"] == [
            {
                "id": 1,
                "info": "done",
                "value": "default",
            },
        ]
        i += 1
        assert data[i]["username"] == {
            "id": meeting_admin,
            "info": "done",
            "value": "meeting_admin",
        }
        assert data[i]["groups"] == [
            {
                "id": 1,
                "info": "done",
                "value": "default",
            },
        ]
        i += 1
        assert data[i]["username"] == {
            "id": locked_out1,
            "info": "done",
            "value": "locked_out1",
        }
        assert data[i]["groups"] == [
            {
                "id": 2,
                "info": "done",
                "value": "admin",
            },
        ]
        i += 1
        assert data[i]["username"] == {
            "id": locked_out2,
            "info": "done",
            "value": "locked_out2",
        }
        assert data[i]["groups"] == [
            {
                "id": 3,
                "info": "done",
                "value": "can_manage",
            },
        ]

    def json_upload_update_locked_out_on_meeting_admin_auto_overwrite_group(
        self,
    ) -> None:
        self.create_meeting()
        self.create_meeting(5)
        self.set_models(
            {
                "meeting/1": {"group_ids": [1, 2, 3, 4]},
                "group/1": {"meeting_id": 1, "name": "default"},
                "group/2": {"meeting_id": 1, "name": "admin"},
                "group/3": {"meeting_id": 1, "name": "can_manage"},
                "group/4": {"meeting_id": 1, "name": "can_update"},
            }
        )
        self.add_group_permissions(3, [Permissions.User.CAN_MANAGE])
        self.add_group_permissions(4, [Permissions.User.CAN_UPDATE])
        self.add_group_permissions(7, [Permissions.User.CAN_MANAGE])
        self.create_user("test", [2])
>>>>>>> b9d51b68
        response = self.request(
            "participant.json_upload",
            {
                "meeting_id": 1,
                "data": [
                    {
<<<<<<< HEAD
                        "username": "bob",
                    },
=======
                        "username": "test",
                        "locked_out": "1",
                    }
>>>>>>> b9d51b68
                ],
            },
        )
        self.assert_status_code(response, 200)
<<<<<<< HEAD
        assert response.json["results"][0][0]["rows"][0] == {
            "state": ImportState.DONE,
            "messages": [],
            "data": {
                "id": 2,
                "username": {"id": 2, "value": "bob", "info": ImportState.DONE},
                "groups": [
                    {"value": "group1", "info": ImportState.GENERATED, "id": 1},
                ],
            },
        }

    def json_upload_remove_last_admin_in_template(self) -> None:
        self.create_user("bob", [2])
        self.set_models(
            {
                "group/1": {"default_group_for_meeting_id": 1},
                "meeting/1": {"template_for_organization_id": 1},
                "organization/1": {"template_meeting_ids": [1]},
            }
        )
=======
        import_preview = self.assert_model_exists("import_preview/1")
        assert import_preview["state"] == ImportState.DONE
        assert import_preview["name"] == "participant"
        assert import_preview["result"]["rows"][0]["state"] == ImportState.DONE
        assert import_preview["result"]["rows"][0]["messages"] == []
        data = import_preview["result"]["rows"][0]["data"]
        for key, value in {
            "username": {"info": "done", "value": "test", "id": 2},
            "locked_out": {"info": "done", "value": True},
            "groups": [{"id": 1, "info": "generated", "value": "default"}],
        }.items():
            assert data[key] == value

    def json_upload_update_locked_out_on_can_manage_auto_overwrite_group(
        self,
    ) -> None:
        self.create_meeting()
        self.create_meeting(5)
        self.set_models(
            {
                "meeting/1": {"group_ids": [1, 2, 3, 4]},
                "group/1": {"meeting_id": 1, "name": "default"},
                "group/2": {"meeting_id": 1, "name": "admin"},
                "group/3": {"meeting_id": 1, "name": "can_manage"},
                "group/4": {"meeting_id": 1, "name": "can_update"},
            }
        )
        self.add_group_permissions(3, [Permissions.User.CAN_MANAGE])
        self.add_group_permissions(4, [Permissions.User.CAN_UPDATE])
        self.add_group_permissions(7, [Permissions.User.CAN_MANAGE])
        self.create_user("test", [3])
>>>>>>> b9d51b68
        response = self.request(
            "participant.json_upload",
            {
                "meeting_id": 1,
                "data": [
                    {
<<<<<<< HEAD
                        "username": "bob",
=======
                        "username": "test",
                        "locked_out": "1",
>>>>>>> b9d51b68
                    }
                ],
            },
        )
        self.assert_status_code(response, 200)
<<<<<<< HEAD
        assert response.json["results"][0][0]["rows"][0] == {
            "state": ImportState.DONE,
            "messages": [],
            "data": {
                "id": 2,
                "username": {"id": 2, "value": "bob", "info": ImportState.DONE},
                "groups": [
                    {"value": "group1", "info": ImportState.GENERATED, "id": 1},
                ],
            },
        }
=======
        import_preview = self.assert_model_exists("import_preview/1")
        assert import_preview["state"] == ImportState.DONE
        assert import_preview["name"] == "participant"
        assert import_preview["result"]["rows"][0]["state"] == ImportState.DONE
        assert import_preview["result"]["rows"][0]["messages"] == []
        data = import_preview["result"]["rows"][0]["data"]
        for key, value in {
            "username": {"info": "done", "value": "test", "id": 2},
            "locked_out": {"info": "done", "value": True},
            "groups": [{"id": 1, "info": "generated", "value": "default"}],
        }.items():
            assert data[key] == value
>>>>>>> b9d51b68
<|MERGE_RESOLUTION|>--- conflicted
+++ resolved
@@ -2288,10 +2288,100 @@
         import_preview = self.assert_model_exists("import_preview/1")
         assert import_preview["state"] == ImportState.DONE
 
-<<<<<<< HEAD
     def json_upload_remove_last_admin_add_a_new_one(self) -> None:
         self.create_user("bob", [2])
-=======
+        response = self.request(
+            "participant.json_upload",
+            {
+                "meeting_id": 1,
+                "data": [
+                    {
+                        "username": "bob",
+                    },
+                    {"username": "alice", "groups": ["group2"]},
+                ],
+            },
+        )
+        self.assert_status_code(response, 200)
+        assert response.json["results"][0][0]["rows"][0] == {
+            "state": ImportState.DONE,
+            "messages": [],
+            "data": {
+                "id": 2,
+                "username": {"id": 2, "value": "bob", "info": ImportState.DONE},
+                "groups": [
+                    {"value": "group1", "info": ImportState.GENERATED, "id": 1},
+                ],
+            },
+        }
+        row = response.json["results"][0][0]["rows"][1]
+        assert row["state"] == ImportState.NEW
+        assert row["messages"] == []
+        assert row["data"]["username"] == {"value": "alice", "info": ImportState.DONE}
+        assert row["data"]["groups"] == [
+            {"value": "group2", "info": ImportState.DONE, "id": 2}
+        ]
+
+    def json_upload_remove_admin_group_normal(self) -> None:
+        self.create_user("bob", [2])
+        self.create_user("alice", [2])
+        response = self.request(
+            "participant.json_upload",
+            {
+                "meeting_id": 1,
+                "data": [
+                    {
+                        "username": "bob",
+                    },
+                ],
+            },
+        )
+        self.assert_status_code(response, 200)
+        assert response.json["results"][0][0]["rows"][0] == {
+            "state": ImportState.DONE,
+            "messages": [],
+            "data": {
+                "id": 2,
+                "username": {"id": 2, "value": "bob", "info": ImportState.DONE},
+                "groups": [
+                    {"value": "group1", "info": ImportState.GENERATED, "id": 1},
+                ],
+            },
+        }
+
+    def json_upload_remove_last_admin_in_template(self) -> None:
+        self.create_user("bob", [2])
+        self.set_models(
+            {
+                "group/1": {"default_group_for_meeting_id": 1},
+                "meeting/1": {"template_for_organization_id": 1},
+                "organization/1": {"template_meeting_ids": [1]},
+            }
+        )
+        response = self.request(
+            "participant.json_upload",
+            {
+                "meeting_id": 1,
+                "data": [
+                    {
+                        "username": "bob",
+                    }
+                ],
+            },
+        )
+        self.assert_status_code(response, 200)
+        assert response.json["results"][0][0]["rows"][0] == {
+            "state": ImportState.DONE,
+            "messages": [],
+            "data": {
+                "id": 2,
+                "username": {"id": 2, "value": "bob", "info": ImportState.DONE},
+                "groups": [
+                    {"value": "group1", "info": ImportState.GENERATED, "id": 1},
+                ],
+            },
+        }
+
     def json_upload_multi_with_locked_out(self) -> None:
         self.create_meeting()
         self.create_meeting(5)
@@ -2324,18 +2414,12 @@
                 "meeting_user/8": {"locked_out": True},
             }
         )
->>>>>>> b9d51b68
-        response = self.request(
-            "participant.json_upload",
-            {
-                "meeting_id": 1,
-                "data": [
-                    {
-<<<<<<< HEAD
-                        "username": "bob",
-                    },
-                    {"username": "alice", "groups": ["group2"]},
-=======
+        response = self.request(
+            "participant.json_upload",
+            {
+                "meeting_id": 1,
+                "data": [
+                    {
                         "username": "new_can_update",
                         "groups": ["can_update"],
                         "locked_out": "1",
@@ -2382,35 +2466,10 @@
                         "locked_out": "0",
                         "groups": ["can_manage"],
                     },
->>>>>>> b9d51b68
-                ],
-            },
-        )
-        self.assert_status_code(response, 200)
-<<<<<<< HEAD
-        assert response.json["results"][0][0]["rows"][0] == {
-            "state": ImportState.DONE,
-            "messages": [],
-            "data": {
-                "id": 2,
-                "username": {"id": 2, "value": "bob", "info": ImportState.DONE},
-                "groups": [
-                    {"value": "group1", "info": ImportState.GENERATED, "id": 1},
-                ],
-            },
-        }
-        row = response.json["results"][0][0]["rows"][1]
-        assert row["state"] == ImportState.NEW
-        assert row["messages"] == []
-        assert row["data"]["username"] == {"value": "alice", "info": ImportState.DONE}
-        assert row["data"]["groups"] == [
-            {"value": "group2", "info": ImportState.DONE, "id": 2}
-        ]
-
-    def json_upload_remove_admin_group_normal(self) -> None:
-        self.create_user("bob", [2])
-        self.create_user("alice", [2])
-=======
+                ],
+            },
+        )
+        self.assert_status_code(response, 200)
         import_preview = self.assert_model_exists("import_preview/1")
         assert import_preview["state"] == ImportState.DONE
         assert import_preview["name"] == "participant"
@@ -2583,48 +2642,19 @@
         self.add_group_permissions(4, [Permissions.User.CAN_UPDATE])
         self.add_group_permissions(7, [Permissions.User.CAN_MANAGE])
         self.create_user("test", [2])
->>>>>>> b9d51b68
-        response = self.request(
-            "participant.json_upload",
-            {
-                "meeting_id": 1,
-                "data": [
-                    {
-<<<<<<< HEAD
-                        "username": "bob",
-                    },
-=======
+        response = self.request(
+            "participant.json_upload",
+            {
+                "meeting_id": 1,
+                "data": [
+                    {
                         "username": "test",
                         "locked_out": "1",
                     }
->>>>>>> b9d51b68
-                ],
-            },
-        )
-        self.assert_status_code(response, 200)
-<<<<<<< HEAD
-        assert response.json["results"][0][0]["rows"][0] == {
-            "state": ImportState.DONE,
-            "messages": [],
-            "data": {
-                "id": 2,
-                "username": {"id": 2, "value": "bob", "info": ImportState.DONE},
-                "groups": [
-                    {"value": "group1", "info": ImportState.GENERATED, "id": 1},
-                ],
-            },
-        }
-
-    def json_upload_remove_last_admin_in_template(self) -> None:
-        self.create_user("bob", [2])
-        self.set_models(
-            {
-                "group/1": {"default_group_for_meeting_id": 1},
-                "meeting/1": {"template_for_organization_id": 1},
-                "organization/1": {"template_meeting_ids": [1]},
-            }
-        )
-=======
+                ],
+            },
+        )
+        self.assert_status_code(response, 200)
         import_preview = self.assert_model_exists("import_preview/1")
         assert import_preview["state"] == ImportState.DONE
         assert import_preview["name"] == "participant"
@@ -2656,37 +2686,19 @@
         self.add_group_permissions(4, [Permissions.User.CAN_UPDATE])
         self.add_group_permissions(7, [Permissions.User.CAN_MANAGE])
         self.create_user("test", [3])
->>>>>>> b9d51b68
-        response = self.request(
-            "participant.json_upload",
-            {
-                "meeting_id": 1,
-                "data": [
-                    {
-<<<<<<< HEAD
-                        "username": "bob",
-=======
+        response = self.request(
+            "participant.json_upload",
+            {
+                "meeting_id": 1,
+                "data": [
+                    {
                         "username": "test",
                         "locked_out": "1",
->>>>>>> b9d51b68
-                    }
-                ],
-            },
-        )
-        self.assert_status_code(response, 200)
-<<<<<<< HEAD
-        assert response.json["results"][0][0]["rows"][0] == {
-            "state": ImportState.DONE,
-            "messages": [],
-            "data": {
-                "id": 2,
-                "username": {"id": 2, "value": "bob", "info": ImportState.DONE},
-                "groups": [
-                    {"value": "group1", "info": ImportState.GENERATED, "id": 1},
-                ],
-            },
-        }
-=======
+                    }
+                ],
+            },
+        )
+        self.assert_status_code(response, 200)
         import_preview = self.assert_model_exists("import_preview/1")
         assert import_preview["state"] == ImportState.DONE
         assert import_preview["name"] == "participant"
@@ -2698,5 +2710,4 @@
             "locked_out": {"info": "done", "value": True},
             "groups": [{"id": 1, "info": "generated", "value": "default"}],
         }.items():
-            assert data[key] == value
->>>>>>> b9d51b68
+            assert data[key] == value