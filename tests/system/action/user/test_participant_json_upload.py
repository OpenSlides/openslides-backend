--- conflicted
+++ resolved
@@ -1531,10 +1531,6 @@
                     {
                         "first_name": "Joan",
                         "last_name": "Baez7",
-<<<<<<< HEAD
-                        "groups": ["group2", "group4", "unknown", "group7M1"],
-                        "gender": "female",
-=======
                         "groups": [
                             "group2",
                             "group4",
@@ -1542,7 +1538,7 @@
                             "unknown",
                             "group7M1",
                         ],
->>>>>>> b86201d2
+                        "gender": "female",
                     },
                 ],
             },
