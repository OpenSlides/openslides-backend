--- conflicted
+++ resolved
@@ -655,10 +655,7 @@
                 "meeting_user_ids": [35],
                 "is_physical_person": True,
                 "is_active": True,
-<<<<<<< HEAD
-=======
                 "gender_id": None,
->>>>>>> b70fb814
             },
         )
         self.assert_model_exists(
@@ -705,10 +702,7 @@
                 "meeting_user_ids": [37],
                 "is_physical_person": True,
                 "is_active": True,
-<<<<<<< HEAD
-=======
                 "gender_id": 2,
->>>>>>> b70fb814
             },
         )
         self.assert_model_exists(
