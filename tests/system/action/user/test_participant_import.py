from typing import Any, Dict

from openslides_backend.action.mixins.import_mixins import ImportState
from openslides_backend.permissions.management_levels import OrganizationManagementLevel
from openslides_backend.permissions.permissions import Permissions
from tests.system.action.base import BaseActionTestCase

from .test_participant_json_upload import ParticipantJsonUploadForUseInImport


class ParticipantImport(BaseActionTestCase):
    def setUp(self) -> None:
        super().setUp()
        self.import_preview1_data: Dict[str, Any] = {
            "state": ImportState.DONE,
            "name": "participant",
            "result": {
                "meeting_id": 1,
                "rows": [
                    {
                        "state": ImportState.NEW,
                        "messages": [],
                        "data": {
                            "username": {
                                "value": "jonny",
                                "info": ImportState.DONE,
                            },
                            "first_name": {
                                "value": "Testy",
                                "info": ImportState.DONE,
                            },
                            "last_name": {
                                "value": "Tester",
                                "info": ImportState.DONE,
                            },
                            "email": {
                                "value": "email@test.com",
                                "info": ImportState.DONE,
                            },
                            "gender": {
                                "value": "male",
                                "info": ImportState.DONE,
                            },
                        },
                    },
                ],
            },
        }

        self.set_models(
            {
                "organization/1": {
                    "genders": ["male", "female", "diverse", "non-binary"]
                },
                "import_preview/1": self.import_preview1_data,
                "meeting/1": {
                    "is_active_in_organization_id": 1,
                    "group_ids": [1],
                    "structure_level_ids": [1],
                    "committee_id": 1,
                },
                "committee/1": {"meeting_ids": [1], "organization_id": 1},
                "group/1": {"name": "group1", "meeting_id": 1},
                "structure_level/1": {"name": "level", "meeting_id": 1},
            }
        )

    def test_import_without_any_group_in_import_data(self) -> None:
        response = self.request("participant.import", {"id": 1, "import": True})
        self.assert_status_code(response, 400)
        assert (
            response.json["message"]
            == "There is no group in the data of user 'jonny'. Is there a default group for the meeting?"
        )
        self.assert_model_not_exists("user/2")

    def test_import_abort(self) -> None:
        response = self.request("participant.import", {"id": 1, "import": False})
        self.assert_status_code(response, 200)
        self.assert_model_not_exists("import_preview/1")
        self.assert_model_not_exists("user/2")

    def test_import_wrong_invalid_name_in_preview(self) -> None:
        self.update_model("import_preview/1", {"name": "account"})
        response = self.request("participant.import", {"id": 1, "import": True})
        self.assert_status_code(response, 400)
        assert (
            "Wrong id doesn't point on participant import data."
            in response.json["message"]
        )
        self.assert_model_exists("import_preview/1", {"name": "account"})

    def test_import_names_and_email_and_create(self) -> None:
        self.import_preview1_data["result"]["rows"][0]["data"]["groups"] = [
            {"info": ImportState.DONE, "value": "group1", "id": 1}
        ]
        self.update_model("import_preview/1", self.import_preview1_data)
        response = self.request("participant.import", {"id": 1, "import": True})
        self.assert_status_code(response, 200)
        self.assert_model_exists(
            "user/2",
            {
                "username": "jonny",
                "first_name": "Testy",
                "gender": "male",
                "last_name": "Tester",
                "email": "email@test.com",
                "meeting_ids": [1],
                "meeting_user_ids": [1],
            },
        )
        self.assert_model_exists(
            "meeting_user/1",
            {
                "user_id": 2,
                "meeting_id": 1,
                "group_ids": [1],
            },
        )
        self.assert_model_exists(
            "group/1",
            {
                "meeting_user_ids": [1],
                "meeting_id": 1,
            },
        )

    def test_import_saml_id_error_new_and_saml_id_exists(self) -> None:
        """Set saml_id 'testsaml' to user 1, add the import user 1 will be
        found and the import should result in an error."""
        self.import_preview1_data["result"]["rows"][0]["data"]["username"] = {
            "value": "testuser",
            "info": ImportState.NEW,
        }
        self.import_preview1_data["result"]["rows"][0]["data"]["saml_id"] = {
            "value": "testsaml",
            "info": ImportState.NEW,
        }
        self.import_preview1_data["result"]["rows"][0]["data"]["groups"] = [
            {"info": ImportState.DONE, "value": "group1", "id": 1}
        ]
        self.set_models(
            {
                "user/1": {"saml_id": "testsaml"},
                "import_preview/1": self.import_preview1_data,
            }
        )
        response = self.request("participant.import", {"id": 1, "import": True})
        self.assert_status_code(response, 200)
        entry = response.json["results"][0][0]["rows"][0]
        assert entry["state"] == ImportState.ERROR
        assert entry["messages"] == [
            "Error: saml_id 'testsaml' found in different id (1 instead of None)"
        ]

    def test_import_gender_warning(self) -> None:
        """Set saml_id 'testsaml' to user 1, add the import user 1 will be
        found and the import should result in an error."""
        self.import_preview1_data["result"]["rows"][0]["data"]["gender"] = {
            "value": "notAGender",
            "info": ImportState.WARNING,
        }
        self.import_preview1_data["result"]["rows"][0]["data"]["groups"] = [
            {"info": ImportState.DONE, "value": "group1", "id": 1}
        ]
        self.import_preview1_data["result"]["rows"][0]["messages"] = [
            "Gender 'notAGender' is not in the allowed gender list."
        ]
        self.set_models({"import_preview/1": self.import_preview1_data})
        response = self.request("participant.import", {"id": 1, "import": True})
        self.assert_status_code(response, 200)
        entry = response.json["results"][0][0]["rows"][0]
        assert entry["state"] == ImportState.NEW
        assert entry["messages"] == [
            "Gender 'notAGender' is not in the allowed gender list."
        ]
        user = self.assert_model_exists(
            "user/2", {"username": "jonny", "first_name": "Testy"}
        )
        assert user.get("gender") is None

    def test_import_error_state_done_missing_username(self) -> None:
        self.import_preview1_data["result"]["rows"][0]["data"].pop("username")
        self.update_model("import_preview/1", self.import_preview1_data)
        response = self.request("participant.import", {"id": 1, "import": True})
        self.assert_status_code(response, 400)
        self.assertIn(
            "Invalid JsonUpload data: The data from json upload must contain a valid username object",
            response.json["message"],
        )

    def test_import_error_state_done_missing_user_in_db(self) -> None:
        self.import_preview1_data["result"]["rows"][0]["data"]["username"] = {
            "value": "fred",
            "info": ImportState.DONE,
            "id": 111,
        }
        self.import_preview1_data["result"]["rows"][0]["data"]["id"] = 111
        self.import_preview1_data["result"]["rows"][0]["data"]["groups"] = [
            {"info": ImportState.DONE, "value": "group1", "id": 1}
        ]
        self.update_model("import_preview/1", self.import_preview1_data)
        response = self.request("participant.import", {"id": 1, "import": True})
        self.assert_status_code(response, 200)
        entry = response.json["results"][0][0]["rows"][0]
        assert entry["state"] == ImportState.ERROR
        assert entry["messages"] == [
            "Error: participant 111 not found anymore for updating participant 'fred'."
        ]

    def test_import_error_state_import_preview(self) -> None:
        self.update_model("import_preview/1", {"state": ImportState.ERROR})
        response = self.request("participant.import", {"id": 1, "import": True})
        self.assert_status_code(response, 400)
        assert response.json["message"] == "Error in import. Data will not be imported."
        self.assert_model_exists("import_preview/1")

    def test_import_no_permission(self) -> None:
        self.base_permission_test({}, "participant.import", {"id": 1, "import": True})

    def test_import_permission(self) -> None:
        self.import_preview1_data["result"]["rows"][0]["data"]["groups"] = [
            {"info": ImportState.DONE, "value": "group1", "id": 1}
        ]
        self.update_model("import_preview/1", self.import_preview1_data)
        self.base_permission_test(
            {},
            "participant.import",
            {"id": 1, "import": True},
            Permissions.User.CAN_MANAGE,
        )


class ParticipantJsonImportWithIncludedJsonUpload(ParticipantJsonUploadForUseInImport):
    def test_upload_import_invalid_vote_weight_with_remove(self) -> None:
        self.json_upload_invalid_vote_weight_with_remove()
        response = self.request("participant.import", {"id": 1, "import": True})
        self.assert_status_code(response, 200)
        result = response.json["results"][0][0]
        assert result["state"] == ImportState.DONE
        assert (
            "vote_weight must be bigger than or equal to 0.000001."
            not in result["rows"][0]["messages"]
        )
        assert result["rows"][0]["state"] == ImportState.DONE
        assert result["rows"][0]["data"] == {
            "id": 2,
            "first_name": {"value": "Wilhelm", "info": ImportState.DONE},
            "last_name": {"value": "Aberhatnurhut", "info": ImportState.DONE},
            "email": {"value": "will@helm.hut", "info": ImportState.DONE},
            "vote_weight": {"value": "0.000000", "info": ImportState.REMOVE},
            "username": {"id": 2, "value": "wilhelm", "info": ImportState.DONE},
            "default_password": {"value": "123", "info": ImportState.DONE},
            "groups": [{"id": 1, "info": "generated", "value": "group1"}],
        }
        self.assert_model_exists(
            "user/2",
            {
                "username": "wilhelm",
                "first_name": "Wilhelm",
                "last_name": "Aberhatnurhut",
                "email": "will@helm.hut",
                "default_password": "123",
                "meeting_user_ids": [12],
            },
        )
        self.assert_model_exists(
            "meeting_user/12",
            {
                "vote_weight": None,
                "group_ids": [1],
            },
        )

    def test_upload_import_with_generated_usernames_okay(self) -> None:
        self.json_upload_saml_id_new()
        response = self.request("participant.import", {"id": 1, "import": True})
        self.assert_status_code(response, 200)
        self.assert_model_exists(
            "user/35",
            {
                "username": "test_saml_id2",
                "saml_id": "test_saml_id",
                "default_password": "",
                "can_change_own_password": False,
                "default_vote_weight": "1.000000",
                "organization_id": 1,
                "is_physical_person": True,
            },
        )
        user36 = self.assert_model_exists(
            "user/36",
            {
                "username": "test_saml_id1",
                "saml_id": None,
                "can_change_own_password": True,
                "default_vote_weight": "1.000000",
            },
        )
        assert user36["default_password"]
        assert user36["password"]

        user37 = self.assert_model_exists(
            "user/37",
            {
                "username": "test_saml_id21",
                "saml_id": None,
                "can_change_own_password": True,
                "default_vote_weight": "1.000000",
            },
        )
        assert user37["default_password"]
        assert user37["password"]

        self.assert_model_not_exists("import_preview/1")

    def test_upload_import_with_generated_usernames_error_username(self) -> None:
        self.json_upload_saml_id_new()
        self.set_models({"user/33": {"username": "test_saml_id21"}})
        response = self.request("participant.import", {"id": 1, "import": True})
        self.assert_status_code(response, 200)
        assert response.json["results"][0][0]["rows"][2]["state"] == ImportState.ERROR
        assert response.json["results"][0][0]["rows"][2]["messages"] == [
            "Error: row state expected to be 'done', but it is 'new'."
        ]
        assert response.json["results"][0][0]["rows"][2]["data"]["username"] == {
            "info": ImportState.ERROR,
            "value": "test_saml_id21",
        }
        self.assert_model_not_exists("user/35")
        self.assert_model_not_exists("user/36")
        self.assert_model_not_exists("user/37")
        self.assert_model_exists("import_preview/1")

    def test_json_upload_set_saml_id_in_existing_participant(self) -> None:
        self.json_upload_set_saml_id_in_existing_participant()
        response = self.request("participant.import", {"id": 1, "import": True})
        self.assert_status_code(response, 200)
        self.assert_model_exists(
            "user/2",
            {
                "username": "test",
                "saml_id": "test_saml_id",
                "default_password": "",
                "can_change_own_password": False,
                "password": "",
                "default_vote_weight": "2.300000",
            },
        )
        self.assert_model_not_exists("import_preview/1")

    def test_json_upload_update_saml_id_in_existing_participant(self) -> None:
        self.json_upload_update_saml_id_in_existing_participant()
        response = self.request("participant.import", {"id": 1, "import": True})
        self.assert_status_code(response, 200)
        self.assert_model_exists(
            "user/2",
            {
                "username": "test",
                "saml_id": "new_one",
                "meeting_user_ids": [1],
            },
        )
        self.assert_model_exists(
            "meeting_user/1",
            {
                "user_id": 2,
                "meeting_id": 1,
                "group_ids": [1],
            },
        )

        self.assert_model_not_exists("import_preview/1")

    def test_json_upload_set_saml_id_remove_presence(self) -> None:
        self.json_upload_username_set_saml_id_remove_presence()
        response = self.request("participant.import", {"id": 1, "import": True})
        self.assert_status_code(response, 200)
        row = response.json["results"][0][0]["rows"][0]
        assert row["state"] == ImportState.DONE
        assert row["messages"] == [
            "Because this participant is connected with a saml_id: The default_password will be ignored and password will not be changeable in OpenSlides.",
        ]
        assert row["data"] == {
            "id": 10,
            "username": {"id": 10, "info": ImportState.DONE, "value": "user10"},
            "saml_id": {"info": ImportState.NEW, "value": "saml_id10"},
            "default_password": {"info": ImportState.WARNING, "value": ""},
            "is_present": {"info": ImportState.DONE, "value": False},
            "vote_weight": {"info": ImportState.DONE, "value": "2.800000"},
            "groups": [{"id": 1, "info": ImportState.GENERATED, "value": "group1"}],
            "structure_level": [{"info": ImportState.DONE, "value": "new sl", "id": 2}],
            "number": {"info": ImportState.DONE, "value": "new number"},
            "comment": {"info": ImportState.DONE, "value": "new comment"},
        }
        self.assert_model_exists(
            "user/10",
            {
                "saml_id": "saml_id10",
                "username": "user10",
                "default_password": "",
                "meeting_user_ids": [110],
                "is_present_in_meeting_ids": [],
            },
        )
        self.assert_model_exists(
            "meeting_user/110",
            {
                "number": "new number",
                "comment": "new comment",
                "group_ids": [1],
                "vote_weight": "2.800000",
                "structure_level_ids": [2],
            },
        )

    def test_json_upload_error_set_saml_id(self) -> None:
        self.json_upload_username_set_saml_id_remove_presence()
        self.set_models({"user/11": {"saml_id": "saml_id10"}})
        response = self.request("participant.import", {"id": 1, "import": True})
        self.assert_status_code(response, 200)
        row = response.json["results"][0][0]["rows"][0]
        assert row["state"] == ImportState.ERROR
        assert row["messages"] == [
            "Because this participant is connected with a saml_id: The default_password will be ignored and password will not be changeable in OpenSlides.",
            "Error: saml_id 'saml_id10' found in different id (11 instead of 10)",
        ]
        assert row["data"] == {
            "id": 10,
            "username": {"id": 10, "info": "done", "value": "user10"},
            "saml_id": {"info": "error", "value": "saml_id10"},
            "default_password": {"info": "warning", "value": ""},
            "is_present": {"info": "done", "value": False},
            "vote_weight": {"info": "done", "value": "2.800000"},
            "groups": [{"id": 1, "info": "generated", "value": "group1"}],
            "structure_level": [{"info": "done", "value": "new sl", "id": 2}],
            "number": {"info": "done", "value": "new number"},
            "comment": {"info": "done", "value": "new comment"},
        }

    def test_json_upload_user_not_found_anymore(
        self,
    ) -> None:
        self.json_upload_username_username_and_saml_id_found()
        self.request("user.delete", {"id": 11})
        assert self.assert_model_deleted("user/11")
        response = self.request("participant.import", {"id": 1, "import": True})
        self.assert_status_code(response, 200)
        row = response.json["results"][0][0]["rows"][0]
        assert row["state"] == ImportState.ERROR
        assert row["messages"] == [
            "Error: participant 11 not found anymore for updating participant 'user11'."
        ]
        assert row["data"] == {
            "id": 11,
            "saml_id": {"info": "done", "value": "saml_id11"},
            "username": {"id": 11, "info": ImportState.ERROR, "value": "user11"},
            "groups": [{"id": 1, "info": "generated", "value": "group1"}],
        }

    def test_json_upload_update_multiple_users_okay(self) -> None:
        self.json_upload_multiple_users()
        response = self.request("participant.import", {"id": 1, "import": True})
        self.assert_status_code(response, 200)
        self.assert_model_exists(
            "user/2",
            {
                "id": 2,
                "saml_id": "test_saml_id2",
                "username": "user2",
                "default_password": "",
                "password": "",
                "can_change_own_password": False,
                "meeting_ids": [1],
                "meeting_user_ids": [38],
            },
        )
        level_up = self.assert_model_exists("structure_level/1")
        if level_up["name"] == "level up":
            no_5 = self.assert_model_exists("structure_level/2", {"name": "no. 5"})
        else:
            assert level_up["name"] == "no. 5"
            no_5 = level_up
            level_up = self.assert_model_exists(
                "structure_level/2", {"name": "level up"}
            )
        self.assert_model_exists(
            "meeting_user/38",
            {
                "user_id": 2,
                "group_ids": [3],
                "meeting_id": 1,
                "structure_level_ids": [level_up["id"]],
            },
        )

        self.assert_model_exists(
            "user/3",
            {
                "saml_id": "saml3",
                "username": "user3",
                "default_password": "",
                "can_change_own_password": False,
                "password": "",
                "meeting_user_ids": [31, 34],
                "default_vote_weight": "3.300000",
            },
        )
        self.assert_model_exists(
            "meeting_user/31",
            {
                "user_id": 3,
                "group_ids": [3],
                "meeting_id": 1,
                "vote_weight": "3.345678",
            },
        )

        self.assert_model_exists(
            "user/4",
            {
                "username": "user4",
                "email": "mlk@america.com",
                "first_name": "Martin",
                "last_name": "Luther King",
                "default_password": "secret",
                "default_vote_weight": "4.300000",
                "can_change_own_password": True,
                "meeting_ids": [1],
                "meeting_user_ids": [39],
            },
        )
        self.assert_model_exists(
            "meeting_user/39",
            {
                "user_id": 4,
                "group_ids": [1],
                "meeting_id": 1,
                "vote_weight": None,
            },
        )

        self.assert_model_exists(
            "user/5",
            {
                "saml_id": "saml5",
                "username": "new_user5",
                "default_password": "",
                "can_change_own_password": False,
                "meeting_user_ids": [35],
            },
        )
        self.assert_model_exists(
            "meeting_user/35",
            {
                "user_id": 5,
                "group_ids": [1],
                "meeting_id": 1,
                "structure_level_ids": [level_up["id"], no_5["id"]],
            },
        )

        self.assert_model_exists(
            "user/6",
            {
                "id": 6,
                "saml_id": "new_saml6",
                "username": "new_saml6",
                "default_password": "",
                "default_vote_weight": "1.000000",
                "can_change_own_password": False,
                "meeting_user_ids": [36],
            },
        )
        self.assert_model_exists(
            "meeting_user/36",
            {
                "user_id": 6,
                "group_ids": [1],
                "meeting_id": 1,
            },
        )

        self.assert_model_exists(
            "user/7",
            {
                "id": 7,
                "username": "JoanBaez7",
                "first_name": "Joan",
                "last_name": "Baez7",
                "can_change_own_password": True,
                "meeting_user_ids": [37],
            },
        )
        self.assert_model_exists(
            "meeting_user/37",
            {
                "user_id": 7,
                "group_ids": [2, 7],
                "meeting_id": 1,
            },
        )

    def test_json_upload_one_structure_level_newly_created(self) -> None:
        self.json_upload_multiple_users()
        self.request("structure_level.create", {"meeting_id": 1, "name": "no. 5"})
        response = self.request("participant.import", {"id": 1, "import": True})
        self.assert_status_code(response, 200)
        assert (result := response.json["results"][0][0])["state"] == ImportState.DONE
        row = result["rows"][0]
        assert row["state"] == ImportState.DONE
        assert row["messages"] == [
            "Because this participant is connected with a saml_id: The default_password will be ignored and password will not be changeable in OpenSlides.",
            "Following groups were not found: 'group4'",
        ]
        assert row["data"] == {
            "id": 2,
            "saml_id": {"info": ImportState.NEW, "value": "test_saml_id2"},
            "username": {"id": 2, "info": ImportState.DONE, "value": "user2"},
            "default_password": {"info": ImportState.WARNING, "value": ""},
            "groups": [
                {"id": 3, "info": "done", "value": "group3"},
                {"info": "warning", "value": "group4"},
            ],
            "structure_level": [{"info": "new", "value": "level up", "id": 2}],
        }

        row = result["rows"][1]
        assert row["state"] == ImportState.DONE
        assert row["messages"] == [
            "Because this participant is connected with a saml_id: The default_password will be ignored and password will not be changeable in OpenSlides.",
        ]
        assert row["data"] == {
            "id": 3,
            "saml_id": {"info": ImportState.DONE, "value": "saml3"},
            "username": {"id": 3, "info": ImportState.DONE, "value": "user3"},
            "default_password": {"info": ImportState.WARNING, "value": ""},
            "vote_weight": {"info": ImportState.DONE, "value": "3.345678"},
            "groups": [{"id": 3, "info": "done", "value": "group3"}],
        }

        row = result["rows"][2]
        assert row["state"] == ImportState.DONE
        assert row["messages"] == [
            "Following groups were not found: 'group4'",
        ]
        assert row["data"] == {
            "id": 4,
            "email": {"value": "mlk@america.com", "info": ImportState.DONE},
            "username": {"id": 4, "info": ImportState.DONE, "value": "user4"},
            "last_name": {"value": "Luther King", "info": ImportState.DONE},
            "first_name": {"value": "Martin", "info": ImportState.DONE},
            "groups": [
                {"info": "warning", "value": "group4"},
                {"id": 1, "info": "generated", "value": "group1"},
            ],
        }

        row = result["rows"][3]
        assert row["state"] == ImportState.NEW
        assert row["messages"] == [
            "Because this participant is connected with a saml_id: The default_password will be ignored and password will not be changeable in OpenSlides.",
        ]
        assert row["data"] == {
            "username": {"info": ImportState.DONE, "value": "new_user5"},
            "saml_id": {"info": ImportState.NEW, "value": "saml5"},
            "default_password": {"info": ImportState.WARNING, "value": ""},
            "groups": [{"id": 1, "info": "generated", "value": "group1"}],
            "structure_level": [
                {"info": ImportState.NEW, "value": "level up", "id": 2},
                {"info": ImportState.DONE, "value": "no. 5", "id": 1},
            ],
        }

        self.assert_model_exists("structure_level/2", {"name": "level up"})

        row = result["rows"][4]
        assert row["state"] == ImportState.NEW
        assert row["messages"] == [
            "Because this participant is connected with a saml_id: The default_password will be ignored and password will not be changeable in OpenSlides.",
            "Following groups were not found: 'group4'",
        ]
        assert row["data"] == {
            "username": {"info": ImportState.GENERATED, "value": "new_saml6"},
            "saml_id": {"info": ImportState.NEW, "value": "new_saml6"},
            "default_password": {"info": ImportState.WARNING, "value": ""},
            "is_present": {"info": "done", "value": True},
            "groups": [
                {"info": "warning", "value": "group4"},
                {"id": 1, "info": "generated", "value": "group1"},
            ],
        }

    def test_json_upload_update_multiple_users_all_error(self) -> None:
        self.json_upload_multiple_users()
        self.request("user.delete", {"id": 2})
        self.request("user.update", {"id": 3, "meeting_id": 1, "group_ids": [1]})
        self.request("structure_level.create", {"meeting_id": 1, "name": "no. 5"})
        self.set_models(
            {
                "group/1": {"admin_group_for_meeting_id": 1},
                "group/2": {"admin_group_for_meeting_id": None},
                "group/7": {"name": "changed"},
            }
        )
        self.request_multi("group.delete", [{"id": 2}, {"id": 3}])
        self.assert_model_deleted("group/2")
        self.assert_model_deleted("group/3")
        self.set_models(
            {
                "user/4": {"username": "user4_married"},
                "user/11": {"username": "new_user_5", "saml_id": "saml5"},
                "user/12": {"username": "doubler6", "saml_id": "new_saml6"},
            },
        )
        response = self.request("participant.import", {"id": 1, "import": True})
        self.assert_status_code(response, 200)

        self.assert_model_not_exists("structure_level/2")

        assert (result := response.json["results"][0][0])["state"] == ImportState.ERROR
        row = result["rows"][0]
        assert row["state"] == ImportState.ERROR
        assert row["messages"] == [
            "Because this participant is connected with a saml_id: The default_password will be ignored and password will not be changeable in OpenSlides.",
            "Following groups were not found: 'group4'",
<<<<<<< HEAD
            "Error: user 2 not found anymore for updating user 'user2'.",
            "The group '3 group3' doesn't exist anymore.",
            "Error in groups: No valid group found inside the pre-checked groups from import, see warnings.",
=======
            "Error: participant 2 not found anymore for updating participant 'user2'.",
            "Group '3 group3' doesn't exist anymore",
            "Error in groups: No valid group found inside the pre checked groups from import, see warnings.",
>>>>>>> 468dcdc4
        ]
        assert row["data"] == {
            "id": 2,
            "saml_id": {"info": ImportState.NEW, "value": "test_saml_id2"},
            "username": {"id": 2, "info": ImportState.ERROR, "value": "user2"},
            "default_password": {"info": ImportState.WARNING, "value": ""},
            "groups": [
                {"id": 3, "info": "error", "value": "group3"},
                {"info": "warning", "value": "group4"},
            ],
            "structure_level": [{"info": "new", "value": "level up"}],
        }

        row = result["rows"][1]
        assert row["state"] == ImportState.ERROR
        assert row["messages"] == [
            "Because this participant is connected with a saml_id: The default_password will be ignored and password will not be changeable in OpenSlides.",
<<<<<<< HEAD
            "The group '3 group3' doesn't exist anymore.",
            "Error in groups: No valid group found inside the pre-checked groups from import, see warnings.",
=======
            "Group '3 group3' doesn't exist anymore",
            "Error in groups: No valid group found inside the pre checked groups from import, see warnings.",
>>>>>>> 468dcdc4
        ]
        assert row["data"] == {
            "id": 3,
            "saml_id": {"info": ImportState.DONE, "value": "saml3"},
            "username": {"id": 3, "info": ImportState.DONE, "value": "user3"},
            "default_password": {"info": ImportState.WARNING, "value": ""},
            "vote_weight": {"info": ImportState.DONE, "value": "3.345678"},
            "groups": [{"id": 3, "info": "error", "value": "group3"}],
        }

        row = result["rows"][2]
        assert row["state"] == ImportState.ERROR
        assert row["messages"] == [
            "Following groups were not found: 'group4'",
            "Error: participant 4 not found anymore for updating participant 'user4'.",
        ]
        assert row["data"] == {
            "id": 4,
            "email": {"value": "mlk@america.com", "info": ImportState.DONE},
            "username": {"id": 4, "info": ImportState.ERROR, "value": "user4"},
            "last_name": {"value": "Luther King", "info": ImportState.DONE},
            "first_name": {"value": "Martin", "info": ImportState.DONE},
            "groups": [
                {"info": "warning", "value": "group4"},
                {"id": 1, "info": "generated", "value": "group1"},
            ],
        }

        row = result["rows"][3]
        assert row["state"] == ImportState.ERROR
        assert row["messages"] == [
            "Because this participant is connected with a saml_id: The default_password will be ignored and password will not be changeable in OpenSlides.",
            "Error: saml_id 'saml5' found in different id (11 instead of None)",
        ]
        assert row["data"] == {
            "username": {"info": ImportState.DONE, "value": "new_user5"},
            "saml_id": {"info": ImportState.ERROR, "value": "saml5"},
            "default_password": {"info": ImportState.WARNING, "value": ""},
            "groups": [{"id": 1, "info": "generated", "value": "group1"}],
            "structure_level": [
                {"info": ImportState.NEW, "value": "level up"},
                {"info": ImportState.NEW, "value": "no. 5"},
            ],
        }

        row = result["rows"][4]
        assert row["state"] == ImportState.ERROR
        assert row["messages"] == [
            "Because this participant is connected with a saml_id: The default_password will be ignored and password will not be changeable in OpenSlides.",
            "Following groups were not found: 'group4'",
            "Error: saml_id 'new_saml6' found in different id (12 instead of None)",
        ]
        assert row["data"] == {
            "username": {"info": ImportState.GENERATED, "value": "new_saml6"},
            "saml_id": {"info": ImportState.ERROR, "value": "new_saml6"},
            "default_password": {"info": ImportState.WARNING, "value": ""},
            "is_present": {"info": "done", "value": True},
            "groups": [
                {"info": "warning", "value": "group4"},
                {"id": 1, "info": "generated", "value": "group1"},
            ],
        }

        row = result["rows"][5]
        assert row["state"] == ImportState.ERROR
        assert row["messages"] == [
            "Following groups were not found: 'group4, unknown'",
<<<<<<< HEAD
            "The group '2 group2' doesn't exist anymore.",
            "The group '7 group7M1' changed its name to 'changed'.",
            "Error in groups: No valid group found inside the pre-checked groups from import, see warnings.",
=======
            "Group '2 group2' doesn't exist anymore",
            "Expected group '7 group7M1' changed its name to 'changed'.",
            "Error in groups: No valid group found inside the pre checked groups from import, see warnings.",
>>>>>>> 468dcdc4
        ]
        assert row["data"]["username"] == {
            "info": ImportState.GENERATED,
            "value": "JoanBaez7",
        }
        assert row["data"]["groups"] == [
            {"id": 2, "info": "error", "value": "group2"},
            {"info": "warning", "value": "group4"},
            {"info": "warning", "value": "unknown"},
            {"id": 7, "info": "warning", "value": "group7M1"},
        ]

    def test_json_upload_with_complicated_names(self) -> None:
        self.json_upload_with_complicated_names()
        response_import = self.request("participant.import", {"id": 1, "import": True})
        self.assert_status_code(response_import, 200)
        rows = response_import.json["results"][0][0]["rows"]
        for i in range(5):
            number = f"{i}" if i else ""
            assert rows[i]["state"] == ImportState.NEW
            assert rows[i]["messages"] == []
            assert rows[i]["data"]["username"] == {
                "info": ImportState.GENERATED,
                "value": "OneTwoThree" + number,
            }

    def test_json_upload_with_sufficient_field_permission_update(self) -> None:
        """fields in preview forbidden, in import allowed => okay"""
        self.json_upload_not_sufficient_field_permission_update()
        self.set_organization_management_level(
            OrganizationManagementLevel.CAN_MANAGE_USERS, 1
        )
        self.set_committee_management_level([60], 1)
        response = self.request("participant.import", {"id": 1, "import": True})
        self.assert_status_code(response, 200)
        row = response.json["results"][0][0]["rows"][0]
        assert row["state"] == ImportState.DONE
        assert row["messages"] == [
            "Because this participant is connected with a saml_id: The default_password will be ignored and password will not be changeable in OpenSlides.",
            "Following groups were not found: 'group4'",
            "Following fields were removed from payload, because the user has no permissions to change them: username, first_name, saml_id, default_password",
            "In contrast to preview you may import field(s) 'first_name, saml_id, username'",
        ]
        assert row["data"] == {
            "id": 2,
            "saml_id": {"info": "done", "value": "saml_id1"},
            "username": {"id": 2, "info": "done", "value": "user2"},
            "first_name": {"info": "done", "value": "Jim"},
            "vote_weight": {"info": "done", "value": "1.234560"},
            "default_password": {"info": "remove", "value": ""},
            "groups": [
                {"id": 1, "info": "done", "value": "group1"},
                {"id": 2, "info": "done", "value": "group2"},
                {"id": 3, "info": "done", "value": "group3"},
                {"info": "warning", "value": "group4"},
            ],
        }
        self.assert_model_exists(
            "user/2",
            {
                "username": "user2",
                "saml_id": "saml_id1",
                "first_name": "Jim",
                "meeting_user_ids": [11, 44],
                "meeting_ids": [1, 4],
                "committee_ids": [60],
                "organization_management_level": OrganizationManagementLevel.CAN_MANAGE_ORGANIZATION,
                "default_password": "",
                "can_change_own_password": False,
                "password": "",
            },
        )
        self.assert_model_exists(
            "meeting_user/11",
            {
                "vote_weight": "1.234560",
            },
        )

    def test_json_upload_less_fields_field_permission_update(self) -> None:
        """fields in preview allowed, in import forbidden => error"""
        self.json_upload_not_sufficient_field_permission_update()
        self.assert_model_exists(
            "user/2",
            {
                "first_name": "John",
                "saml_id": None,
                "default_password": "secret",
                "can_change_own_password": True,
            },
        )
        self.assert_model_exists("meeting_user/11", {"vote_weight": None})
        response = self.request("participant.import", {"id": 1, "import": True})
        self.assert_status_code(response, 200)
        row = response.json["results"][0][0]["rows"][0]
        assert row["state"] == ImportState.DONE
        assert row["messages"] == [
            "Because this participant is connected with a saml_id: The default_password will be ignored and password will not be changeable in OpenSlides.",
            "Following groups were not found: 'group4'",
            "Following fields were removed from payload, because the user has no permissions to change them: username, first_name, saml_id, default_password",
        ]
        assert row["data"] == {
            "id": 2,
            "saml_id": {"info": "remove", "value": "saml_id1"},
            "username": {"id": 2, "info": "remove", "value": "user2"},
            "first_name": {"info": "remove", "value": "Jim"},
            "vote_weight": {"info": "done", "value": "1.234560"},
            "default_password": {"info": "remove", "value": ""},
            "groups": [
                {"id": 1, "info": "done", "value": "group1"},
                {"id": 2, "info": "done", "value": "group2"},
                {"id": 3, "info": "done", "value": "group3"},
                {"info": "warning", "value": "group4"},
            ],
        }
        self.assert_model_exists(
            "user/2",
            {
                "username": "user2",
                "first_name": "John",
                "meeting_user_ids": [11, 44],
                "meeting_ids": [1, 4],
                "organization_management_level": OrganizationManagementLevel.CAN_MANAGE_ORGANIZATION,
                "default_password": "secret",
                "can_change_own_password": True,
                "password": "secretcrypted",
            },
        )
        self.assert_model_exists(
            "meeting_user/11",
            {
                "user_id": 2,
                "vote_weight": "1.234560",
                "group_ids": [1, 2, 3],
            },
        )

    def test_json_upload_sufficient_field_permission_create(self) -> None:
        self.json_upload_sufficient_field_permission_create()
        self.set_models(
            {
                "meeting_user/1": {"group_ids": []},
                "group/3": {"meeting_user_ids": []},
                "user/1": {
                    "organization_management_level": OrganizationManagementLevel.CAN_MANAGE_USERS
                },
            }
        )
        response = self.request("participant.import", {"id": 1, "import": True})
        self.assert_status_code(response, 200)
        row = response.json["results"][0][0]["rows"][0]
        assert row["state"] == ImportState.ERROR
        assert row["messages"] == [
            "Because this participant is connected with a saml_id: The default_password will be ignored and password will not be changeable in OpenSlides.",
            "Following groups were not found: 'group4'",
            "Error: In contrast to preview you may not import field(s) 'vote_weight'",
        ]
        assert row["data"] == {
            "saml_id": {"info": "new", "value": "saml_id1"},
            "username": {"info": "done", "value": "user2"},
            "first_name": {"info": "done", "value": "Jim"},
            "vote_weight": {"info": "error", "value": "1.234560"},
            "default_password": {"info": "warning", "value": ""},
            "groups": [
                {"id": 1, "info": "done", "value": "group1"},
                {"id": 2, "info": "done", "value": "group2"},
                {"id": 3, "info": "done", "value": "group3"},
                {"info": "warning", "value": "group4"},
            ],
        }<|MERGE_RESOLUTION|>--- conflicted
+++ resolved
@@ -724,15 +724,9 @@
         assert row["messages"] == [
             "Because this participant is connected with a saml_id: The default_password will be ignored and password will not be changeable in OpenSlides.",
             "Following groups were not found: 'group4'",
-<<<<<<< HEAD
-            "Error: user 2 not found anymore for updating user 'user2'.",
+            "Error: participant 2 not found anymore for updating participant 'user2'.",
             "The group '3 group3' doesn't exist anymore.",
             "Error in groups: No valid group found inside the pre-checked groups from import, see warnings.",
-=======
-            "Error: participant 2 not found anymore for updating participant 'user2'.",
-            "Group '3 group3' doesn't exist anymore",
-            "Error in groups: No valid group found inside the pre checked groups from import, see warnings.",
->>>>>>> 468dcdc4
         ]
         assert row["data"] == {
             "id": 2,
@@ -750,13 +744,8 @@
         assert row["state"] == ImportState.ERROR
         assert row["messages"] == [
             "Because this participant is connected with a saml_id: The default_password will be ignored and password will not be changeable in OpenSlides.",
-<<<<<<< HEAD
             "The group '3 group3' doesn't exist anymore.",
             "Error in groups: No valid group found inside the pre-checked groups from import, see warnings.",
-=======
-            "Group '3 group3' doesn't exist anymore",
-            "Error in groups: No valid group found inside the pre checked groups from import, see warnings.",
->>>>>>> 468dcdc4
         ]
         assert row["data"] == {
             "id": 3,
@@ -824,15 +813,9 @@
         assert row["state"] == ImportState.ERROR
         assert row["messages"] == [
             "Following groups were not found: 'group4, unknown'",
-<<<<<<< HEAD
             "The group '2 group2' doesn't exist anymore.",
             "The group '7 group7M1' changed its name to 'changed'.",
             "Error in groups: No valid group found inside the pre-checked groups from import, see warnings.",
-=======
-            "Group '2 group2' doesn't exist anymore",
-            "Expected group '7 group7M1' changed its name to 'changed'.",
-            "Error in groups: No valid group found inside the pre checked groups from import, see warnings.",
->>>>>>> 468dcdc4
         ]
         assert row["data"]["username"] == {
             "info": ImportState.GENERATED,
