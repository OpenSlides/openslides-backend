--- conflicted
+++ resolved
@@ -107,6 +107,22 @@
         )
 
     def test_add_to_preview_user(self) -> None:
+        response = self.request(
+            "projector.add_to_preview",
+            {
+                "ids": [1],
+                "content_object_id": "user/1",
+                "stable": False,
+                "meeting_id": 1,
+            },
+        )
+        self.assert_status_code(response, 400)
+        assert (
+            "The collection 'user' is not available for field 'content_object_id' in collection 'projection'."
+            in response.json["message"]
+        )
+
+    def test_add_to_preview_meeting_user(self) -> None:
         user_id = self.create_user_for_meeting(1)
         self.set_models({"meeting_user/1": {"meeting_id": 1, "user_id": user_id}})
         response = self.request(
@@ -118,22 +134,11 @@
                 "meeting_id": 1,
             },
         )
-<<<<<<< HEAD
-        self.assert_status_code(response, 200)
-        projector = self.get_model("projector/1")
-        assert projector.get("preview_projection_ids") == [10, 13]
-        projection = self.get_model("projection/13")
-        assert projection.get("preview_projector_id") == 1
-        assert projection.get("content_object_id") == "meeting_user/1"
-        assert projection.get("meeting_id") == 1
-        assert projection.get("weight") == 11
-=======
         self.assert_status_code(response, 400)
         assert (
-            "The collection 'user' is not available for field 'content_object_id' in collection 'projection'."
+            "The collection 'meeting_user' is not available for field 'content_object_id' in collection 'projection'."
             in response.json["message"]
         )
->>>>>>> 89e7350e
 
     def test_add_to_preview_non_existent_content_object(self) -> None:
         response = self.request(
