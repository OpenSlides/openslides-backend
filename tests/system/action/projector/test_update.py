from typing import Any, Dict

from openslides_backend.permissions.permissions import Permissions
from tests.system.action.base import BaseActionTestCase


class ProjectorUpdate(BaseActionTestCase):
    def setUp(self) -> None:
        super().setUp()
        self.permission_test_models: Dict[str, Dict[str, Any]] = {
            "projector/111": {"name": "name_srtgb123", "meeting_id": 1},
        }

    def test_update_correct(self) -> None:
        self.set_models(
            {
                "meeting/1": {"is_active_in_organization_id": 1},
                "projector/111": {"name": "name_srtgb123", "meeting_id": 1},
            }
        )
        response = self.request(
            "projector.update",
            {
                "id": 111,
                "name": "name_Xcdfgee",
                "width": 100,
                "aspect_ratio_numerator": 3,
                "aspect_ratio_denominator": 4,
                "color": "#ffffff",
                "background_color": "#ffffff",
                "header_background_color": "#ffffff",
                "header_font_color": "#ffffff",
                "header_h1_color": "#ffffff",
                "chyron_background_color": "#ffffff",
                "chyron_font_color": "#ffffff",
                "show_header_footer": True,
                "show_title": True,
                "show_logo": True,
                "show_clock": True,
            },
        )
        self.assert_status_code(response, 200)
        model = self.get_model("projector/111")
        assert model.get("name") == "name_Xcdfgee"
        assert model.get("width") == 100
        assert model.get("aspect_ratio_numerator") == 3
        assert model.get("aspect_ratio_denominator") == 4

        for color_field in (
            "color",
            "background_color",
            "header_background_color",
            "header_font_color",
            "header_h1_color",
            "chyron_background_color",
            "chyron_font_color",
        ):
            assert model.get(color_field) == "#ffffff"
        for bool_field in (
            "show_header_footer",
            "show_title",
            "show_logo",
            "show_clock",
        ):
            assert model.get(bool_field) is True

    def test_update_wrong_id(self) -> None:
        self.set_models(
            {
                "meeting/1": {"is_active_in_organization_id": 1},
                "projector/111": {"name": "name_srtgb123", "meeting_id": 1},
            },
        )
        response = self.request("projector.update", {"id": 112, "name": "name_Xcdfgee"})
        self.assert_status_code(response, 400)
        model = self.get_model("projector/111")
        assert model.get("name") == "name_srtgb123"

    def test_update_wrong_color(self) -> None:
        self.set_models(
            {
                "meeting/1": {"is_active_in_organization_id": 1},
                "projector/111": {"name": "name_srtgb123", "meeting_id": 1},
            },
        )
        response = self.request("projector.update", {"id": 112, "color": "#aaaXbb"})
        self.assert_status_code(response, 400)
        assert (
            "data.color must match pattern ^#[0-9a-f]{6}$" in response.json["message"]
        )

    def test_update_set_used_as_default__in_meeting_id(self) -> None:
        self.set_models(
            {
                "meeting/222": {
                    "name": "name_SNLGsvIV",
                    "projector_ids": [1],
                    "is_active_in_organization_id": 1,
                },
                "projector/1": {"name": "Projector1", "meeting_id": 222},
            }
        )
        response = self.request(
            "projector.update",
            {
                "id": 1,
                "used_as_default_topics_in_meeting_id": 222,
            },
        )
        self.assert_status_code(response, 200)
        self.assert_model_exists(
            "projector/1",
            {
                "used_as_default_topics_in_meeting_id": 222,
            },
        )
        self.assert_model_exists(
            "meeting/222",
<<<<<<< HEAD
            {"default_projector_topics_id": 1},
=======
            {
                "default_projector_$_ids": ["topics"],
                "default_projector_$topics_ids": [1],
            },
>>>>>>> 89e7350e
        )

    def test_update_not_allowed_change_used_as_default__in_meeting_id(self) -> None:
        self.set_models(
            {
                "meeting/222": {
                    "name": "name_SNLGsvIV",
                    "projector_ids": [1],
<<<<<<< HEAD
                    "default_projector_topics_id": 1,
=======
                    "default_projector_$_ids": ["topics"],
                    "default_projector_$topics_ids": [1],
>>>>>>> 89e7350e
                    "is_active_in_organization_id": 1,
                },
                "projector/1": {
                    "name": "Projector1",
                    "meeting_id": 222,
                    "used_as_default_topics_in_meeting_id": 222,
                },
                "projector/2": {"name": "Projector2", "meeting_id": 222},
            }
        )
        response = self.request(
            "projector.update",
            {
                "id": 2,
                "used_as_default_topics_in_meeting_id": 222,
            },
        )
        self.assert_status_code(response, 200)
        self.assert_model_exists(
            "projector/1",
            {
<<<<<<< HEAD
                "used_as_default_topics_in_meeting_id": None,
=======
                "used_as_default_$_in_meeting_id": ["topics"],
                "used_as_default_$topics_in_meeting_id": 222,
>>>>>>> 89e7350e
            },
        )
        self.assert_model_exists(
            "projector/2",
            {
                "used_as_default_topics_in_meeting_id": 222,
            },
        )
        self.assert_model_exists(
            "meeting/222",
<<<<<<< HEAD
            {"default_projector_topics_id": 2},
=======
            {
                "default_projector_$_ids": ["topics"],
                "default_projector_$topics_ids": [1, 2],
            },
>>>>>>> 89e7350e
        )

    def test_update_change_used_as_default__in_meeting_id(self) -> None:
        self.set_models(
            {
                "meeting/222": {
                    "name": "name_SNLGsvIV",
                    "projector_ids": [1],
<<<<<<< HEAD
                    "default_projector_topics_id": 1,
=======
                    "default_projector_$_ids": ["topics"],
                    "default_projector_$topics_ids": [1],
>>>>>>> 89e7350e
                    "is_active_in_organization_id": 1,
                },
                "projector/1": {
                    "name": "Projector1",
                    "meeting_id": 222,
                    "used_as_default_topics_in_meeting_id": 222,
                },
                "projector/2": {"name": "Projector2", "meeting_id": 222},
            }
        )
        response = self.request(
            "projector.update",
            {
                "id": 2,
                "used_as_default_topics_in_meeting_id": 222,
            },
        )
        self.assert_status_code(response, 200)
        self.assert_model_exists(
            "projector/1",
            {
<<<<<<< HEAD
                "used_as_default_topics_in_meeting_id": None,
=======
                "used_as_default_$_in_meeting_id": ["topics"],
                "used_as_default_$topics_in_meeting_id": 222,
>>>>>>> 89e7350e
            },
        )
        self.assert_model_exists(
            "projector/2",
            {
                "used_as_default_topics_in_meeting_id": 222,
            },
        )
        self.assert_model_exists(
            "meeting/222",
<<<<<<< HEAD
            {"default_projector_topics_id": 2},
=======
            {
                "default_projector_$_ids": ["topics"],
                "default_projector_$topics_ids": [1, 2],
            },
>>>>>>> 89e7350e
        )

    def test_update_set_wrong_used_as_default__in_meeting_id(self) -> None:
        self.set_models(
            {
                "meeting/222": {
                    "name": "name_SNLGsvIV",
                    "projector_ids": [1],
                    "is_active_in_organization_id": 1,
                },
                "projector/1": {"name": "Projector1", "meeting_id": 222},
            }
        )
        response = self.request(
            "projector.update",
            {
                "id": 1,
                "used_as_default_xxxtopics_in_meeting_id": 222,
            },
        )
        self.assert_status_code(response, 400)
        self.assertIn(
            "data must not contain {'used_as_default_xxxtopics_in_meeting_id'} properties",
            response.json["message"],
        )

    def test_update_no_permissions(self) -> None:
        self.base_permission_test(
            self.permission_test_models,
            "projector.update",
            {
                "id": 111,
                "name": "name_Xcdfgee",
                "width": 100,
            },
        )

    def test_update_permissions(self) -> None:
        self.base_permission_test(
            self.permission_test_models,
            "projector.update",
            {
                "id": 111,
                "name": "name_Xcdfgee",
                "width": 100,
            },
            Permissions.Projector.CAN_MANAGE,
        )<|MERGE_RESOLUTION|>--- conflicted
+++ resolved
@@ -116,14 +116,7 @@
         )
         self.assert_model_exists(
             "meeting/222",
-<<<<<<< HEAD
-            {"default_projector_topics_id": 1},
-=======
-            {
-                "default_projector_$_ids": ["topics"],
-                "default_projector_$topics_ids": [1],
-            },
->>>>>>> 89e7350e
+            {"default_projector_topics_ids": [1]},
         )
 
     def test_update_not_allowed_change_used_as_default__in_meeting_id(self) -> None:
@@ -132,12 +125,7 @@
                 "meeting/222": {
                     "name": "name_SNLGsvIV",
                     "projector_ids": [1],
-<<<<<<< HEAD
-                    "default_projector_topics_id": 1,
-=======
-                    "default_projector_$_ids": ["topics"],
-                    "default_projector_$topics_ids": [1],
->>>>>>> 89e7350e
+                    "default_projector_topics_ids": [1],
                     "is_active_in_organization_id": 1,
                 },
                 "projector/1": {
@@ -159,12 +147,7 @@
         self.assert_model_exists(
             "projector/1",
             {
-<<<<<<< HEAD
-                "used_as_default_topics_in_meeting_id": None,
-=======
-                "used_as_default_$_in_meeting_id": ["topics"],
-                "used_as_default_$topics_in_meeting_id": 222,
->>>>>>> 89e7350e
+                "used_as_default_topics_in_meeting_ids": None,
             },
         )
         self.assert_model_exists(
@@ -175,14 +158,7 @@
         )
         self.assert_model_exists(
             "meeting/222",
-<<<<<<< HEAD
-            {"default_projector_topics_id": 2},
-=======
-            {
-                "default_projector_$_ids": ["topics"],
-                "default_projector_$topics_ids": [1, 2],
-            },
->>>>>>> 89e7350e
+            {"default_projector_topics_ids": [2]},
         )
 
     def test_update_change_used_as_default__in_meeting_id(self) -> None:
@@ -191,12 +167,7 @@
                 "meeting/222": {
                     "name": "name_SNLGsvIV",
                     "projector_ids": [1],
-<<<<<<< HEAD
-                    "default_projector_topics_id": 1,
-=======
-                    "default_projector_$_ids": ["topics"],
-                    "default_projector_$topics_ids": [1],
->>>>>>> 89e7350e
+                    "default_projector_topics_ids": [1],
                     "is_active_in_organization_id": 1,
                 },
                 "projector/1": {
@@ -218,12 +189,7 @@
         self.assert_model_exists(
             "projector/1",
             {
-<<<<<<< HEAD
-                "used_as_default_topics_in_meeting_id": None,
-=======
-                "used_as_default_$_in_meeting_id": ["topics"],
-                "used_as_default_$topics_in_meeting_id": 222,
->>>>>>> 89e7350e
+                "used_as_default_topics_in_meeting_ids": None,
             },
         )
         self.assert_model_exists(
@@ -234,14 +200,7 @@
         )
         self.assert_model_exists(
             "meeting/222",
-<<<<<<< HEAD
-            {"default_projector_topics_id": 2},
-=======
-            {
-                "default_projector_$_ids": ["topics"],
-                "default_projector_$topics_ids": [1, 2],
-            },
->>>>>>> 89e7350e
+            {"default_projector_topics_ids": [2]},
         )
 
     def test_update_set_wrong_used_as_default__in_meeting_id(self) -> None:
