from openslides_backend.permissions.permissions import Permissions
from tests.system.action.base import BaseActionTestCase


class ProjectorProject(BaseActionTestCase):
    def setUp(self) -> None:
        super().setUp()
        self.set_models(
            {
                "meeting/1": {"is_active_in_organization_id": 1},
                "meeting/2": {"is_active_in_organization_id": 1},
                "group/1": {"meeting_id": 1},
                "projector/23": {
                    "meeting_id": 1,
                    "current_projection_ids": [105, 106],
                    "scroll": 80,
                },
                "projector/65": {"meeting_id": 1},
                "projector/75": {"meeting_id": 1, "current_projection_ids": [110, 111]},
                "projection/105": {
                    "meeting_id": 1,
                    "content_object_id": "assignment/452",
                    "current_projector_id": 23,
                    "stable": False,
                },
                "projection/106": {
                    "meeting_id": 1,
                    "content_object_id": "assignment/452",
                    "current_projector_id": 23,
                    "stable": True,
                },
                "projection/110": {
                    "meeting_id": 1,
                    "content_object_id": "assignment/453",
                    "current_projector_id": 75,
                    "stable": False,
                    "type": "test",
                },
                "projection/111": {
                    "meeting_id": 1,
                    "content_object_id": "assignment/453",
                    "current_projector_id": 75,
                    "stable": True,
                },
                "assignment/452": {"meeting_id": 1},
                "assignment/453": {"meeting_id": 1},
                "assignment/567": {"meeting_id": 2},
            }
        )

    def test_project(self) -> None:
        response = self.request(
            "projector.project",
            {
                "ids": [23],
                "content_object_id": "assignment/453",
                "meeting_id": 1,
                "options": {},
                "stable": False,
                "type": "test",
            },
        )
        self.assert_status_code(response, 200)
        self.assert_model_exists(
            "projection/105",
            {
                "content_object_id": "assignment/452",
                "history_projector_id": 23,
                "stable": False,
                "weight": 1,
            },
        )
        self.assert_model_exists(
            "projection/106",
            {
                "content_object_id": "assignment/452",
                "current_projector_id": 23,
                "stable": True,
            },
        )
        self.assert_model_exists(
            "projection/112",
            {
                "content_object_id": "assignment/453",
                "current_projector_id": 23,
                "stable": False,
                "options": {},
                "type": "test",
            },
        )
        self.assert_model_exists(
            "projection/110",
            {
                "content_object_id": "assignment/453",
                "history_projector_id": 75,
                "stable": False,
                "type": "test",
                "weight": 1,
            },
        )
        self.assert_model_exists(
            "projection/111",
            {
                "content_object_id": "assignment/453",
                "current_projector_id": 75,
                "stable": True,
            },
        )
        self.assert_model_exists(
            "projector/23",
            {
                "current_projection_ids": [106, 112],
                "history_projection_ids": [105],
                "scroll": 0,
            },
        )
        self.assert_model_exists(
            "projector/75",
            {"current_projection_ids": [111], "history_projection_ids": [110]},
        )

    def test_project_2(self) -> None:
        response = self.request(
            "projector.project",
            {
                "ids": [23, 65],
                "content_object_id": "assignment/453",
                "meeting_id": 1,
                "stable": True,
                "options": None,
            },
        )
        self.assert_status_code(response, 200)
        self.assert_model_exists(
            "projection/105",
            {
                "content_object_id": "assignment/452",
                "current_projector_id": 23,
                "stable": False,
                "options": None,
            },
        )
        self.assert_model_exists(
            "projection/106",
            {
                "content_object_id": "assignment/452",
                "current_projector_id": 23,
                "stable": True,
            },
        )
        self.assert_model_exists(
            "projection/112",
            {
                "content_object_id": "assignment/453",
                "current_projector_id": 23,
                "stable": True,
            },
        )
        self.assert_model_exists(
            "projection/113",
            {
                "content_object_id": "assignment/453",
                "current_projector_id": 65,
                "stable": True,
            },
        )
        self.assert_model_exists(
            "projector/23", {"current_projection_ids": [105, 106, 112], "scroll": 80}
        )
        self.assert_model_exists("projector/65", {"current_projection_ids": [113]})

    def test_project_3(self) -> None:
        response = self.request(
            "projector.project",
            {
                "ids": [],
                "content_object_id": "assignment/453",
                "meeting_id": 1,
                "stable": False,
                "type": "test",
            },
        )
        self.assert_status_code(response, 200)
        self.assert_model_exists(
            "projector/75",
            {"current_projection_ids": [111], "history_projection_ids": [110]},
        )
        self.assert_model_exists(
            "projection/110",
            {
                "current_projector_id": None,
                "history_projector_id": 75,
                "stable": False,
                "weight": 1,
            },
        )
        self.assert_model_exists(
            "projection/111",
            {"current_projector_id": 75, "history_projector_id": None, "stable": True},
        )

    def test_try_to_project_anonymous(self) -> None:
        response = self.request(
            "projector.project",
            {
                "ids": [23],
                "content_object_id": "meeting_user/0",
                "meeting_id": 1,
                "stable": False,
            },
        )
        self.assert_status_code(response, 400)
        assert "data.content_object_id must match pattern" in response.json["message"]

    def test_try_to_store_second_unstable_projection_1(self) -> None:
        response = self.request(
            "projector.project",
            {
                "ids": [23],
                "content_object_id": "assignment/452",
                "meeting_id": 1,
                "stable": False,
            },
        )
        self.assert_status_code(response, 200)
        self.assert_model_exists(
            "projector/23",
            {
                "current_projection_ids": [106, 112],
                "history_projection_ids": [105],
                "scroll": 0,
            },
        )
        self.assert_model_exists(
            "projection/112",
            {
                "content_object_id": "assignment/452",
                "current_projector_id": 23,
                "stable": False,
            },
        )
        self.assert_model_exists(
            "projection/105",
            {
                "content_object_id": "assignment/452",
                "history_projector_id": 23,
                "stable": False,
                "weight": 1,
            },
        )
        self.assert_model_exists(
            "projection/106",
            {
                "content_object_id": "assignment/452",
                "current_projector_id": 23,
                "stable": True,
            },
        )

    def test_try_to_store_second_unstable_projection_2(self) -> None:
        response = self.request_multi(
            "projector.project",
            [
                {
                    "ids": [23],
                    "content_object_id": "assignment/452",
                    "meeting_id": 1,
                    "stable": False,
                },
                {
                    "ids": [23],
                    "content_object_id": "assignment/452",
                    "meeting_id": 1,
                    "stable": False,
                },
            ],
        )
        self.assert_status_code(response, 400)
        self.assertIn(
            "data must contain less than or equal to 1 items", response.json["message"]
        )

    def test_try_to_store_second_unstable_projection_3(self) -> None:
        response = self.request_json(
            [
                {
                    "action": "projector.project",
                    "data": [
                        {
                            "ids": [23],
                            "content_object_id": "assignment/452",
                            "meeting_id": 1,
                            "stable": False,
                        }
                    ],
                },
                {
                    "action": "projector.project",
                    "data": [
                        {
                            "ids": [23],
                            "content_object_id": "assignment/452",
                            "meeting_id": 1,
                            "stable": False,
                        }
                    ],
                },
            ],
        )
        self.assert_status_code(response, 400)
        self.assertIn(
            "Action projector.project may not appear twice in one request.",
            response.json["message"],
        )

    def test_try_to_store_second_stable_projection(self) -> None:
        response = self.request(
            "projector.project",
            {
                "ids": [23],
                "content_object_id": "assignment/452",
                "meeting_id": 1,
                "stable": True,
            },
        )
        self.assert_status_code(response, 200)
        self.assert_model_exists(
            "projector/23", {"current_projection_ids": [105, 112], "scroll": 80}
        )
        self.assert_model_exists(
            "projection/112",
            {
                "content_object_id": "assignment/452",
                "current_projector_id": 23,
                "stable": True,
            },
        )
        self.assert_model_exists(
            "projection/105",
            {
                "content_object_id": "assignment/452",
                "current_projector_id": 23,
                "stable": False,
            },
        )
        self.assert_model_deleted("projection/106")

    def test_meeting_as_content_object_ok(self) -> None:
        response = self.request(
            "projector.project",
            {
                "ids": [],
                "content_object_id": "meeting/1",
                "meeting_id": 1,
            },
        )
        self.assert_status_code(response, 200)

    def test_user_as_content_object_okay(self) -> None:
        self.set_models(
            {
                "user/2": {
                    "username": "normal user",
                    "group_$1_ids": [1],
                    "group_$_ids": ["1"],
                    "meeting_ids": [1],
                    "meeting_user_ids": [2],
                },
                "meeting_user/2": {
                    "meeting_id": 1,
                    "user_id": 2,
                },
            }
        )
        response = self.request(
            "projector.project",
            {"ids": [75], "content_object_id": "meeting_user/2", "meeting_id": 1},
        )
<<<<<<< HEAD
        self.assert_status_code(response, 200)
        self.assert_model_exists("user/2", {"meeting_user_ids": [2]})
        self.assert_model_exists(
            "projector/75",
            {
                "current_projection_ids": [111, 112],
                "history_projection_ids": [110],
                "scroll": 0,
            },
        )
        self.assert_model_exists(
            "projection/112",
            {
                "content_object_id": "meeting_user/2",
                "current_projector_id": 75,
                "stable": False,
            },
=======
        self.assert_status_code(response, 400)
        assert (
            "The collection 'user' is not available for field 'content_object_id' in collection 'projection'."
            in response.json["message"]
>>>>>>> 89e7350e
        )

    def test_project_without_meeting_id(self) -> None:
        response = self.request(
            "projector.project",
            {
                "ids": [23],
                "content_object_id": "assignment/453",
            },
        )
        self.assert_status_code(response, 400)
        self.assertIn(
            "data must contain ['content_object_id', 'meeting_id', 'ids'] properties",
            response.json["message"],
        )

    def test_project_wrong_meeting_by_ids_and_object(self) -> None:
        response = self.request(
            "projector.project",
            {
                "ids": [23],
                "content_object_id": "assignment/452",
                "meeting_id": 2,
                "stable": True,
            },
        )
        self.assert_status_code(response, 400)
        self.assertIn(
            "The following models do not belong to meeting 2", response.json["message"]
        )
        self.assertIn("'assignment/452'", response.json["message"])
        self.assertIn("'projector/23'", response.json["message"])

    def test_project_wrong_meeting_by_content_meeting(self) -> None:
        response = self.request(
            "projector.project",
            {
                "ids": [],
                "content_object_id": "meeting/1",
                "meeting_id": 2,
                "stable": True,
            },
        )
        self.assert_status_code(response, 400)
        self.assertIn(
            "The following models do not belong to meeting 2: ['meeting/1']",
            response.json["message"],
        )

    def test_project_not_unique_ids(self) -> None:
        response = self.request(
            "projector.project",
            {
                "ids": [23, 23],
                "content_object_id": "assignment/453",
                "meeting_id": 1,
                "options": None,
                "stable": False,
                "type": "test",
            },
        )
        self.assert_status_code(response, 400)
        assert "data.ids must contain unique items" in response.data.decode()

    def test_project_no_permissions(self) -> None:
        self.base_permission_test(
            {},
            "projector.project",
            {
                "ids": [23],
                "content_object_id": "assignment/453",
                "meeting_id": 1,
                "options": {},
                "stable": False,
                "type": "test",
            },
        )

    def test_project_permissions(self) -> None:
        self.base_permission_test(
            {},
            "projector.project",
            {
                "ids": [23],
                "content_object_id": "assignment/453",
                "meeting_id": 1,
                "options": {},
                "stable": False,
                "type": "test",
            },
            Permissions.Projector.CAN_MANAGE,
        )<|MERGE_RESOLUTION|>--- conflicted
+++ resolved
@@ -356,7 +356,28 @@
         )
         self.assert_status_code(response, 200)
 
-    def test_user_as_content_object_okay(self) -> None:
+    def test_user_as_content_object(self) -> None:
+        self.set_models(
+            {
+                "user/2": {
+                    "username": "normal user",
+                    "group_$1_ids": [1],
+                    "group_$_ids": ["1"],
+                    "meeting_ids": [1],
+                },
+            }
+        )
+        response = self.request(
+            "projector.project",
+            {"ids": [75], "content_object_id": "user/2", "meeting_id": 1},
+        )
+        self.assert_status_code(response, 400)
+        assert (
+            "The collection 'user' is not available for field 'content_object_id' in collection 'projection'."
+            in response.json["message"]
+        )
+
+    def test_meeting_user_as_content_object(self) -> None:
         self.set_models(
             {
                 "user/2": {
@@ -376,30 +397,10 @@
             "projector.project",
             {"ids": [75], "content_object_id": "meeting_user/2", "meeting_id": 1},
         )
-<<<<<<< HEAD
-        self.assert_status_code(response, 200)
-        self.assert_model_exists("user/2", {"meeting_user_ids": [2]})
-        self.assert_model_exists(
-            "projector/75",
-            {
-                "current_projection_ids": [111, 112],
-                "history_projection_ids": [110],
-                "scroll": 0,
-            },
-        )
-        self.assert_model_exists(
-            "projection/112",
-            {
-                "content_object_id": "meeting_user/2",
-                "current_projector_id": 75,
-                "stable": False,
-            },
-=======
         self.assert_status_code(response, 400)
         assert (
-            "The collection 'user' is not available for field 'content_object_id' in collection 'projection'."
+            "The collection 'meeting_user' is not available for field 'content_object_id' in collection 'projection'."
             in response.json["message"]
->>>>>>> 89e7350e
         )
 
     def test_project_without_meeting_id(self) -> None:
