--- conflicted
+++ resolved
@@ -8,10 +8,7 @@
                 "meeting/10": {"is_active_in_organization_id": 1},
                 "personal_note/11": {"star": True, "meeting_id": 10},
                 "speaker/12": {"meeting_id": 10},
-<<<<<<< HEAD
-=======
                 "chat_message/13": {"meeting_id": 10},
->>>>>>> dc39ca66
             }
         )
         test_dict = {
@@ -24,10 +21,7 @@
             "vote_weight": "1.500000",
             "personal_note_ids": [11],
             "speaker_ids": [12],
-<<<<<<< HEAD
-=======
             "chat_message_ids": [13],
->>>>>>> dc39ca66
         }
         response = self.request("meeting_user.create", test_dict)
         self.assert_status_code(response, 200)
