--- conflicted
+++ resolved
@@ -50,8 +50,6 @@
         self.assert_model_deleted("meeting_user/5")
         self.assert_model_deleted("speaker/1")
         self.assert_model_exists("speaker/2", {"meeting_id": 10, "begin_time": 123456})
-<<<<<<< HEAD
-=======
         self.assert_model_exists(
             "user/1", {"is_present_in_meeting_ids": [101], "meeting_user_ids": []}
         )
@@ -95,7 +93,6 @@
             "meeting/10",
             {"motion_editor_ids": [], "motion_working_group_speaker_ids": []},
         )
->>>>>>> b70fb814
 
     def test_delete_with_chat_message(self) -> None:
         self.set_models(
