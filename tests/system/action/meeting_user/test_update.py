--- conflicted
+++ resolved
@@ -15,10 +15,7 @@
                 "personal_note/11": {"star": True, "meeting_id": 10},
                 "speaker/12": {"meeting_id": 10},
                 "motion/14": {"meeting_id": 10},
-<<<<<<< HEAD
-=======
                 "motion_submitter/15": {"meeting_id": 10},
->>>>>>> df45a47d
                 "chat_message/13": {"meeting_id": 10},
             }
         )
@@ -32,10 +29,7 @@
             "personal_note_ids": [11],
             "speaker_ids": [12],
             "supported_motion_ids": [14],
-<<<<<<< HEAD
-=======
             "submitted_motion_ids": [15],
->>>>>>> df45a47d
             "chat_message_ids": [13],
         }
         response = self.request("meeting_user.update", test_dict)
