--- conflicted
+++ resolved
@@ -75,7 +75,6 @@
             },
         )
 
-<<<<<<< HEAD
     def test_update_anonymous_group_id(self) -> None:
         self.create_meeting()
         self.set_models(
@@ -97,7 +96,7 @@
             "Cannot add explicit users to a meetings anonymous group",
             response.json["message"],
         )
-=======
+
     def test_update_checks_locked_out_with_error(self) -> None:
         self.set_models(
             {
@@ -167,5 +166,4 @@
         }
         response = self.request("meeting_user.update", test_dict)
         self.assert_status_code(response, 200)
-        self.assert_model_exists("meeting_user/1", {"id": 1, **test_dict})
->>>>>>> b9d51b68
+        self.assert_model_exists("meeting_user/1", {"id": 1, **test_dict})