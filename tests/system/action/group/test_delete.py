--- conflicted
+++ resolved
@@ -55,7 +55,6 @@
                     "meeting_ids": [22],
                     "committee_ids": [3],
                 },
-<<<<<<< HEAD
                 "user/43": {
                     "meeting_user_ids": [143],
                     "meeting_ids": [22],
@@ -84,51 +83,15 @@
                     "meeting_id": 22,
                     "user_id": 43,
                     "group_ids": [111],
-=======
-                "committee/3": {"meeting_ids": [22], "user_ids": [42]},
-                "meeting/22": {
-                    "committee_id": 3,
-                    "user_ids": [42],
-                },
-                "group/111": {
-                    "user_ids": [42],
->>>>>>> 82394757
-                },
-            }
-        )
-        response = self.request("group.delete", {"id": 111})
-
-<<<<<<< HEAD
-        self.assert_status_code(response, 200)
-        self.assert_model_deleted(
-            "group/111", {"meeting_user_ids": [142, 143], "meeting_id": 22}
-        )
-        self.assert_model_exists("committee/3", {"user_ids": []})
-        self.assert_model_exists("meeting/22", {"user_ids": [], "group_ids": []})
-        self.assert_model_exists(
-            "user/42",
-            {
-                "meeting_ids": [],
-                "committee_ids": [],
-                "meeting_user_ids": [142],
-            },
-        )
-        self.assert_model_exists("meeting_user/142", {"group_ids": []})
-        self.assert_model_exists(
-            "user/43",
-            {
-                "meeting_ids": [],
-                "committee_ids": [],
-                "meeting_user_ids": [143],
-            },
-        )
-        self.assert_model_exists("meeting_user/143", {"group_ids": []})
-=======
+                },
+            }
+        )
+        response = self.request("group.delete", {"id": 111})
+
         self.assert_status_code(response, 400)
         self.assertEqual(
             response.json["message"], "You cannot delete a group with users."
         )
->>>>>>> 82394757
 
     def test_delete_no_permissions(self) -> None:
         self.base_permission_test(
