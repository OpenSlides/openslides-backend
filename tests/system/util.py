--- conflicted
+++ resolved
@@ -13,25 +13,27 @@
 from cryptography.hazmat.primitives.ciphers import Cipher, algorithms, modes
 from cryptography.hazmat.primitives.kdf.hkdf import HKDF
 from dependency_injector import providers
-from requests.models import Response as RequestsResponse
-
 from openslides_backend.action.util.crypto import get_random_string
 from openslides_backend.http.views import ActionView, PresenterView
-from openslides_backend.http.views.base_view import ROUTE_OPTIONS_ATTR, RouteFunction
+from openslides_backend.http.views.base_view import (ROUTE_OPTIONS_ATTR,
+                                                     RouteFunction)
 from openslides_backend.models.models import Poll
 from openslides_backend.services.datastore.adapter import DatastoreAdapter
 from openslides_backend.services.datastore.interface import DatastoreService
-from openslides_backend.services.datastore.with_database_context import (
-    with_database_context,
-)
+from openslides_backend.services.datastore.with_database_context import \
+    with_database_context
 from openslides_backend.services.media.interface import MediaService
 from openslides_backend.services.vote.adapter import VoteAdapter
 from openslides_backend.services.vote.interface import VoteService
 from openslides_backend.shared.env import Environment, is_truthy
-from openslides_backend.shared.exceptions import ActionException, MediaServiceException
-from openslides_backend.shared.interfaces.wsgi import Headers, View, WSGIApplication
+from openslides_backend.shared.exceptions import (ActionException,
+                                                  MediaServiceException)
+from openslides_backend.shared.interfaces.wsgi import (Headers, View,
+                                                       WSGIApplication)
 from openslides_backend.shared.patterns import fqid_from_collection_and_id
-from openslides_backend.wsgi import OpenSlidesBackendServices, OpenSlidesBackendWSGI
+from openslides_backend.wsgi import (OpenSlidesBackendServices,
+                                     OpenSlidesBackendWSGI)
+from requests.models import Response as RequestsResponse
 from tests.util import Response
 
 with open("public_vote_main_key", "rb") as keyfile:
@@ -57,12 +59,8 @@
 
 
 class TestVoteAdapter(VoteAdapter, TestVoteService):
-<<<<<<< HEAD
     @with_database_context
-    def vote(self, data: Dict[str, Any]) -> Response:
-=======
     def vote(self, data: dict[str, Any]) -> Response:
->>>>>>> dc8d4a65
         data_copy = copy.deepcopy(data)
         poll = self.datastore.get(
             fqid_from_collection_and_id("poll", data["id"]),
