--- conflicted
+++ resolved
@@ -1,9 +1,5 @@
 {
-<<<<<<< HEAD
-    "_migration_index": 73,
-=======
     "_migration_index": 74,
->>>>>>> 384997ca
     "gender":{
         "1":{
             "id": 1,
